--- conflicted
+++ resolved
@@ -6,11 +6,7 @@
 
   let headerSend = false
   let objectId = 0n
-<<<<<<< HEAD
-  let objectPayload
-=======
   let trackGroupId = 0n
->>>>>>> de5d3ee1
 
   const connectBtn = document.getElementById('connectBtn')
   connectBtn.addEventListener('click', async () => {
