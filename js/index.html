<!doctype html>
<html lang="en">
  <head>
    <meta charset="UTF-8" />
    <meta name="viewport" content="width=device-width, initial-scale=1.0" />
    <title>MOQT Message Test</title>
  </head>
  <body>
    <div id="app">
      <form name="form">
        <div>
          <h2>Connection</h2>
          <label for="url">URL:</label>
          <input type="url" name="url" id="url" value="https://localhost:4433" />
          <button type="button" id="connectBtn">Connect</button>
          <button type="button" id="closeBtn">Close</button>
        </div>
        <br />
        <div>
          <h2>Forwarding Preference</h2>
          <label
            ><input type="radio" name="forwarding-preference" id="selectDatagram" value="datagram" />Datagram
          </label>
          <label
            ><input type="radio" name="forwarding-preference" id="selectSubgroup" value="subgroup" checked/>Subgroup
          </label>
          <br />
          *You must select at first
          <h2>Message</h2>
          <label>AuthInfo: <input type="text" name="auth-info" id="" value="secret" /> </label>
          <br />
          <h3>CLIENT_SETUP</h3>
          <label>Supported Version: <input type="text" name="versions" id="" value="0xff000006" /></label>
          <br />
          Max Subscribe ID: <input type="text" name="max-subscribe-id" id="" value="1" />
          <br />
          Role:
          <label><input type="radio" name="role" id="" value="1" checked />Publisher</label>
          <label><input type="radio" name="role" id="" value="2" />Subscriber</label>
          <label><input type="radio" name="role" id="" value="3" />PubSub</label>
          <br />
          <button type="button" id="sendSetupBtn">Send</button>

          <h3>ANNOUNCE</h3>
          <label>Track Namespace: <input type="text" name="announce-track-namespace" id="" value="vc/aa" /> </label>
          <br />
          <button type="button" id="sendAnnounceBtn">Send</button>
<<<<<<< HEAD
          
          <h3>SUBSCRIBE_ANNOUNCES</h3>
=======

          <h3>SUBSCRIBE_NAMESPACE</h3>
>>>>>>> 366d5aa0
          <label>Track Namespace Prefix: <input type="text" name="track-namespace-prefix" id="" value="vc" /> </label>
          <br />
          <button type="button" id="sendSubscribeAnnouncesBtn">Send</button>

          <h3>SUBSCRIBE</h3>
          <label>Subscribe ID: <input type="text" name="subscribe-subscribe-id" id="" value="0" /> </label>
          <br />
          <label>Track Alias: <input type="text" name="subscribe-track-alias" id="" value="0" /> </label>
          <br />
          <label>Track Namespace: <input type="text" name="subscribe-track-namespace" id="" value="vc/aa" /> </label>
          <br />
          <label>Track Name: <input type="text" name="track-name" id="" value="vc_track" /> </label>
          <br />
          <br />
          <label>Subscriber Priority: <input type="text" name="subscriber-priority" id="" value="0" /> </label>
          <br />
          Group Order:
          <label><input type="radio" name="group-order" id="" value="0" checked />Original</label>
          <label><input type="radio" name="group-order" id="" value="1" />Ascending</label>
          <label><input type="radio" name="group-order" id="" value="2" />Descending</label>
          <br />
          <br />
          Filter Type:
          <label><input type="radio" name="filter-type" id="" value="1" checked />Latest Group</label>
          <label><input type="radio" name="filter-type" id="" value="2" />Latest Object</label>
          <label><input type="radio" name="filter-type" id="" value="3" />Absolute Start </label>
          <label><input type="radio" name="filter-type" id="" value="4" />Absolute Range</label>
          <br />
          Start Group: <input type="text" name="start-group" id="" value="0" /> Start Object:
          <input type="text" name="start-object" id="" value="0" />
          <br />
          End Group: <input type="text" name="end-group" id="" value="10000" /> End Object:
          <input type="text" name="end-object" id="" value="10000" />
          <br />
          <button type="button" id="sendSubscribeBtn">Send</button>

          <h3>UNSUBSCRIBE</h3>
          <label>SUBSCRIBE_ID: <input type="text" name="unsubscribe-subscribe-id" id="" value="0" /> </label>
          <br />
          <button type="button" id="sendUnsubscribeBtn">Send</button>

          <h3>OBJECT</h3>
          <div id="headerField" style="display: blocked">
            <h4>Header</h4>
          </div>
          <label>Track Alias: <input type="text" name="object-track-alias" id="" value="0" /> </label>
          <br />
          <div id="subgroupHeaderContents" style="display: blocked;">
            Group ID:
            <p id="subgroupGroupId">0</p>
            <br />
            <button type="button" id="descendSubgroupGroupIdBtn">&lt;</button>
            <button type="button" id="ascendSubgroupGroupIdBtn">&gt;</button>
            <br />
            Subgroup ID: 
            <p id="subgroupId">0</p>
            <br />
            <button type="button" id="descendSubgroupIdBtn">&lt;</button>
            <button type="button" id="ascendSubgroupIdBtn">&gt;</button>
            <br />
          </div>
          <label>Publisher Priority: <input type="text" name="publisher-priority" id="" value="0" /> </label>
          <br />
          <div id="objectField" style="display: blocked">
            <h4>Object</h4>
          </div>
          <div id="datagramObjectContents" style="display: none;">
            Group ID: 
            <p id="datagramGroupId">0</p>
            <br />
            <button type="button" id="descendDatagramGroupIdBtn">&lt;</button>
            <button type="button" id="ascendDatagramGroupIdBtn">&gt;</button>
            <br />
            <br />
          </div>
          Object ID:
          <p id="objectId">0</p>
          <br />
          <br />
          <label>Payload: <br /><textarea name="payload" id="object-payload" rows="5" cols="33">test</textarea></label>
          <br />
          <div id="sendDatagramObject" style="display: none">
            <button type="button" id="sendDatagramObjectBtn">Send</button>
          </div>
          <div id="sendSubgroupObject" style="display: blocked;">
            <button type="button" id="sendSubgroupObjectBtn">Send</button>
          </div>
        </div>
        <br />
        <div>
          <h2>Received</h2>
          <div id="received-text"></div>
        </div>
      </form>
    </div>

    <script type="module" src="/main.js"></script>
  </body>
  <style>
    p {
      display: inline;
    }
  </style>
</html><|MERGE_RESOLUTION|>--- conflicted
+++ resolved
@@ -45,13 +45,8 @@
           <label>Track Namespace: <input type="text" name="announce-track-namespace" id="" value="vc/aa" /> </label>
           <br />
           <button type="button" id="sendAnnounceBtn">Send</button>
-<<<<<<< HEAD
-          
+
           <h3>SUBSCRIBE_ANNOUNCES</h3>
-=======
-
-          <h3>SUBSCRIBE_NAMESPACE</h3>
->>>>>>> 366d5aa0
           <label>Track Namespace Prefix: <input type="text" name="track-namespace-prefix" id="" value="vc" /> </label>
           <br />
           <button type="button" id="sendSubscribeAnnouncesBtn">Send</button>
