--- conflicted
+++ resolved
@@ -22,14 +22,7 @@
             ><input type="radio" name="forwarding-preference" id="selectDatagram" value="datagram" />Datagram
           </label>
           <label
-<<<<<<< HEAD
             ><input type="radio" name="forwarding-preference" id="selectSubgroup" value="subgroup" checked/>Subgroup
-=======
-            ><input type="radio" name="forwarding-preference" id="selectTrack" value="track" checked />Track
-          </label>
-          <label
-            ><input type="radio" name="forwarding-preference" id="selectSubgroup" value="subgroup" />Subgroup
->>>>>>> fc608459
           </label>
           <br />
           *You must select at first
@@ -103,26 +96,15 @@
           <br />
           <label>Track Alias: <input type="text" name="object-track-alias" id="" value="0" /> </label>
           <br />
-<<<<<<< HEAD
           <div id="subgroupHeaderContents" style="display: blocked;">
             Group ID:
             <p id="subgroupGroupId">0</p>
-=======
-          <div id="subgroupHeaderContents" style="display: none">
-            Group ID:
-            <p id="mutableSubgroupGroupId">0</p>
->>>>>>> fc608459
             <br />
             <button type="button" id="descendSubgroupGroupIdBtn">&lt;</button>
             <button type="button" id="ascendSubgroupGroupIdBtn">&gt;</button>
             <br />
-<<<<<<< HEAD
             Subgroup ID: 
             <p id="subgroupId">0</p>
-=======
-            Subgroup ID:
-            <p id="mutableSubgroupId">0</p>
->>>>>>> fc608459
             <br />
             <button type="button" id="descendSubgroupIdBtn">&lt;</button>
             <button type="button" id="ascendSubgroupIdBtn">&gt;</button>
@@ -133,15 +115,9 @@
           <div id="objectField" style="display: blocked">
             <h4>Object</h4>
           </div>
-<<<<<<< HEAD
           <div id="datagramObjectContents" style="display: none;">
             Group ID: 
             <p id="datagramGroupId">0</p>
-=======
-          <div id="datagramAndTrackObjectContents" style="display: blocked">
-            Group ID:
-            <p id="mutableDatagramAndTrackGroupId">0</p>
->>>>>>> fc608459
             <br />
             <button type="button" id="descendDatagramGroupIdBtn">&lt;</button>
             <button type="button" id="ascendDatagramGroupIdBtn">&gt;</button>
@@ -157,14 +133,7 @@
           <div id="sendDatagramObject" style="display: none">
             <button type="button" id="sendDatagramObjectBtn">Send</button>
           </div>
-<<<<<<< HEAD
           <div id="sendSubgroupObject" style="display: blocked;">
-=======
-          <div id="sendTrackObject" style="display: blocked">
-            <button type="button" id="sendTrackObjectBtn">Send</button>
-          </div>
-          <div id="sendSubgroupObject" style="display: none">
->>>>>>> fc608459
             <button type="button" id="sendSubgroupObjectBtn">Send</button>
           </div>
         </div>
