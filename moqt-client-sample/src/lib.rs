mod utils;

#[cfg(web_sys_unstable_apis)]
use anyhow::Result;
#[cfg(web_sys_unstable_apis)]
use bytes::{BufMut, BytesMut};
#[cfg(web_sys_unstable_apis)]
use moqt_core::{
    constants::StreamDirection,
    control_message_type::ControlMessageType,
    messages::control_messages::{
        announce::Announce,
        announce_error::AnnounceError,
        announce_ok::AnnounceOk,
        client_setup::ClientSetup,
<<<<<<< HEAD
        server_setup::ServerSetup,
        setup_parameters::{RoleCase, RoleParameter, SetupParameter},
        subscribe::{FilterType, GroupOrder, Subscribe},
        subscribe_error::{SubscribeError, SubscribeErrorCode},
        subscribe_ok::SubscribeOk,
        unannounce::UnAnnounce,
        unsubscribe::Unsubscribe,
=======
        moqt_payload::MOQTPayload,
        setup_parameters::{Role, RoleCase, SetupParameter},
>>>>>>> dd4e0a9b
        version_specific_parameters::{AuthorizationInfo, VersionSpecificParameter},
    },
    messages::moqt_payload::MOQTPayload,
    variable_integer::{read_variable_integer_from_buffer, write_variable_integer},
};
#[cfg(web_sys_unstable_apis)]
use std::{cell::RefCell, rc::Rc};
use wasm_bindgen::prelude::*;
#[cfg(web_sys_unstable_apis)]
use wasm_bindgen_futures::JsFuture;
#[cfg(web_sys_unstable_apis)]
use web_sys::ReadableStreamDefaultReader;

#[wasm_bindgen]
extern "C" {
    fn alert(s: &str);

    #[wasm_bindgen(js_namespace = console)]
    fn log(s: &str);
}

#[cfg(web_sys_unstable_apis)]
macro_rules! console_log {
    // Note that this is using the `log` function imported above during
    // `bare_bones`
    ($($t:tt)*) => (log(&format_args!($($t)*).to_string()))
}

// Call `utils::set_panic_hook` automatically
#[wasm_bindgen(start)]
fn main() {
    utils::set_panic_hook();
}

#[cfg(web_sys_unstable_apis)]
#[wasm_bindgen]
pub struct MOQTClient {
    pub id: u64,
    url: String,
    transport: Rc<RefCell<Option<web_sys::WebTransport>>>,
    control_stream_writer: Rc<RefCell<Option<web_sys::WritableStreamDefaultWriter>>>,
    callbacks: Rc<RefCell<MOQTCallbacks>>,
}

#[cfg(web_sys_unstable_apis)]
#[wasm_bindgen]
impl MOQTClient {
    #[wasm_bindgen(constructor)]
    pub fn new(url: String) -> Self {
        MOQTClient {
            id: 42,
            url,
            transport: Rc::new(RefCell::new(None)),
            control_stream_writer: Rc::new(RefCell::new(None)),
            callbacks: Rc::new(RefCell::new(MOQTCallbacks::new())),
        }
    }
    pub fn url(&self) -> JsValue {
        JsValue::from_str(self.url.as_str())
    }

    #[wasm_bindgen(js_name = onSetup)]
    pub fn set_setup_callback(&mut self, callback: js_sys::Function) {
        self.callbacks.borrow_mut().set_setup_callback(callback);
    }

    #[wasm_bindgen(js_name = onAnnounce)]
    pub fn set_announce_callback(&mut self, callback: js_sys::Function) {
        self.callbacks.borrow_mut().set_announce_callback(callback);
    }

    #[wasm_bindgen(js_name = onSubscribe)]
    pub fn set_subscribe_callback(&mut self, callback: js_sys::Function) {
        self.callbacks.borrow_mut().set_subscribe_callback(callback);
    }

    #[wasm_bindgen(js_name = onSubscribeResponse)]
    pub fn set_subscribe_response_callback(&mut self, callback: js_sys::Function) {
        self.callbacks
            .borrow_mut()
            .set_subscribe_response_callback(callback);
    }

    #[wasm_bindgen(js_name = sendSetupMessage)]
    pub async fn send_setup_message(
        &self,
        role_value: u8,
        versions: Vec<u64>,
    ) -> Result<JsValue, JsValue> {
        if let Some(writer) = &*self.control_stream_writer.borrow() {
            let role = RoleCase::try_from(role_value).unwrap();
            let versions = versions.iter().map(|v| *v as u32).collect::<Vec<u32>>();

            let client_setup_message =
                ClientSetup::new(versions, vec![SetupParameter::Role(Role::new(role))]);
            let mut client_setup_message_buf = BytesMut::new();
            client_setup_message.packetize(&mut client_setup_message_buf);

            let mut buf = Vec::new();
            // Message Type
            buf.extend(write_variable_integer(
                u8::from(ControlMessageType::ClientSetup) as u64,
            ));
            // Message Payload
            buf.extend(client_setup_message_buf);

            // send
            let buffer = js_sys::Uint8Array::new_with_length(buf.len() as u32);
            buffer.copy_from(&buf);
            JsFuture::from(writer.write_with_chunk(&buffer)).await
        } else {
            Err(JsValue::from_str("control_stream_writer is None"))
        }
    }

    // TODO: auth
    #[wasm_bindgen(js_name = sendAnnounceMessage)]
    pub async fn send_announce_message(
        &self,
        track_namespace: js_sys::Array,
        number_of_parameters: u8,
        auth_info: String, // param[0]
    ) -> Result<JsValue, JsValue> {
        if let Some(writer) = &*self.control_stream_writer.borrow() {
            let auth_info_parameter =
                VersionSpecificParameter::AuthorizationInfo(AuthorizationInfo::new(auth_info));

            let length = track_namespace.length();
            let mut track_namespace_vec: Vec<String> = Vec::with_capacity(length as usize);
            for i in 0..length {
                let js_element = track_namespace.get(i);
                let string_element = js_element
                    .as_string()
                    .ok_or_else(|| JsValue::from_str("Array contains a non-string element"))?;
                track_namespace_vec.push(string_element);
            }

            let announce_message = Announce::new(
                track_namespace_vec,
                number_of_parameters,
                vec![auth_info_parameter],
            );
            let mut announce_message_buf = BytesMut::new();
            announce_message.packetize(&mut announce_message_buf);

            let mut buf = Vec::new();
            // Message Type
            buf.extend(write_variable_integer(
                u8::from(ControlMessageType::Announce) as u64,
            ));
            // Message Payload
            buf.extend(announce_message_buf);

            // send
            let buffer = js_sys::Uint8Array::new_with_length(buf.len() as u32);
            buffer.copy_from(&buf);
            JsFuture::from(writer.write_with_chunk(&buffer)).await
        } else {
            Err(JsValue::from_str("control_stream_writer is None"))
        }
    }

    #[wasm_bindgen(js_name = sendUnannounceMessage)]
    pub async fn send_unannounce_message(
        &self,
        track_namespace: js_sys::Array,
    ) -> Result<JsValue, JsValue> {
        if let Some(writer) = &*self.control_stream_writer.borrow() {
            // TODO: construct UnAnnounce
            let length = track_namespace.length();
            let mut track_namespace_vec: Vec<String> = Vec::with_capacity(length as usize);
            for i in 0..length {
                let js_element = track_namespace.get(i);
                let string_element = js_element
                    .as_string()
                    .ok_or_else(|| JsValue::from_str("Array contains a non-string element"))?;
                track_namespace_vec.push(string_element);
            }

            let unannounce_message = UnAnnounce::new(track_namespace_vec);
            let mut unannounce_message_buf = BytesMut::new();
            unannounce_message.packetize(&mut unannounce_message_buf);

            let mut buf = Vec::new();
            // Message Type
            buf.extend(write_variable_integer(
                u8::from(ControlMessageType::UnAnnounce) as u64,
            ));
            // Message Payload
            buf.extend(unannounce_message_buf);

            // send
            let buffer = js_sys::Uint8Array::new_with_length(buf.len() as u32);
            buffer.copy_from(&buf);
            JsFuture::from(writer.write_with_chunk(&buffer)).await
        } else {
            Err(JsValue::from_str("control_stream_writer is None"))
        }
    }

    // tmp impl
    #[wasm_bindgen(js_name = sendSubscribeMessage)]
    pub async fn send_subscribe_message(
        &self,
        track_namespace: js_sys::Array,
        track_name: String,
        // start_group: Option<String>,
        // start_object: Option<String>,
        // end_group: Option<String>,
        // end_object: Option<String>,
        auth_info: String,
    ) -> Result<JsValue, JsValue> {
        if let Some(writer) = &*self.control_stream_writer.borrow() {
            // This is equal to `Now example`
            let auth_info =
                VersionSpecificParameter::AuthorizationInfo(AuthorizationInfo::new(auth_info));
            let length = track_namespace.length();
            let mut track_namespace_vec: Vec<String> = Vec::with_capacity(length as usize);
            for i in 0..length {
                let js_element = track_namespace.get(i);
                let string_element = js_element
                    .as_string()
                    .ok_or_else(|| JsValue::from_str("Array contains a non-string element"))?;
                track_namespace_vec.push(string_element);
            }
            let version_specific_parameters = vec![auth_info];
            let subscribe_message = Subscribe::new(
                1,
                0,
                track_namespace_vec,
                track_name,
                1,
                GroupOrder::Ascending,
                FilterType::LatestGroup,
                None,
                None,
                None,
                None,
                version_specific_parameters,
            )
            .unwrap();
            let mut subscribe_message_buf = BytesMut::new();
            subscribe_message.packetize(&mut subscribe_message_buf);

            let mut buf = Vec::new();
            buf.extend(write_variable_integer(
                u8::from(ControlMessageType::Subscribe) as u64,
            )); // subscribe
            buf.extend(subscribe_message_buf);

            let buffer = js_sys::Uint8Array::new_with_length(buf.len() as u32);
            buffer.copy_from(&buf);

            JsFuture::from(writer.write_with_chunk(&buffer)).await
        } else {
            Err(JsValue::from_str("control_stream_writer is None"))
        }
    }

    #[wasm_bindgen(js_name = sendSubscribeOkMessage)]
    pub async fn send_subscribe_ok_message(
        &self,
        track_namespace: js_sys::Array,
        track_name: String,
        track_id: u64,
        expires: u64,
    ) -> Result<JsValue, JsValue> {
        if let Some(writer) = &*self.control_stream_writer.borrow() {
            let length = track_namespace.length();
            let mut track_namespace_vec: Vec<String> = Vec::with_capacity(length as usize);
            for i in 0..length {
                let js_element = track_namespace.get(i);
                let string_element = js_element
                    .as_string()
                    .ok_or_else(|| JsValue::from_str("Array contains a non-string element"))?;
                track_namespace_vec.push(string_element);
            }
            let subscribe_ok_message =
                SubscribeOk::new(track_namespace_vec, track_name, track_id, expires);
            let mut subscribe_ok_message_buf = BytesMut::new();
            subscribe_ok_message.packetize(&mut subscribe_ok_message_buf);

            let mut buf = Vec::new();
            buf.extend(write_variable_integer(
                u8::from(ControlMessageType::SubscribeOk) as u64,
            )); // subscribe ok
            buf.extend(subscribe_ok_message_buf);

            let buffer = js_sys::Uint8Array::new_with_length(buf.len() as u32);
            buffer.copy_from(&buf);

            JsFuture::from(writer.write_with_chunk(&buffer)).await
        } else {
            Err(JsValue::from_str("control_stream_writer is None"))
        }
    }

    #[wasm_bindgen(js_name = sendSubscribeErrorMessage)]
    pub async fn send_subscribe_error_message(
        &self,
        track_namespace: js_sys::Array,
        track_name: String,
        error_code: u64,
        reason_phrase: String,
    ) -> Result<JsValue, JsValue> {
        if let Some(writer) = &*self.control_stream_writer.borrow() {
            let length = track_namespace.length();
            let mut track_namespace_vec: Vec<String> = Vec::with_capacity(length as usize);
            for i in 0..length {
                let js_element = track_namespace.get(i);
                let string_element = js_element
                    .as_string()
                    .ok_or_else(|| JsValue::from_str("Array contains a non-string element"))?;
                track_namespace_vec.push(string_element);
            }
            let subscribe_error_message = SubscribeError::new(
                track_namespace_vec,
                track_name,
                SubscribeErrorCode::try_from(error_code as u8).unwrap(),
                reason_phrase,
            );
            let mut subscribe_error_message_buf = BytesMut::new();
            subscribe_error_message.packetize(&mut subscribe_error_message_buf);

            let mut buf = Vec::new();
            buf.extend(write_variable_integer(
                u8::from(ControlMessageType::SubscribeError) as u64,
            )); // subscribe error
            buf.extend(subscribe_error_message_buf);

            let buffer = js_sys::Uint8Array::new_with_length(buf.len() as u32);
            buffer.copy_from(&buf);

            JsFuture::from(writer.write_with_chunk(&buffer)).await
        } else {
            Err(JsValue::from_str("control_stream_writer is None"))
        }
    }

    #[wasm_bindgen(js_name = sendUnsubscribeMessage)]
    pub async fn send_unsubscribe_message(
        &self,
        track_namespace: js_sys::Array,
        track_name: String,
    ) -> Result<JsValue, JsValue> {
        if let Some(writer) = &*self.control_stream_writer.borrow() {
            let length = track_namespace.length();
            let mut track_namespace_vec: Vec<String> = Vec::with_capacity(length as usize);
            for i in 0..length {
                let js_element = track_namespace.get(i);
                let string_element = js_element
                    .as_string()
                    .ok_or_else(|| JsValue::from_str("Array contains a non-string element"))?;
                track_namespace_vec.push(string_element);
            }
            let unsubscribe_message = Unsubscribe::new(track_namespace_vec, track_name);
            let mut unsubscribe_message_buf = BytesMut::new();
            unsubscribe_message.packetize(&mut unsubscribe_message_buf);

            let mut buf = Vec::new();
            buf.extend(write_variable_integer(
                u8::from(ControlMessageType::UnSubscribe) as u64,
            )); // unsubscribe
            buf.extend(unsubscribe_message_buf);

            let buffer = js_sys::Uint8Array::new_with_length(buf.len() as u32);
            buffer.copy_from(&buf);

            JsFuture::from(writer.write_with_chunk(&buffer)).await
        } else {
            Err(JsValue::from_str("control_stream_writer is None"))
        }
    }

    pub async fn start(&self) -> Result<JsValue, JsValue> {
        let transport = web_sys::WebTransport::new(self.url.as_str());
        match &transport {
            Ok(v) => console_log!("{:#?}", v),
            Err(e) => {
                console_log!("{:#?}", e.as_string());
                return Err(e.clone());
            }
        }

        let transport = transport?;
        // Keep it for sending object messages
        *self.transport.borrow_mut() = Some(transport.clone());
        JsFuture::from(transport.ready()).await?;

        // All control messages are sent on same bidirectional stream which is called "control stream"
        let control_stream = web_sys::WebTransportBidirectionalStream::from(
            JsFuture::from(transport.create_bidirectional_stream()).await?,
        );

        let control_stream_readable = control_stream.readable();
        let control_stream_reader =
            web_sys::ReadableStreamDefaultReader::new(&control_stream_readable.into())?;

        let control_stream_writable = control_stream.writable();
        let control_stream_writer = control_stream_writable.get_writer()?;
        *self.control_stream_writer.borrow_mut() = Some(control_stream_writer);

        // For receiving control messages
        let callbacks = self.callbacks.clone();
        wasm_bindgen_futures::spawn_local(async move {
            let _ =
                stream_read_thread(callbacks, StreamDirection::Bi, &control_stream_reader).await;
        });

        // For receiving object messages
        let incoming_stream = transport.incoming_unidirectional_streams();
        let incoming_stream_reader =
            web_sys::ReadableStreamDefaultReader::new(&&incoming_stream.into())?;
        let callbacks = self.callbacks.clone();
        wasm_bindgen_futures::spawn_local(async move {
            let _ = receive_unidirectional_thread(callbacks, &incoming_stream_reader).await;
        });

        Ok(JsValue::null())
    }

    pub fn array_buffer_sample_method(&self, buf: Vec<u8>) {
        log(std::format!("array_buffer_sample_method: {:#?}", buf).as_str());
    }
}

#[cfg(web_sys_unstable_apis)]
async fn receive_unidirectional_thread(
    callbacks: Rc<RefCell<MOQTCallbacks>>,
    reader: &ReadableStreamDefaultReader,
) -> Result<(), JsValue> {
    log("receive_unidirectional_thread");

    loop {
        // Be careful about returned value of reader.read. It is a unidirectional stream of WebTransport.
        let ret = reader.read();
        let ret = JsFuture::from(ret).await?;

        let ret_value = js_sys::Reflect::get(&ret, &JsValue::from_str("value"))?;
        let ret_done = js_sys::Reflect::get(&ret, &JsValue::from_str("done"))?;
        let ret_done = js_sys::Boolean::from(ret_done).value_of();

        if ret_done {
            break;
        }

        let ret_value = web_sys::ReadableStream::from(ret_value);

        let callbacks = callbacks.clone();
        let reader = web_sys::ReadableStreamDefaultReader::new(&ret_value)?;
        wasm_bindgen_futures::spawn_local(async move {
            let _ = stream_read_thread(callbacks, StreamDirection::Uni, &reader).await;
        });
    }

    Ok(())
}

#[cfg(web_sys_unstable_apis)]
async fn stream_read_thread(
    callbacks: Rc<RefCell<MOQTCallbacks>>,
    stream_direction: StreamDirection,
    reader: &ReadableStreamDefaultReader,
) -> Result<(), JsValue> {
    log("control_stream_read_thread");

    loop {
        let ret = reader.read();
        let ret = JsFuture::from(ret).await?;

        let ret_value = js_sys::Reflect::get(&ret, &JsValue::from_str("value"))?;
        let ret_done = js_sys::Reflect::get(&ret, &JsValue::from_str("done"))?;
        let ret_done = js_sys::Boolean::from(ret_done).value_of();

        if ret_done {
            break;
        }

        let ret_value = js_sys::Uint8Array::from(ret_value).to_vec();

        log(std::format!(
            "recv value: {:#?} {} {:#x?}",
            stream_direction,
            ret_value.len(),
            ret_value
        )
        .as_str());

        let mut buf = BytesMut::with_capacity(ret_value.len());
        for i in ret_value {
            buf.put_u8(i);
        }

        if let Err(e) = message_handler(callbacks.clone(), stream_direction.clone(), &mut buf).await
        {
            log(std::format!("error: {:#?}", e).as_str());
            return Err(js_sys::Error::new(&e.to_string()).into());
        }
    }

    Ok(())
}

// TODO: Separate handler to control message handler and object message handler
#[cfg(web_sys_unstable_apis)]
async fn message_handler(
    callbacks: Rc<RefCell<MOQTCallbacks>>,
    _stream_direction: StreamDirection, // TODO: Not implemented yet
    mut buf: &mut BytesMut,
) -> Result<()> {
    let message_type_value = read_variable_integer_from_buffer(&mut buf);

    // TODO: Check stream type
    match message_type_value {
        Ok(v) => {
            let message_type = ControlMessageType::try_from(v as u8)?;

            log(std::format!("message_type_value: {:#?}", message_type).as_str());

            match message_type {
                ControlMessageType::ServerSetup => {
                    let server_setup_message = ServerSetup::depacketize(&mut buf)?;

                    log(
                        std::format!("server_setup_message: {:#x?}", server_setup_message).as_str(),
                    );

                    if let Some(callback) = callbacks.borrow().setup_callback() {
                        callback
                            .call1(&JsValue::null(), &JsValue::from("called2"))
                            .unwrap();
                        let v = serde_wasm_bindgen::to_value(&server_setup_message).unwrap();
                        callback.call1(&JsValue::null(), &(v)).unwrap();
                    }
                }
                ControlMessageType::AnnounceOk => {
                    let announce_ok_message = AnnounceOk::depacketize(&mut buf)?;
                    log(std::format!("announce_ok_message: {:#x?}", announce_ok_message).as_str());

                    if let Some(callback) = callbacks.borrow().announce_callback() {
                        let v = serde_wasm_bindgen::to_value(&announce_ok_message).unwrap();
                        callback.call1(&JsValue::null(), &(v)).unwrap();
                    }
                }
                ControlMessageType::AnnounceError => {
                    let announce_error_message = AnnounceError::depacketize(&mut buf)?;
                    log(
                        std::format!("announce_error_message: {:#x?}", announce_error_message)
                            .as_str(),
                    );

                    if let Some(callback) = callbacks.borrow().announce_callback() {
                        let v = serde_wasm_bindgen::to_value(&announce_error_message).unwrap();
                        callback.call1(&JsValue::null(), &(v)).unwrap();
                    }
                }
                ControlMessageType::Subscribe => {
                    let subscribe_message = Subscribe::depacketize(&mut buf)?;
                    log(std::format!("subscribe_message: {:#x?}", subscribe_message).as_str());

                    if let Some(callback) = callbacks.borrow().subscribe_callback() {
                        let v = serde_wasm_bindgen::to_value(&subscribe_message).unwrap();
                        callback.call1(&JsValue::null(), &(v)).unwrap();
                    }
                }
                ControlMessageType::SubscribeOk => {
                    let subscribe_ok_message = SubscribeOk::depacketize(&mut buf)?;
                    log(
                        std::format!("subscribe_ok_message: {:#x?}", subscribe_ok_message).as_str(),
                    );

                    if let Some(callback) = callbacks.borrow().subscribe_response_callback() {
                        let v = serde_wasm_bindgen::to_value(&subscribe_ok_message).unwrap();
                        callback.call1(&JsValue::null(), &(v)).unwrap();
                    }
                }
                ControlMessageType::SubscribeError => {
                    let subscribe_error_message = SubscribeError::depacketize(&mut buf)?;
                    log(
                        std::format!("subscribe_error_message: {:#x?}", subscribe_error_message)
                            .as_str(),
                    );

                    if let Some(callback) = callbacks.borrow().subscribe_response_callback() {
                        let v = serde_wasm_bindgen::to_value(&subscribe_error_message).unwrap();
                        callback.call1(&JsValue::null(), &(v)).unwrap();
                    }
                }
                _ => {
                    // TODO: impl rest of message type
                    log(std::format!("message_type: {:#?}", message_type).as_str());
                }
            };
        }
        Err(e) => {
            log("message_type_value is None");
            return Err(e);
        }
    }

    Ok(())
}

// Due to the lifetime issue of `spawn_local`, it needs to be kept separate from MOQTClient.
// The callback is passed from JavaScript.
#[cfg(web_sys_unstable_apis)]
struct MOQTCallbacks {
    setup_callback: Option<js_sys::Function>,
    announce_callback: Option<js_sys::Function>,
    subscribe_callback: Option<js_sys::Function>,
    subscribe_response_callback: Option<js_sys::Function>,
}

#[cfg(web_sys_unstable_apis)]
impl MOQTCallbacks {
    fn new() -> Self {
        MOQTCallbacks {
            setup_callback: None,
            announce_callback: None,
            subscribe_callback: None,
            subscribe_response_callback: None,
        }
    }

    pub fn setup_callback(&self) -> Option<js_sys::Function> {
        self.setup_callback.clone()
    }

    pub fn set_setup_callback(&mut self, callback: js_sys::Function) {
        self.setup_callback = Some(callback);
    }

    pub fn announce_callback(&self) -> Option<js_sys::Function> {
        self.announce_callback.clone()
    }

    pub fn set_announce_callback(&mut self, callback: js_sys::Function) {
        self.announce_callback = Some(callback);
    }

    pub fn subscribe_callback(&self) -> Option<js_sys::Function> {
        self.subscribe_callback.clone()
    }

    pub fn set_subscribe_callback(&mut self, callback: js_sys::Function) {
        self.subscribe_callback = Some(callback);
    }

    pub fn subscribe_response_callback(&self) -> Option<js_sys::Function> {
        self.subscribe_response_callback.clone()
    }

    pub fn set_subscribe_response_callback(&mut self, callback: js_sys::Function) {
        self.subscribe_response_callback = Some(callback);
    }
}<|MERGE_RESOLUTION|>--- conflicted
+++ resolved
@@ -13,18 +13,13 @@
         announce_error::AnnounceError,
         announce_ok::AnnounceOk,
         client_setup::ClientSetup,
-<<<<<<< HEAD
         server_setup::ServerSetup,
-        setup_parameters::{RoleCase, RoleParameter, SetupParameter},
+        setup_parameters::{Role, RoleCase, SetupParameter},
         subscribe::{FilterType, GroupOrder, Subscribe},
         subscribe_error::{SubscribeError, SubscribeErrorCode},
         subscribe_ok::SubscribeOk,
         unannounce::UnAnnounce,
         unsubscribe::Unsubscribe,
-=======
-        moqt_payload::MOQTPayload,
-        setup_parameters::{Role, RoleCase, SetupParameter},
->>>>>>> dd4e0a9b
         version_specific_parameters::{AuthorizationInfo, VersionSpecificParameter},
     },
     messages::moqt_payload::MOQTPayload,
