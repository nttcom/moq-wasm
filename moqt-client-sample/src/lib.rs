mod utils;

#[cfg(web_sys_unstable_apis)]
use anyhow::Result;
#[cfg(web_sys_unstable_apis)]
use bytes::{Buf, BufMut, BytesMut};
#[cfg(web_sys_unstable_apis)]
use moqt_core::{
    control_message_type::ControlMessageType,
    data_stream_type::DataStreamType,
    messages::control_messages::{
        announce::Announce,
        announce_error::AnnounceError,
        announce_ok::AnnounceOk,
        client_setup::ClientSetup,
        server_setup::ServerSetup,
        setup_parameters::{MaxSubscribeID, Role, RoleCase, SetupParameter},
        subscribe::{FilterType, GroupOrder, Subscribe},
        subscribe_error::{SubscribeError, SubscribeErrorCode},
        subscribe_ok::SubscribeOk,
        unannounce::UnAnnounce,
        unsubscribe::Unsubscribe,
        version_specific_parameters::{AuthorizationInfo, VersionSpecificParameter},
    },
<<<<<<< HEAD
    messages::moqt_payload::MOQTPayload,
    models::subscriptions::{
        nodes::{consumers::Consumer, producers::Producer, registry::SubscriptionNodeRegistry},
        Subscription,
=======
    messages::{
        data_streams::{
            object_stream_track::ObjectStreamTrack, stream_header_track::StreamHeaderTrack,
            DataStreams,
        },
        moqt_payload::MOQTPayload,
    },
    models::subscriptions::{
        nodes::{consumers::Consumer, producers::Producer, registry::SubscriptionNodeRegistry},
        Subscription,
    },
    variable_integer::{
        read_variable_integer, read_variable_integer_from_buffer, write_variable_integer,
>>>>>>> 60be2e07
    },
};

#[cfg(web_sys_unstable_apis)]
use std::{cell::RefCell, collections::HashMap, io::Cursor, rc::Rc};
use wasm_bindgen::prelude::*;
#[cfg(web_sys_unstable_apis)]
use wasm_bindgen_futures::JsFuture;
#[cfg(web_sys_unstable_apis)]
use web_sys::ReadableStreamDefaultReader;

#[wasm_bindgen]
extern "C" {
    fn alert(s: &str);

    #[wasm_bindgen(js_namespace = console)]
    fn log(s: &str);
}

#[cfg(web_sys_unstable_apis)]
macro_rules! console_log {
    // Note that this is using the `log` function imported above during
    // `bare_bones`
    ($($t:tt)*) => (log(&format_args!($($t)*).to_string()))
}

// Call `utils::set_panic_hook` automatically
#[wasm_bindgen(start)]
fn main() {
    utils::set_panic_hook();
}

#[cfg(web_sys_unstable_apis)]
#[wasm_bindgen]
pub struct MOQTClient {
    pub id: u64,
    url: String,
    subscription_node: Rc<RefCell<SubscriptionNode>>,
    transport: Rc<RefCell<Option<web_sys::WebTransport>>>,
    control_stream_writer: Rc<RefCell<Option<web_sys::WritableStreamDefaultWriter>>>,
    object_stream_writers: Rc<RefCell<HashMap<u64, web_sys::WritableStreamDefaultWriter>>>,
    callbacks: Rc<RefCell<MOQTCallbacks>>,
}

#[cfg(web_sys_unstable_apis)]
#[wasm_bindgen]
impl MOQTClient {
    #[wasm_bindgen(constructor)]
    pub fn new(url: String) -> Self {
        MOQTClient {
            id: 42,
            url,
            subscription_node: Rc::new(RefCell::new(SubscriptionNode::new())),
            transport: Rc::new(RefCell::new(None)),
            control_stream_writer: Rc::new(RefCell::new(None)),
            object_stream_writers: Rc::new(RefCell::new(HashMap::new())),
            callbacks: Rc::new(RefCell::new(MOQTCallbacks::new())),
        }
    }
    pub fn url(&self) -> JsValue {
        JsValue::from_str(self.url.as_str())
    }

    #[wasm_bindgen(js_name = onSetup)]
    pub fn set_setup_callback(&mut self, callback: js_sys::Function) {
        self.callbacks.borrow_mut().set_setup_callback(callback);
    }

    #[wasm_bindgen(js_name = onAnnounce)]
    pub fn set_announce_callback(&mut self, callback: js_sys::Function) {
        self.callbacks.borrow_mut().set_announce_callback(callback);
    }

    #[wasm_bindgen(js_name = onSubscribe)]
    pub fn set_subscribe_callback(&mut self, callback: js_sys::Function) {
        self.callbacks.borrow_mut().set_subscribe_callback(callback);
    }

    #[wasm_bindgen(js_name = onSubscribeResponse)]
    pub fn set_subscribe_response_callback(&mut self, callback: js_sys::Function) {
        self.callbacks
            .borrow_mut()
            .set_subscribe_response_callback(callback);
    }

    #[wasm_bindgen(js_name = onStreamHeaderTrack)]
    pub fn set_stream_header_track_callback(&mut self, callback: js_sys::Function) {
        self.callbacks
            .borrow_mut()
            .set_stream_header_track_callback(callback);
    }

    #[wasm_bindgen(js_name = onObjectStreamTrack)]
    pub fn set_object_stream_track_callback(&mut self, callback: js_sys::Function) {
        self.callbacks
            .borrow_mut()
            .set_object_stream_track_callback(callback);
    }

    #[wasm_bindgen(js_name = sendSetupMessage)]
    pub async fn send_setup_message(
        &mut self,
        role_value: u8,
        versions: Vec<u64>,
        max_subscribe_id: u64,
    ) -> Result<JsValue, JsValue> {
        if let Some(writer) = &*self.control_stream_writer.borrow() {
            let role = RoleCase::try_from(role_value).unwrap();
            let versions = versions.iter().map(|v| *v as u32).collect::<Vec<u32>>();
            let mut setup_parameters: Vec<SetupParameter> =
                vec![SetupParameter::Role(Role::new(role))];

            match role {
                RoleCase::Publisher | RoleCase::PubSub => {
                    setup_parameters.push(SetupParameter::MaxSubscribeID(MaxSubscribeID::new(
                        max_subscribe_id,
                    )));
                }
                _ => {}
            }

            let client_setup_message = ClientSetup::new(versions, setup_parameters);
            let mut client_setup_message_buf = BytesMut::new();
            client_setup_message.packetize(&mut client_setup_message_buf);

            let mut buf = Vec::new();
            // Message Type
            buf.extend(write_variable_integer(
                u8::from(ControlMessageType::ClientSetup) as u64,
            ));
            // Message Payload and Payload Length
            buf.extend(write_variable_integer(client_setup_message_buf.len() as u64));
            buf.extend(client_setup_message_buf);

            // send
            let buffer = js_sys::Uint8Array::new_with_length(buf.len() as u32);
            buffer.copy_from(&buf);
            match JsFuture::from(writer.write_with_chunk(&buffer)).await {
                // Setup nodes along with the role
                Ok(ok) => {
                    match role {
                        RoleCase::Publisher => {
                            self.subscription_node
                                .borrow_mut()
                                .setup_as_publisher(max_subscribe_id);
                        }
                        RoleCase::Subscriber => {
                            self.subscription_node
                                .borrow_mut()
                                .setup_as_subscriber(max_subscribe_id);
                        }
                        RoleCase::PubSub => {
                            self.subscription_node
                                .borrow_mut()
                                .setup_as_publisher(max_subscribe_id);
                            self.subscription_node
                                .borrow_mut()
                                .setup_as_subscriber(max_subscribe_id);
                        }
                    }
                    Ok(ok)
                }
                Err(e) => Err(e),
            }
        } else {
            Err(JsValue::from_str("control_stream_writer is None"))
        }
    }

    // TODO: auth
    #[wasm_bindgen(js_name = sendAnnounceMessage)]
    pub async fn send_announce_message(
        &self,
        track_namespace: js_sys::Array,
        number_of_parameters: u8,
        auth_info: String, // param[0]
    ) -> Result<JsValue, JsValue> {
        if let Some(writer) = &*self.control_stream_writer.borrow() {
            let auth_info_parameter =
                VersionSpecificParameter::AuthorizationInfo(AuthorizationInfo::new(auth_info));

            let length = track_namespace.length();
            let mut track_namespace_vec: Vec<String> = Vec::with_capacity(length as usize);
            for i in 0..length {
                let js_element = track_namespace.get(i);
                let string_element = js_element
                    .as_string()
                    .ok_or_else(|| JsValue::from_str("Array contains a non-string element"))?;
                track_namespace_vec.push(string_element);
            }

            let announce_message = Announce::new(
                track_namespace_vec.clone(),
                number_of_parameters,
                vec![auth_info_parameter],
            );
            let mut announce_message_buf = BytesMut::new();
            announce_message.packetize(&mut announce_message_buf);

            let mut buf = Vec::new();
            // Message Type
            buf.extend(write_variable_integer(
                u8::from(ControlMessageType::Announce) as u64,
            ));
            // Message Payload and Payload Length
            buf.extend(write_variable_integer(announce_message_buf.len() as u64));
            buf.extend(announce_message_buf);

            // send
            let buffer = js_sys::Uint8Array::new_with_length(buf.len() as u32);
            buffer.copy_from(&buf);
            match JsFuture::from(writer.write_with_chunk(&buffer)).await {
                Ok(ok) => {
                    // Register the announceing track
                    self.subscription_node
                        .borrow_mut()
                        .set_namespace(track_namespace_vec);

                    Ok(ok)
                }
                Err(e) => Err(e),
            }
        } else {
            Err(JsValue::from_str("control_stream_writer is None"))
        }
    }

    #[wasm_bindgen(js_name = sendUnannounceMessage)]
    pub async fn send_unannounce_message(
        &self,
        track_namespace: js_sys::Array,
    ) -> Result<JsValue, JsValue> {
        if let Some(writer) = &*self.control_stream_writer.borrow() {
            // TODO: construct UnAnnounce
            let length = track_namespace.length();
            let mut track_namespace_vec: Vec<String> = Vec::with_capacity(length as usize);
            for i in 0..length {
                let js_element = track_namespace.get(i);
                let string_element = js_element
                    .as_string()
                    .ok_or_else(|| JsValue::from_str("Array contains a non-string element"))?;
                track_namespace_vec.push(string_element);
            }

            let unannounce_message = UnAnnounce::new(track_namespace_vec);
            let mut unannounce_message_buf = BytesMut::new();
            unannounce_message.packetize(&mut unannounce_message_buf);

            let mut buf = Vec::new();
            // Message Type
            buf.extend(write_variable_integer(
                u8::from(ControlMessageType::UnAnnounce) as u64,
            ));
            // Message Payload and Payload Length
            buf.extend(write_variable_integer(unannounce_message_buf.len() as u64));
            buf.extend(unannounce_message_buf);

            // send
            let buffer = js_sys::Uint8Array::new_with_length(buf.len() as u32);
            buffer.copy_from(&buf);
            JsFuture::from(writer.write_with_chunk(&buffer)).await
        } else {
            Err(JsValue::from_str("control_stream_writer is None"))
        }
    }

    // tmp impl
    #[wasm_bindgen(js_name = sendSubscribeMessage)]
    pub async fn send_subscribe_message(
        &self,
        track_namespace: js_sys::Array,
        track_name: String,
        // start_group: Option<String>,
        // start_object: Option<String>,
        // end_group: Option<String>,
        // end_object: Option<String>,
        auth_info: String,
    ) -> Result<JsValue, JsValue> {
        if let Some(writer) = &*self.control_stream_writer.borrow() {
            // This is equal to `Now example`
            let auth_info =
                VersionSpecificParameter::AuthorizationInfo(AuthorizationInfo::new(auth_info));
            let length = track_namespace.length();
            let mut track_namespace_vec: Vec<String> = Vec::with_capacity(length as usize);
            for i in 0..length {
                let js_element = track_namespace.get(i);
                let string_element = js_element
                    .as_string()
                    .ok_or_else(|| JsValue::from_str("Array contains a non-string element"))?;
                track_namespace_vec.push(string_element);
            }

            // Find unused subscribe_id and track_alias automatically
            let (subscribe_id, track_alias) = self
                .subscription_node
                .borrow_mut()
                .create_latest_subscribe_id_and_track_alias()
                .unwrap();
            let priority = 0;
            let group_order = GroupOrder::Ascending;
            let filter_type = FilterType::LatestGroup;
            let start_group = None;
            let start_object = None;
            let end_group = None;
            let end_object = None;
            let version_specific_parameters = vec![auth_info];
            let subscribe_message = Subscribe::new(
                subscribe_id,
                track_alias,
                track_namespace_vec.clone(),
                track_name.clone(),
                priority,
                group_order,
                filter_type,
                start_group,
                start_object,
                end_group,
                end_object,
                version_specific_parameters,
            )
            .unwrap();
            let mut subscribe_message_buf = BytesMut::new();
            subscribe_message.packetize(&mut subscribe_message_buf);

            let mut buf = Vec::new();
            // Message Type
            buf.extend(write_variable_integer(
                u8::from(ControlMessageType::Subscribe) as u64,
            ));
            // Message Payload and Payload Length
            buf.extend(write_variable_integer(subscribe_message_buf.len() as u64));
            buf.extend(subscribe_message_buf);

            let buffer = js_sys::Uint8Array::new_with_length(buf.len() as u32);
            buffer.copy_from(&buf);

            match JsFuture::from(writer.write_with_chunk(&buffer)).await {
                Ok(ok) => {
                    // Register the subscribing track
                    self.subscription_node
                        .borrow_mut()
                        .set_subscribing_subscription(
                            subscribe_id,
                            track_alias,
                            track_namespace_vec,
                            track_name,
                            priority,
                            group_order,
                            filter_type,
                            start_group,
                            start_object,
                            end_group,
                            end_object,
                        );

                    Ok(ok)
                }
                Err(e) => Err(e),
            }
        } else {
            Err(JsValue::from_str("control_stream_writer is None"))
        }
    }

    #[wasm_bindgen(js_name = sendSubscribeOkMessage)]
    pub async fn send_subscribe_ok_message(
        &self,
        subscribe_id: u64,
        expires: u64,
        auth_info: String,
    ) -> Result<JsValue, JsValue> {
        if let Some(writer) = &*self.control_stream_writer.borrow() {
            let auth_info =
                VersionSpecificParameter::AuthorizationInfo(AuthorizationInfo::new(auth_info));
            let subscription = self
                .subscription_node
                .borrow()
                .get_publishing_subscription(subscribe_id)
                .unwrap();

            let group_order = subscription.get_group_order();

            let version_specific_parameters = vec![auth_info];
            let subscribe_ok_message = SubscribeOk::new(
                subscribe_id,
                expires,
                group_order,
                false,
                None,
                None,
                version_specific_parameters,
            );
            let mut subscribe_ok_message_buf = BytesMut::new();
            subscribe_ok_message.packetize(&mut subscribe_ok_message_buf);

            let mut buf = Vec::new();
            // Message Type
            buf.extend(write_variable_integer(
                u8::from(ControlMessageType::SubscribeOk) as u64,
            ));
            // Message Payload and Payload Length
            buf.extend(write_variable_integer(subscribe_ok_message_buf.len() as u64));
            buf.extend(subscribe_ok_message_buf);

            let buffer = js_sys::Uint8Array::new_with_length(buf.len() as u32);
            buffer.copy_from(&buf);

            match JsFuture::from(writer.write_with_chunk(&buffer)).await {
                Ok(ok) => {
                    self.subscription_node
                        .borrow_mut()
                        .activate_as_publisher(subscribe_id);

                    let send_uni_stream = web_sys::WritableStream::from(
                        JsFuture::from(
                            self.transport
                                .borrow()
                                .as_ref()
                                .unwrap()
                                .create_unidirectional_stream(),
                        )
                        .await?,
                    );
                    let send_uni_stream_writer = send_uni_stream.get_writer()?;

                    self.object_stream_writers
                        .borrow_mut()
                        .insert(subscribe_id, send_uni_stream_writer);

                    Ok(ok)
                }
                Err(e) => Err(e),
            }
        } else {
            Err(JsValue::from_str("control_stream_writer is None"))
        }
    }

    #[wasm_bindgen(js_name = sendSubscribeErrorMessage)]
    pub async fn send_subscribe_error_message(
        &self,
        subscribe_id: u64,
        error_code: u64,
        reason_phrase: String,
    ) -> Result<JsValue, JsValue> {
        if let Some(writer) = &*self.control_stream_writer.borrow() {
            // Find unused subscribe_id and track_alias automatically
            let valid_track_alias = self
                .subscription_node
                .borrow_mut()
                .create_valid_track_alias()
                .unwrap();
            let subscribe_error_message = SubscribeError::new(
                subscribe_id,
                SubscribeErrorCode::try_from(error_code as u8).unwrap(),
                reason_phrase,
                valid_track_alias,
            );
            let mut subscribe_error_message_buf = BytesMut::new();
            subscribe_error_message.packetize(&mut subscribe_error_message_buf);

            let mut buf = Vec::new();
            // Message Type
            buf.extend(write_variable_integer(
                u8::from(ControlMessageType::SubscribeError) as u64,
            ));
            // Message Payload and Payload Length
            buf.extend(write_variable_integer(
                subscribe_error_message_buf.len() as u64
            ));
            buf.extend(subscribe_error_message_buf);

            let buffer = js_sys::Uint8Array::new_with_length(buf.len() as u32);
            buffer.copy_from(&buf);

            JsFuture::from(writer.write_with_chunk(&buffer)).await
        } else {
            Err(JsValue::from_str("control_stream_writer is None"))
        }
    }

    #[wasm_bindgen(js_name = sendUnsubscribeMessage)]
    pub async fn send_unsubscribe_message(
        &self,
        track_namespace: js_sys::Array,
        track_name: String,
    ) -> Result<JsValue, JsValue> {
        if let Some(writer) = &*self.control_stream_writer.borrow() {
            let length = track_namespace.length();
            let mut track_namespace_vec: Vec<String> = Vec::with_capacity(length as usize);
            for i in 0..length {
                let js_element = track_namespace.get(i);
                let string_element = js_element
                    .as_string()
                    .ok_or_else(|| JsValue::from_str("Array contains a non-string element"))?;
                track_namespace_vec.push(string_element);
            }
            let unsubscribe_message = Unsubscribe::new(track_namespace_vec, track_name);
            let mut unsubscribe_message_buf = BytesMut::new();
            unsubscribe_message.packetize(&mut unsubscribe_message_buf);

            let mut buf = Vec::new();
            // Message Type
            buf.extend(write_variable_integer(
                u8::from(ControlMessageType::UnSubscribe) as u64,
            ));
            // Message Payload and Payload Length
            buf.extend(write_variable_integer(unsubscribe_message_buf.len() as u64));
            buf.extend(unsubscribe_message_buf);

            let buffer = js_sys::Uint8Array::new_with_length(buf.len() as u32);
            buffer.copy_from(&buf);

            JsFuture::from(writer.write_with_chunk(&buffer)).await
        } else {
            Err(JsValue::from_str("control_stream_writer is None"))
        }
    }

    #[wasm_bindgen(js_name = sendStreamHeaderTrackMessage)]
    pub async fn send_stream_header_track_message(
        &self,
        subscribe_id: u64,
        track_alias: u64,
        publisher_priority: u8,
    ) -> Result<JsValue, JsValue> {
        let object_stream_writers = self.object_stream_writers.borrow();
        if let Some(writer) = object_stream_writers.get(&subscribe_id) {
            let stream_header_track_message =
                StreamHeaderTrack::new(subscribe_id, track_alias, publisher_priority).unwrap();
            let mut stream_header_track_message_buf = BytesMut::new();
            let _ = stream_header_track_message.packetize(&mut stream_header_track_message_buf);

            let mut buf = Vec::new();
            // Message Type
            buf.extend(write_variable_integer(
                u8::from(DataStreamType::StreamHeaderTrack) as u64,
            ));
            buf.extend(stream_header_track_message_buf);

            let buffer = js_sys::Uint8Array::new_with_length(buf.len() as u32);
            buffer.copy_from(&buf);
            JsFuture::from(writer.write_with_chunk(&buffer)).await
        } else {
            return Err(JsValue::from_str("object_stream_writer is None"));
        }
    }

    #[wasm_bindgen(js_name = sendObjectStreamTrack)]
    pub async fn send_object_stream_track(
        &self,
        subscribe_id: u64,
        group_id: u64,
        object_id: u64,
        object_payload: Vec<u8>,
    ) -> Result<JsValue, JsValue> {
        let object_stream_writers = self.object_stream_writers.borrow();
        if let Some(writer) = object_stream_writers.get(&subscribe_id) {
            let object_stream_track =
                ObjectStreamTrack::new(group_id, object_id, None, object_payload).unwrap();
            let mut object_stream_track_buf = BytesMut::new();
            let _ = object_stream_track.packetize(&mut object_stream_track_buf);

            let mut buf = Vec::new();
            // Message Payload and Payload Length
            buf.extend(object_stream_track_buf);

            // log(std::format!("uni: send value: {} {:#x?}", buf.len(), buf).as_str());
            let mut read_cur = Cursor::new(&buf[..]);
            let result = ObjectStreamTrack::depacketize(&mut read_cur).unwrap();

            // log(std::format!("uni: send value: {:#?}", result).as_str());

            let buffer = js_sys::Uint8Array::new_with_length(buf.len() as u32);
            buffer.copy_from(&buf);
            match JsFuture::from(writer.write_with_chunk(&buffer)).await {
                Ok(ok) => {
                    log(std::format!("sent: id: {:#?}", result.object_id()).as_str());
                    Ok(ok)
                }
                Err(e) => Err(e),
            }
        } else {
            return Err(JsValue::from_str("object_stream_writer is None"));
        }
    }

    pub async fn start(&self) -> Result<JsValue, JsValue> {
        let transport = web_sys::WebTransport::new(self.url.as_str());
        match &transport {
            Ok(v) => console_log!("{:#?}", v),
            Err(e) => {
                console_log!("{:#?}", e.as_string());
                return Err(e.clone());
            }
        }

        let transport = transport?;
        // Keep it for sending object messages
        *self.transport.borrow_mut() = Some(transport.clone());
        JsFuture::from(transport.ready()).await?;

        // All control messages are sent on same bidirectional stream which is called "control stream"
        let control_stream = web_sys::WebTransportBidirectionalStream::from(
            JsFuture::from(transport.create_bidirectional_stream()).await?,
        );

        let control_stream_readable = control_stream.readable();
        let control_stream_reader =
            web_sys::ReadableStreamDefaultReader::new(&control_stream_readable.into())?;

        let control_stream_writable = control_stream.writable();
        let control_stream_writer = control_stream_writable.get_writer()?;
        *self.control_stream_writer.borrow_mut() = Some(control_stream_writer);

        // For receiving control messages
        let callbacks = self.callbacks.clone();
        let subscription_node = self.subscription_node.clone();
        wasm_bindgen_futures::spawn_local(async move {
            let _ = bi_directional_stream_read_thread(
                callbacks,
                subscription_node,
                &control_stream_reader,
            )
            .await;
        });

        // For receiving object messages
        let incoming_uni_stream = transport.incoming_unidirectional_streams();
        let incoming_uni_stream_reader =
            web_sys::ReadableStreamDefaultReader::new(&&incoming_uni_stream.into())?;
        let callbacks = self.callbacks.clone();
        *self.object_stream_writers.borrow_mut() = HashMap::new();

        wasm_bindgen_futures::spawn_local(async move {
            let _ = receive_unidirectional_thread(callbacks, &incoming_uni_stream_reader).await;
        });

        Ok(JsValue::null())
    }

    pub fn array_buffer_sample_method(&self, buf: Vec<u8>) {
        log(std::format!("array_buffer_sample_method: {:#?}", buf).as_str());
    }
}

#[cfg(web_sys_unstable_apis)]
async fn receive_unidirectional_thread(
    callbacks: Rc<RefCell<MOQTCallbacks>>,
    reader: &ReadableStreamDefaultReader,
) -> Result<(), JsValue> {
    log("receive_unidirectional_thread");

    loop {
        // Be careful about returned value of reader.read. It is a unidirectional stream of WebTransport.
        let ret = reader.read();
        let ret = JsFuture::from(ret).await?;

        let ret_value = js_sys::Reflect::get(&ret, &JsValue::from_str("value"))?;
        let ret_done = js_sys::Reflect::get(&ret, &JsValue::from_str("done"))?;
        let ret_done = js_sys::Boolean::from(ret_done).value_of();

        if ret_done {
            break;
        }

        let ret_value = web_sys::ReadableStream::from(ret_value);

        let callbacks = callbacks.clone();

        let reader = web_sys::ReadableStreamDefaultReader::new(&ret_value)?;
        wasm_bindgen_futures::spawn_local(async move {
            let _ = uni_directional_stream_read_thread(callbacks, &reader).await;
        });
    }

    Ok(())
}

#[cfg(web_sys_unstable_apis)]
async fn bi_directional_stream_read_thread(
    callbacks: Rc<RefCell<MOQTCallbacks>>,
    subscription_node: Rc<RefCell<SubscriptionNode>>,
    reader: &ReadableStreamDefaultReader,
) -> Result<(), JsValue> {
    log("control_stream_read_thread");

    loop {
        let ret = reader.read();
        let ret = JsFuture::from(ret).await?;

        let ret_value = js_sys::Reflect::get(&ret, &JsValue::from_str("value"))?;
        let ret_done = js_sys::Reflect::get(&ret, &JsValue::from_str("done"))?;
        let ret_done = js_sys::Boolean::from(ret_done).value_of();

        if ret_done {
            break;
        }

        let ret_value = js_sys::Uint8Array::from(ret_value).to_vec();

        log(std::format!("bi: recv value: {} {:#?}", ret_value.len(), ret_value).as_str());

        let mut buf = BytesMut::with_capacity(ret_value.len());
        for i in ret_value {
            buf.put_u8(i);
        }

        if let Err(e) =
            control_message_handler(callbacks.clone(), subscription_node.clone(), &mut buf).await
        {
            log(std::format!("error: {:#?}", e).as_str());
            return Err(js_sys::Error::new(&e.to_string()).into());
        }
    }

    Ok(())
}

// TODO: Separate handler to control message handler and object message handler
#[cfg(web_sys_unstable_apis)]
async fn control_message_handler(
    callbacks: Rc<RefCell<MOQTCallbacks>>,
    subscription_node: Rc<RefCell<SubscriptionNode>>,
    mut buf: &mut BytesMut,
) -> Result<()> {
    let message_type_value = read_variable_integer_from_buffer(&mut buf);
    let _payload_length = read_variable_integer_from_buffer(&mut buf);

    // TODO: Check stream type
    match message_type_value {
        Ok(v) => {
            let message_type = ControlMessageType::try_from(v as u8)?;

            log(std::format!("message_type_value: {:#?}", message_type).as_str());

            match message_type {
                ControlMessageType::ServerSetup => {
                    let server_setup_message = ServerSetup::depacketize(&mut buf)?;

                    log(
                        std::format!("server_setup_message: {:#x?}", server_setup_message).as_str(),
                    );

                    if let Some(callback) = callbacks.borrow().setup_callback() {
                        callback
                            .call1(&JsValue::null(), &JsValue::from("called2"))
                            .unwrap();
                        let v = serde_wasm_bindgen::to_value(&server_setup_message).unwrap();
                        callback.call1(&JsValue::null(), &(v)).unwrap();
                    }
                }
                ControlMessageType::AnnounceOk => {
                    let announce_ok_message = AnnounceOk::depacketize(&mut buf)?;
                    log(std::format!("announce_ok_message: {:#x?}", announce_ok_message).as_str());

                    if let Some(callback) = callbacks.borrow().announce_callback() {
                        let v = serde_wasm_bindgen::to_value(&announce_ok_message).unwrap();
                        callback.call1(&JsValue::null(), &(v)).unwrap();
                    }
                }
                ControlMessageType::AnnounceError => {
                    let announce_error_message = AnnounceError::depacketize(&mut buf)?;
                    log(
                        std::format!("announce_error_message: {:#x?}", announce_error_message)
                            .as_str(),
                    );

                    if let Some(callback) = callbacks.borrow().announce_callback() {
                        let v = serde_wasm_bindgen::to_value(&announce_error_message).unwrap();
                        callback.call1(&JsValue::null(), &(v)).unwrap();
                    }
                }
                ControlMessageType::Subscribe => {
                    let subscribe_message = Subscribe::depacketize(&mut buf)?;
                    log(std::format!("subscribe_message: {:#x?}", subscribe_message).as_str());

                    let result = subscription_node
                        .borrow_mut()
                        .validation_and_register_subscription(subscribe_message.clone());

                    if let Some(callback) = callbacks.borrow().subscribe_callback() {
                        let v = serde_wasm_bindgen::to_value(&subscribe_message).unwrap();

                        match result {
                            Ok(_) => {
                                let is_success = JsValue::from_bool(true);
                                let empty = JsValue::null();
                                callback
                                    .call3(&JsValue::null(), &(v), &(is_success), &(empty))
                                    .unwrap();
                            }
                            Err(e) => {
                                let is_success = JsValue::from_bool(false);
                                if let Some(e_u8) = e.downcast_ref::<u8>() {
                                    let code = JsValue::from_f64(*e_u8 as f64);
                                    callback
                                        .call3(&JsValue::null(), &(v), &(is_success), &(code))
                                        .unwrap();
                                }
                            }
                        }
                    }
                }
                ControlMessageType::SubscribeOk => {
                    let subscribe_ok_message = SubscribeOk::depacketize(&mut buf)?;
                    log(
                        std::format!("subscribe_ok_message: {:#x?}", subscribe_ok_message).as_str(),
                    );

                    let _ = subscription_node
                        .borrow_mut()
                        .activate_as_subscriber(subscribe_ok_message.subscribe_id());

                    if let Some(callback) = callbacks.borrow().subscribe_response_callback() {
                        let v = serde_wasm_bindgen::to_value(&subscribe_ok_message).unwrap();
                        callback.call1(&JsValue::null(), &(v)).unwrap();
                    }
                }
                ControlMessageType::SubscribeError => {
                    let subscribe_error_message = SubscribeError::depacketize(&mut buf)?;
                    log(
                        std::format!("subscribe_error_message: {:#x?}", subscribe_error_message)
                            .as_str(),
                    );

                    if let Some(callback) = callbacks.borrow().subscribe_response_callback() {
                        let v = serde_wasm_bindgen::to_value(&subscribe_error_message).unwrap();
                        callback.call1(&JsValue::null(), &(v)).unwrap();
                    }
                }
                _ => {
                    // TODO: impl rest of message type
                    log(std::format!("message_type: {:#?}", message_type).as_str());
                }
            };
        }
        Err(e) => {
            log("message_type_value is None");
            return Err(e);
        }
    }

    Ok(())
}

#[cfg(web_sys_unstable_apis)]
async fn uni_directional_stream_read_thread(
    callbacks: Rc<RefCell<MOQTCallbacks>>,
    reader: &ReadableStreamDefaultReader,
) -> Result<(), JsValue> {
    log("uni_directional_stream_read_thread");

    let mut header_read = false;
    let mut data_stream_type = DataStreamType::ObjectDatagram;

    loop {
        let ret = reader.read();
        let ret = JsFuture::from(ret).await?;

        let ret_value = js_sys::Reflect::get(&ret, &JsValue::from_str("value"))?;
        let ret_done = js_sys::Reflect::get(&ret, &JsValue::from_str("done"))?;
        let ret_done = js_sys::Boolean::from(ret_done).value_of();

        if ret_done {
            break;
        }

        let ret_value = js_sys::Uint8Array::from(ret_value).to_vec();

        log(std::format!("uni: recv value: {} {:#x?}", ret_value.len(), ret_value).as_str());

        let mut buf = BytesMut::with_capacity(ret_value.len());
        for i in ret_value {
            buf.put_u8(i);
        }

        while buf.len() > 0 {
            if !header_read {
                data_stream_type = match object_header_handler(callbacks.clone(), &mut buf).await {
                    Ok(v) => v,
                    Err(e) => {
                        log(std::format!("error: {:#?}", e).as_str());
                        return Err(js_sys::Error::new(&e.to_string()).into());
                    }
                };

                header_read = true;
            } else {
                match data_stream_type {
                    DataStreamType::ObjectDatagram => {
                        let msg = "format error".to_string();
                        log(std::format!("{}", msg).as_str());
                        return Err(js_sys::Error::new(&msg).into());
                    }
                    DataStreamType::StreamHeaderTrack => {
                        if let Err(e) =
                            object_stream_track_handler(callbacks.clone(), &mut buf).await
                        {
                            log(std::format!("error: {:#?}", e).as_str());
                            return Err(js_sys::Error::new(&e.to_string()).into());
                        }
                    }
                    _ => {
                        unimplemented!()
                    }
                }
            }
        }
    }

    Ok(())
}

#[cfg(web_sys_unstable_apis)]
async fn object_header_handler(
    callbacks: Rc<RefCell<MOQTCallbacks>>,
    buf: &mut BytesMut,
) -> Result<DataStreamType> {
    let mut read_cur = Cursor::new(&buf[..]);
    let header_type_value = read_variable_integer(&mut read_cur);

    let data_stream_type = match header_type_value {
        Ok(v) => {
            let data_stream_type = DataStreamType::try_from(v as u8)?;

            log(std::format!("data_stream_type_value: {:#x?}", data_stream_type).as_str());

            match data_stream_type {
                DataStreamType::StreamHeaderTrack => {
                    let stream_header_track = StreamHeaderTrack::depacketize(&mut read_cur)?;
                    buf.advance(read_cur.position() as usize);

                    log(std::format!("stream_header_track: {:#x?}", stream_header_track).as_str());

                    if let Some(callback) = callbacks.borrow().stream_header_track_callback() {
                        callback
                            .call1(&JsValue::null(), &JsValue::from("called2"))
                            .unwrap();
                        let v = serde_wasm_bindgen::to_value(&stream_header_track).unwrap();
                        callback.call1(&JsValue::null(), &(v)).unwrap();
                    }
                }
                DataStreamType::StreamHeaderSubgroup => {
                    unimplemented!();
                }
                _ => {
                    // TODO: impl rest of message type
                    log(std::format!("data_stream_type: {:#?}", data_stream_type).as_str());
                }
            };

            data_stream_type
        }
        Err(e) => {
            log("data_stream_type_value is None");
            return Err(e);
        }
    };

    Ok(data_stream_type)
}

#[cfg(web_sys_unstable_apis)]
async fn object_stream_track_handler(
    callbacks: Rc<RefCell<MOQTCallbacks>>,
    buf: &mut BytesMut,
) -> Result<()> {
    // log(std::format!("object_stream_track_handler: {:#?}", buf).as_str());

    let mut read_cur = Cursor::new(&buf[..]);
    let object_stream_track = match ObjectStreamTrack::depacketize(&mut read_cur) {
        Ok(v) => {
            log(std::format!("object_id: {:#?}", v.object_id()).as_str());
            buf.advance(read_cur.position() as usize);
            v
        }
        Err(e) => {
            read_cur.set_position(0);
            log(std::format!("retry because: {:#?}", e).as_str());
            return Ok(());
        }
    };

    //log(std::format!("object_stream_track: {:#x?}", object_stream_track).as_str());

    if let Some(callback) = callbacks.borrow().object_stream_track_callback() {
        callback
            .call1(&JsValue::null(), &JsValue::from("called2"))
            .unwrap();
        let v = serde_wasm_bindgen::to_value(&object_stream_track).unwrap();
        callback.call1(&JsValue::null(), &(v)).unwrap();
    }

    Ok(())
}

#[cfg(web_sys_unstable_apis)]
struct SubscriptionNode {
    consumer: Option<Consumer>,
    producer: Option<Producer>,
}

#[cfg(web_sys_unstable_apis)]
impl SubscriptionNode {
    fn new() -> Self {
        SubscriptionNode {
            consumer: None,
            producer: None,
        }
    }

    fn setup_as_publisher(&mut self, max_subscribe_id: u64) {
        self.producer = Some(Producer::new(max_subscribe_id));
    }

    fn setup_as_subscriber(&mut self, max_subscribe_id: u64) {
        self.consumer = Some(Consumer::new(max_subscribe_id));
    }

    fn set_namespace(&mut self, track_namespace: Vec<String>) {
        if let Some(producer) = &mut self.producer {
            let _ = producer.set_namespace(track_namespace);
        }
    }

    fn create_latest_subscribe_id_and_track_alias(&self) -> Result<(u64, u64)> {
        if let Some(consumer) = &self.consumer {
            consumer.create_latest_subscribe_id_and_track_alias()
        } else {
            Err(anyhow::anyhow!("consumer is None"))
        }
    }

    fn create_valid_track_alias(&self) -> Result<u64> {
        if let Some(producer) = &self.producer {
            producer.create_valid_track_alias()
        } else {
            Err(anyhow::anyhow!("producer is None"))
        }
    }

    fn set_subscribing_subscription(
        &mut self,
        subscribe_id: u64,
        track_alias: u64,
        track_namespace: Vec<String>,
        track_name: String,
        priority: u8,
        group_order: GroupOrder,
        filter_type: FilterType,
        start_group: Option<u64>,
        start_object: Option<u64>,
        end_group: Option<u64>,
        end_object: Option<u64>,
    ) {
        if let Some(consumer) = &mut self.consumer {
            let _ = consumer.set_subscription(
                subscribe_id,
                track_alias,
                track_namespace,
                track_name,
                priority,
                group_order,
                filter_type,
                start_group,
                start_object,
                end_group,
                end_object,
            );
        }
    }

    fn set_publishing_subscription(
        &mut self,
        subscribe_id: u64,
        track_alias: u64,
        track_namespace: Vec<String>,
        track_name: String,
        subscriber_priority: u8,
        group_order: GroupOrder,
        filter_type: FilterType,
        start_group: Option<u64>,
        start_object: Option<u64>,
        end_group: Option<u64>,
        end_object: Option<u64>,
    ) {
        if let Some(producer) = &mut self.producer {
            let _ = producer.set_subscription(
                subscribe_id,
                track_alias,
                track_namespace,
                track_name,
                subscriber_priority,
                group_order,
                filter_type,
                start_group,
                start_object,
                end_group,
                end_object,
            );
        }
    }

    fn validate_subscribe(&self, subscribe_message: Subscribe) -> Result<()> {
        if let Some(producer) = &self.producer {
            match producer.has_namespace(subscribe_message.track_namespace().clone()) {
                true => {}
                false => {
                    let error_code = SubscribeErrorCode::TrackDoesNotExist;
                    return Err(anyhow::anyhow!(u8::from(error_code)));
                }
            }

            match producer.is_subscribe_id_valid(subscribe_message.subscribe_id()) {
                true => {}
                false => {
                    let error_code = SubscribeErrorCode::InvalidRange;
                    return Err(anyhow::anyhow!(u8::from(error_code)));
                }
            }

            match producer.is_track_alias_valid(subscribe_message.track_alias()) {
                true => {}
                false => {
                    let error_code = SubscribeErrorCode::RetryTrackAlias;
                    return Err(anyhow::anyhow!(u8::from(error_code)));
                }
            }
            Ok(())
        } else {
            let error_code = SubscribeErrorCode::InternalError;
            Err(anyhow::anyhow!(u8::from(error_code)))
        }
    }

    fn validation_and_register_subscription(&mut self, subscribe_message: Subscribe) -> Result<()> {
        self.validate_subscribe(subscribe_message.clone())?;

        self.set_publishing_subscription(
            subscribe_message.subscribe_id(),
            subscribe_message.track_alias(),
            subscribe_message.track_namespace().to_vec(),
            subscribe_message.track_name().to_string(),
            subscribe_message.subscriber_priority(),
            subscribe_message.group_order(),
            subscribe_message.filter_type(),
            subscribe_message.start_group(),
            subscribe_message.start_object(),
            subscribe_message.end_group(),
            subscribe_message.end_object(),
        );

        Ok(())
    }

    fn get_publishing_subscription(&self, subscribe_id: u64) -> Option<Subscription> {
        if let Some(producer) = &self.producer {
            producer.get_subscription(subscribe_id).unwrap()
        } else {
            None
        }
    }

    fn activate_as_publisher(&mut self, subscribe_id: u64) {
        if let Some(producer) = &mut self.producer {
            let _ = producer.activate_subscription(subscribe_id);
        }
    }

    fn activate_as_subscriber(&mut self, subscribe_id: u64) {
        if let Some(consumer) = &mut self.consumer {
            let _ = consumer.activate_subscription(subscribe_id);
        }
    }
}

// Due to the lifetime issue of `spawn_local`, it needs to be kept separate from MOQTClient.
// The callback is passed from JavaScript.
#[cfg(web_sys_unstable_apis)]
struct MOQTCallbacks {
    setup_callback: Option<js_sys::Function>,
    announce_callback: Option<js_sys::Function>,
    subscribe_callback: Option<js_sys::Function>,
    subscribe_response_callback: Option<js_sys::Function>,
    stream_header_track_callback: Option<js_sys::Function>,
    object_stream_track_callback: Option<js_sys::Function>,
}

#[cfg(web_sys_unstable_apis)]
impl MOQTCallbacks {
    fn new() -> Self {
        MOQTCallbacks {
            setup_callback: None,
            announce_callback: None,
            subscribe_callback: None,
            subscribe_response_callback: None,
            stream_header_track_callback: None,
            object_stream_track_callback: None,
        }
    }

    pub fn setup_callback(&self) -> Option<js_sys::Function> {
        self.setup_callback.clone()
    }

    pub fn set_setup_callback(&mut self, callback: js_sys::Function) {
        self.setup_callback = Some(callback);
    }

    pub fn announce_callback(&self) -> Option<js_sys::Function> {
        self.announce_callback.clone()
    }

    pub fn set_announce_callback(&mut self, callback: js_sys::Function) {
        self.announce_callback = Some(callback);
    }

    pub fn subscribe_callback(&self) -> Option<js_sys::Function> {
        self.subscribe_callback.clone()
    }

    pub fn set_subscribe_callback(&mut self, callback: js_sys::Function) {
        self.subscribe_callback = Some(callback);
    }

    pub fn subscribe_response_callback(&self) -> Option<js_sys::Function> {
        self.subscribe_response_callback.clone()
    }

    pub fn set_subscribe_response_callback(&mut self, callback: js_sys::Function) {
        self.subscribe_response_callback = Some(callback);
    }

    pub fn stream_header_track_callback(&self) -> Option<js_sys::Function> {
        self.stream_header_track_callback.clone()
    }

    pub fn set_stream_header_track_callback(&mut self, callback: js_sys::Function) {
        self.stream_header_track_callback = Some(callback);
    }

    pub fn object_stream_track_callback(&self) -> Option<js_sys::Function> {
        self.object_stream_track_callback.clone()
    }

    pub fn set_object_stream_track_callback(&mut self, callback: js_sys::Function) {
        self.object_stream_track_callback = Some(callback);
    }
}<|MERGE_RESOLUTION|>--- conflicted
+++ resolved
@@ -22,12 +22,6 @@
         unsubscribe::Unsubscribe,
         version_specific_parameters::{AuthorizationInfo, VersionSpecificParameter},
     },
-<<<<<<< HEAD
-    messages::moqt_payload::MOQTPayload,
-    models::subscriptions::{
-        nodes::{consumers::Consumer, producers::Producer, registry::SubscriptionNodeRegistry},
-        Subscription,
-=======
     messages::{
         data_streams::{
             object_stream_track::ObjectStreamTrack, stream_header_track::StreamHeaderTrack,
@@ -41,7 +35,6 @@
     },
     variable_integer::{
         read_variable_integer, read_variable_integer_from_buffer, write_variable_integer,
->>>>>>> 60be2e07
     },
 };
 
