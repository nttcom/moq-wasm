--- conflicted
+++ resolved
@@ -877,19 +877,14 @@
             stream_writers.get(&writer_key).cloned()
         };
         if let Some(writer) = writer {
-<<<<<<< HEAD
             let extension_headers = vec![];
-            let subgroup_stream_object =
-                subgroup_stream::Object::new(object_id, extension_headers, None, object_payload)
-                    .unwrap();
-=======
             let subgroup_stream_object = subgroup_stream::Object::new(
                 object_id,
+                extension_headers,
                 object_status.map(|status| ObjectStatus::try_from(status).unwrap()),
                 object_payload,
             )
             .unwrap();
->>>>>>> 758fd2e1
             let mut subgroup_stream_object_buf = BytesMut::new();
             subgroup_stream_object.packetize(&mut subgroup_stream_object_buf);
 
