mod utils;

#[cfg(feature = "web_sys_unstable_apis")]
use anyhow::Result;
#[cfg(feature = "web_sys_unstable_apis")]
use bytes::{Buf, BufMut, BytesMut};
#[cfg(feature = "web_sys_unstable_apis")]
use moqt_core::{
    control_message_type::ControlMessageType,
    data_stream_type::DataStreamType,
    messages::control_messages::{
        announce::Announce,
        announce_error::AnnounceError,
        announce_ok::AnnounceOk,
        client_setup::ClientSetup,
        server_setup::ServerSetup,
        setup_parameters::{MaxSubscribeID, Role, RoleCase, SetupParameter},
        subscribe::{FilterType, GroupOrder, Subscribe},
        subscribe_announces::SubscribeAnnounces,
        subscribe_announces_error::SubscribeAnnouncesError,
        subscribe_announces_ok::SubscribeAnnouncesOk,
        subscribe_error::{SubscribeError, SubscribeErrorCode},
        subscribe_ok::SubscribeOk,
        unannounce::UnAnnounce,
        unsubscribe::Unsubscribe,
        version_specific_parameters::{AuthorizationInfo, VersionSpecificParameter},
    },
    messages::{
        data_streams::{datagram, subgroup_stream, DataStreams},
        moqt_payload::MOQTPayload,
    },
    models::subscriptions::{
        nodes::{consumers::Consumer, producers::Producer, registry::SubscriptionNodeRegistry},
        Subscription,
    },
    variable_integer::{
        read_variable_integer, read_variable_integer_from_buffer, write_variable_integer,
    },
};

#[cfg(feature = "web_sys_unstable_apis")]
use std::{cell::RefCell, collections::HashMap, io::Cursor, rc::Rc};
use wasm_bindgen::prelude::*;
#[cfg(feature = "web_sys_unstable_apis")]
use wasm_bindgen_futures::JsFuture;
#[cfg(feature = "web_sys_unstable_apis")]
use web_sys::{
    ReadableStream, ReadableStreamDefaultReader, WebTransport, WebTransportBidirectionalStream,
    WritableStream, WritableStreamDefaultWriter,
};

#[wasm_bindgen]
extern "C" {
    fn alert(s: &str);

    #[wasm_bindgen(js_namespace = console)]
    fn log(s: &str);
}

#[cfg(feature = "web_sys_unstable_apis")]
macro_rules! console_log {
    // Note that this is using the `log` function imported above during
    // `bare_bones`
    ($($t:tt)*) => (log(&format_args!($($t)*).to_string()))
}

// Call `utils::set_panic_hook` automatically
#[wasm_bindgen(start)]
fn main() {
    utils::set_panic_hook();
}

#[cfg(feature = "web_sys_unstable_apis")]
type SubscribeId = u64;
#[cfg(feature = "web_sys_unstable_apis")]
type GroupId = u64;
#[cfg(feature = "web_sys_unstable_apis")]
type SubgroupId = u64;
#[cfg(feature = "web_sys_unstable_apis")]
type WriterKey = (SubscribeId, Option<(GroupId, SubgroupId)>);

#[cfg(feature = "web_sys_unstable_apis")]
#[wasm_bindgen]
pub struct MOQTClient {
    pub id: u64,
    url: String,
    subscription_node: Rc<RefCell<SubscriptionNode>>,
    transport: Rc<RefCell<Option<WebTransport>>>,
    control_stream_writer: Rc<RefCell<Option<WritableStreamDefaultWriter>>>,
    datagram_writer: Rc<RefCell<Option<WritableStreamDefaultWriter>>>,
    stream_writers: Rc<RefCell<HashMap<WriterKey, WritableStreamDefaultWriter>>>,
    callbacks: Rc<RefCell<MOQTCallbacks>>,
}

#[cfg(feature = "web_sys_unstable_apis")]
#[wasm_bindgen]
impl MOQTClient {
    #[wasm_bindgen(constructor)]
    pub fn new(url: String) -> Self {
        MOQTClient {
            id: 42,
            url,
            subscription_node: Rc::new(RefCell::new(SubscriptionNode::new())),
            transport: Rc::new(RefCell::new(None)),
            control_stream_writer: Rc::new(RefCell::new(None)),
            datagram_writer: Rc::new(RefCell::new(None)),
            stream_writers: Rc::new(RefCell::new(HashMap::new())),
            callbacks: Rc::new(RefCell::new(MOQTCallbacks::new())),
        }
    }
    pub fn url(&self) -> JsValue {
        JsValue::from_str(self.url.as_str())
    }

    #[wasm_bindgen(js_name = onSetup)]
    pub fn set_setup_callback(&mut self, callback: js_sys::Function) {
        self.callbacks.borrow_mut().set_setup_callback(callback);
    }

    #[wasm_bindgen(js_name = onAnnounce)]
    pub fn set_announce_callback(&mut self, callback: js_sys::Function) {
        self.callbacks.borrow_mut().set_announce_callback(callback);
    }

    #[wasm_bindgen(js_name = onAnnounceResponce)]
    pub fn set_announce_responce_callback(&mut self, callback: js_sys::Function) {
        self.callbacks
            .borrow_mut()
            .set_announce_responce_callback(callback);
    }

    #[wasm_bindgen(js_name = onSubscribe)]
    pub fn set_subscribe_callback(&mut self, callback: js_sys::Function) {
        self.callbacks.borrow_mut().set_subscribe_callback(callback);
    }

    #[wasm_bindgen(js_name = onUnsubscribe)]
    pub fn set_unsubscribe_callback(&mut self, callback: js_sys::Function) {
        self.callbacks
            .borrow_mut()
            .set_unsubscribe_callback(callback)
    }

    #[wasm_bindgen(js_name = onSubscribeResponse)]
    pub fn set_subscribe_response_callback(&mut self, callback: js_sys::Function) {
        self.callbacks
            .borrow_mut()
            .set_subscribe_response_callback(callback);
    }
    #[wasm_bindgen(js_name = onSubscribeAnnouncesResponse)]
    pub fn set_subscribe_announces_response_callback(&mut self, callback: js_sys::Function) {
        self.callbacks
            .borrow_mut()
            .set_subscribe_announces_response_callback(callback);
    }

    #[wasm_bindgen(js_name = onDatagramObject)]
    pub fn set_datagram_object_callback(&mut self, callback: js_sys::Function) {
        self.callbacks
            .borrow_mut()
            .set_datagram_object_callback(callback);
    }

    #[wasm_bindgen(js_name = onSubgroupStreamHeader)]
    pub fn set_subgroup_stream_header_callback(&mut self, callback: js_sys::Function) {
        self.callbacks
            .borrow_mut()
            .set_subgroup_stream_header_callback(callback);
    }

    #[wasm_bindgen(js_name = onSubgroupStreamObject)]
    pub fn set_subgroup_stream_object_callback(&mut self, callback: js_sys::Function) {
        self.callbacks
            .borrow_mut()
            .set_subgroup_stream_object_callback(callback);
    }

    #[wasm_bindgen(js_name = sendSetupMessage)]
    pub async fn send_setup_message(
        &mut self,
        role_value: u8,
        versions: Vec<u64>,
        max_subscribe_id: u64,
    ) -> Result<JsValue, JsValue> {
        if let Some(writer) = &*self.control_stream_writer.borrow() {
            let role = RoleCase::try_from(role_value).unwrap();
            let versions = versions.iter().map(|v| *v as u32).collect::<Vec<u32>>();
            let mut setup_parameters: Vec<SetupParameter> =
                vec![SetupParameter::Role(Role::new(role))];

            match role {
                RoleCase::Publisher | RoleCase::PubSub => {
                    setup_parameters.push(SetupParameter::MaxSubscribeID(MaxSubscribeID::new(
                        max_subscribe_id,
                    )));
                }
                _ => {}
            }

            let client_setup_message = ClientSetup::new(versions, setup_parameters);
            let mut client_setup_message_buf = BytesMut::new();
            client_setup_message.packetize(&mut client_setup_message_buf);

            let mut buf = Vec::new();
            // Message Type
            buf.extend(write_variable_integer(
                u8::from(ControlMessageType::ClientSetup) as u64,
            ));
            // Message Payload and Payload Length
            buf.extend(write_variable_integer(client_setup_message_buf.len() as u64));
            buf.extend(client_setup_message_buf);

            // send
            let buffer = js_sys::Uint8Array::new_with_length(buf.len() as u32);
            buffer.copy_from(&buf);
            match JsFuture::from(writer.write_with_chunk(&buffer)).await {
                // Setup nodes along with the role
                Ok(ok) => {
                    log(std::format!("sent: client_setup: {:#x?}", client_setup_message).as_str());
                    match role {
                        RoleCase::Publisher => {
                            self.subscription_node
                                .borrow_mut()
                                .setup_as_publisher(max_subscribe_id);
                        }
                        RoleCase::Subscriber => {
                            self.subscription_node
                                .borrow_mut()
                                .setup_as_subscriber(max_subscribe_id);
                        }
                        RoleCase::PubSub => {
                            self.subscription_node
                                .borrow_mut()
                                .setup_as_publisher(max_subscribe_id);
                            self.subscription_node
                                .borrow_mut()
                                .setup_as_subscriber(max_subscribe_id);
                        }
                    }
                    Ok(ok)
                }
                Err(e) => Err(e),
            }
        } else {
            Err(JsValue::from_str("control_stream_writer is None"))
        }
    }

    // TODO: auth
    #[wasm_bindgen(js_name = sendAnnounceMessage)]
    pub async fn send_announce_message(
        &self,
        track_namespace: js_sys::Array,
        auth_info: String, // param[0]
    ) -> Result<JsValue, JsValue> {
        if let Some(writer) = &*self.control_stream_writer.borrow() {
            let auth_info_parameter =
                VersionSpecificParameter::AuthorizationInfo(AuthorizationInfo::new(auth_info));

            let length = track_namespace.length();
            let mut track_namespace_vec: Vec<String> = Vec::with_capacity(length as usize);
            for i in 0..length {
                let js_element = track_namespace.get(i);
                let string_element = js_element
                    .as_string()
                    .ok_or_else(|| JsValue::from_str("Array contains a non-string element"))?;
                track_namespace_vec.push(string_element);
            }

            let announce_message =
                Announce::new(track_namespace_vec.clone(), vec![auth_info_parameter]);
            let mut announce_message_buf = BytesMut::new();
            announce_message.packetize(&mut announce_message_buf);

            let mut buf = Vec::new();
            // Message Type
            buf.extend(write_variable_integer(
                u8::from(ControlMessageType::Announce) as u64,
            ));
            // Message Payload and Payload Length
            buf.extend(write_variable_integer(announce_message_buf.len() as u64));
            buf.extend(announce_message_buf);

            // send
            let buffer = js_sys::Uint8Array::new_with_length(buf.len() as u32);
            buffer.copy_from(&buf);
            match JsFuture::from(writer.write_with_chunk(&buffer)).await {
                Ok(ok) => {
                    log(std::format!("sent: announce: {:#x?}", announce_message).as_str());
                    Ok(ok)
                }
                Err(e) => Err(e),
            }
        } else {
            Err(JsValue::from_str("control_stream_writer is None"))
        }
    }

    #[wasm_bindgen(js_name = sendAnnounceOkMessage)]
    pub async fn send_announce_ok_message(
        &self,
        track_namespace: js_sys::Array,
    ) -> Result<JsValue, JsValue> {
        if let Some(writer) = &*self.control_stream_writer.borrow() {
            let length = track_namespace.length();
            let mut track_namespace_vec: Vec<String> = Vec::with_capacity(length as usize);
            for i in 0..length {
                let js_element = track_namespace.get(i);
                let string_element = js_element
                    .as_string()
                    .ok_or_else(|| JsValue::from_str("Array contains a non-string element"))?;
                track_namespace_vec.push(string_element);
            }

            let announce_ok_message = AnnounceOk::new(track_namespace_vec.clone());
            let mut announce_ok_message_buf = BytesMut::new();
            announce_ok_message.packetize(&mut announce_ok_message_buf);

            let mut buf = Vec::new();
            // Message Type
            buf.extend(write_variable_integer(
                u8::from(ControlMessageType::AnnounceOk) as u64,
            ));
            // Message Payload and Payload Length
            buf.extend(write_variable_integer(announce_ok_message_buf.len() as u64));
            buf.extend(announce_ok_message_buf);

            // send
            let buffer = js_sys::Uint8Array::new_with_length(buf.len() as u32);
            buffer.copy_from(&buf);
            match JsFuture::from(writer.write_with_chunk(&buffer)).await {
                Ok(ok) => {
                    log(std::format!("sent: announce_ok: {:#x?}", announce_ok_message).as_str());
                    Ok(ok)
                }
                Err(e) => Err(e),
            }
        } else {
            Err(JsValue::from_str("control_stream_writer is None"))
        }
    }

    #[wasm_bindgen(js_name = sendUnannounceMessage)]
    pub async fn send_unannounce_message(
        &self,
        track_namespace: js_sys::Array,
    ) -> Result<JsValue, JsValue> {
        if let Some(writer) = &*self.control_stream_writer.borrow() {
            // TODO: construct UnAnnounce
            let length = track_namespace.length();
            let mut track_namespace_vec: Vec<String> = Vec::with_capacity(length as usize);
            for i in 0..length {
                let js_element = track_namespace.get(i);
                let string_element = js_element
                    .as_string()
                    .ok_or_else(|| JsValue::from_str("Array contains a non-string element"))?;
                track_namespace_vec.push(string_element);
            }

            let unannounce_message = UnAnnounce::new(track_namespace_vec);
            let mut unannounce_message_buf = BytesMut::new();
            unannounce_message.packetize(&mut unannounce_message_buf);

            let mut buf = Vec::new();
            // Message Type
            buf.extend(write_variable_integer(
                u8::from(ControlMessageType::UnAnnounce) as u64,
            ));
            // Message Payload and Payload Length
            buf.extend(write_variable_integer(unannounce_message_buf.len() as u64));
            buf.extend(unannounce_message_buf);

            // send
            let buffer = js_sys::Uint8Array::new_with_length(buf.len() as u32);
            buffer.copy_from(&buf);
            match JsFuture::from(writer.write_with_chunk(&buffer)).await {
                Ok(ok) => {
                    log(std::format!("sent: unannounce: {:#x?}", unannounce_message).as_str());
                    Ok(ok)
                }
                Err(e) => Err(e),
            }
        } else {
            Err(JsValue::from_str("control_stream_writer is None"))
        }
    }

    // tmp impl
    #[wasm_bindgen(js_name = sendSubscribeMessage)]
    pub async fn send_subscribe_message(
        &self,
        subscribe_id: u64,
        track_alias: u64,
        track_namespace: js_sys::Array,
        track_name: String,
        priority: u8,
        group_order: u8,
        filter_type: u8,
        start_group: u64,
        start_object: u64,
        end_group: u64,
        end_object: u64,
        auth_info: String,
    ) -> Result<JsValue, JsValue> {
        if let Some(writer) = &*self.control_stream_writer.borrow() {
            // This is equal to `Now example`
            let auth_info =
                VersionSpecificParameter::AuthorizationInfo(AuthorizationInfo::new(auth_info));
            let length = track_namespace.length();
            let mut track_namespace_vec: Vec<String> = Vec::with_capacity(length as usize);
            for i in 0..length {
                let js_element = track_namespace.get(i);
                let string_element = js_element
                    .as_string()
                    .ok_or_else(|| JsValue::from_str("Array contains a non-string element"))?;
                track_namespace_vec.push(string_element);
            }

            let group_order = GroupOrder::try_from(group_order).unwrap();
            let filter_type = FilterType::try_from(filter_type).unwrap();
            let (start_group, start_object) = match filter_type {
                FilterType::LatestObject | FilterType::LatestGroup => (None, None),
                FilterType::AbsoluteStart | FilterType::AbsoluteRange => {
                    (Some(start_group), Some(start_object))
                }
            };
            let (end_group, end_object) = match filter_type {
                FilterType::LatestObject | FilterType::LatestGroup | FilterType::AbsoluteStart => {
                    (None, None)
                }
                FilterType::AbsoluteRange => (Some(end_group), Some(end_object)),
            };

            let version_specific_parameters = vec![auth_info];
            let subscribe_message = Subscribe::new(
                subscribe_id,
                track_alias,
                track_namespace_vec.clone(),
                track_name.clone(),
                priority,
                group_order,
                filter_type,
                start_group,
                start_object,
                end_group,
                end_object,
                version_specific_parameters,
            )
            .unwrap();
            let mut subscribe_message_buf = BytesMut::new();
            subscribe_message.packetize(&mut subscribe_message_buf);

            let mut buf = Vec::new();
            // Message Type
            buf.extend(write_variable_integer(
                u8::from(ControlMessageType::Subscribe) as u64,
            ));
            // Message Payload and Payload Length
            buf.extend(write_variable_integer(subscribe_message_buf.len() as u64));
            buf.extend(subscribe_message_buf);

            let buffer = js_sys::Uint8Array::new_with_length(buf.len() as u32);
            buffer.copy_from(&buf);

            match JsFuture::from(writer.write_with_chunk(&buffer)).await {
                Ok(ok) => {
                    log(std::format!("sent: subscribe: {:#x?}", subscribe_message).as_str());
                    // Register the subscribing track
                    self.subscription_node
                        .borrow_mut()
                        .set_subscribing_subscription(
                            subscribe_id,
                            track_alias,
                            track_namespace_vec,
                            track_name,
                            priority,
                            group_order,
                            filter_type,
                            start_group,
                            start_object,
                            end_group,
                            end_object,
                        );

                    Ok(ok)
                }
                Err(e) => Err(e),
            }
        } else {
            Err(JsValue::from_str("control_stream_writer is None"))
        }
    }

    #[wasm_bindgen(js_name = sendSubscribeOkMessage)]
    pub async fn send_subscribe_ok_message(
        &self,
        subscribe_id: u64,
        expires: u64,
        auth_info: String,
        fowarding_preference: String,
    ) -> Result<JsValue, JsValue> {
        if let Some(writer) = &*self.control_stream_writer.borrow() {
            let auth_info =
                VersionSpecificParameter::AuthorizationInfo(AuthorizationInfo::new(auth_info));
            let subscription = self
                .subscription_node
                .borrow()
                .get_publishing_subscription(subscribe_id)
                .unwrap();

            let requested_group_order = subscription.get_group_order();
            let group_order = if requested_group_order == GroupOrder::Original {
                // If requested_group_order is Original, use Ascending as its response
                GroupOrder::Ascending
            } else {
                // Otherwise, return the requested_group_order as is
                requested_group_order
            };

            let version_specific_parameters = vec![auth_info];
            let subscribe_ok_message = SubscribeOk::new(
                subscribe_id,
                expires,
                group_order,
                false,
                None,
                None,
                version_specific_parameters,
            );
            let mut subscribe_ok_message_buf = BytesMut::new();
            subscribe_ok_message.packetize(&mut subscribe_ok_message_buf);

            let mut buf = Vec::new();
            // Message Type
            buf.extend(write_variable_integer(
                u8::from(ControlMessageType::SubscribeOk) as u64,
            ));
            // Message Payload and Payload Length
            buf.extend(write_variable_integer(subscribe_ok_message_buf.len() as u64));
            buf.extend(subscribe_ok_message_buf);

            let buffer = js_sys::Uint8Array::new_with_length(buf.len() as u32);
            buffer.copy_from(&buf);

            match JsFuture::from(writer.write_with_chunk(&buffer)).await {
                Ok(ok) => {
                    log(std::format!("sent: subscribe_ok: {:#x?}", subscribe_ok_message).as_str());
                    self.subscription_node
                        .borrow_mut()
                        .activate_as_publisher(subscribe_id);

                    match &*fowarding_preference {
                        // stream
                        "datagram" => {
                            let datagram_writer = self
                                .transport
                                .borrow()
                                .as_ref()
                                .unwrap()
                                .datagrams()
                                .writable()
                                .get_writer()?;
                            *self.datagram_writer.borrow_mut() = Some(datagram_writer);
                        }
                        "track" => {
                            let send_uni_stream = WritableStream::from(
                                JsFuture::from(
                                    self.transport
                                        .borrow()
                                        .as_ref()
                                        .unwrap()
                                        .create_unidirectional_stream(),
                                )
                                .await?,
                            );
                            let send_uni_stream_writer = send_uni_stream.get_writer()?;

                            let writer_key = (subscribe_id, None);
                            self.stream_writers
                                .borrow_mut()
                                .insert(writer_key, send_uni_stream_writer);
                        }
                        "subgroup" => {
                            // Writer will be generated when sending in a new Subgroup Stream
                        }
                        _ => {}
                    }

                    Ok(ok)
                }
                Err(e) => Err(e),
            }
        } else {
            Err(JsValue::from_str("control_stream_writer is None"))
        }
    }

    #[wasm_bindgen(js_name = sendSubscribeAnnouncesMessage)]
    pub async fn send_subscribe_announces_message(
        &self,
        track_namespace_prefix: js_sys::Array,
        auth_info: String,
    ) -> Result<JsValue, JsValue> {
        if let Some(writer) = &*self.control_stream_writer.borrow() {
            let auth_info =
                VersionSpecificParameter::AuthorizationInfo(AuthorizationInfo::new(auth_info));
            let length = track_namespace_prefix.length();
            let mut track_namespace_prefix_vec: Vec<String> = Vec::with_capacity(length as usize);
            for i in 0..length {
                let js_element = track_namespace_prefix.get(i);
                let string_element = js_element
                    .as_string()
                    .ok_or_else(|| JsValue::from_str("Array contains a non-string element"))?;
                track_namespace_prefix_vec.push(string_element);
            }

            let version_specific_parameters = vec![auth_info];
            let subscribe_announces_message =
                SubscribeAnnounces::new(track_namespace_prefix_vec, version_specific_parameters);
            let mut subscribe_announces_message_buf = BytesMut::new();
            subscribe_announces_message.packetize(&mut subscribe_announces_message_buf);

            let mut buf = Vec::new();
            // Message Type
            buf.extend(write_variable_integer(
                u8::from(ControlMessageType::SubscribeAnnounces) as u64,
            ));
            // Message Payload and Payload Length
            buf.extend(write_variable_integer(
                subscribe_announces_message_buf.len() as u64,
            ));
            buf.extend(subscribe_announces_message_buf);

            let buffer = js_sys::Uint8Array::new_with_length(buf.len() as u32);
            buffer.copy_from(&buf);

            match JsFuture::from(writer.write_with_chunk(&buffer)).await {
                Ok(ok) => {
                    log(std::format!(
                        "sent: subscribe_announces: {:#x?}",
                        subscribe_announces_message
                    )
                    .as_str());
                    Ok(ok)
                }
                Err(e) => Err(e),
            }
        } else {
            Err(JsValue::from_str("control_stream_writer is None"))
        }
    }

    #[wasm_bindgen(js_name = sendSubscribeErrorMessage)]
    pub async fn send_subscribe_error_message(
        &self,
        subscribe_id: u64,
        error_code: u64,
        reason_phrase: String,
    ) -> Result<JsValue, JsValue> {
        if let Some(writer) = &*self.control_stream_writer.borrow() {
            // Find unused subscribe_id and track_alias automatically
            let valid_track_alias = self
                .subscription_node
                .borrow_mut()
                .create_valid_track_alias()
                .unwrap();
            let subscribe_error_message = SubscribeError::new(
                subscribe_id,
                SubscribeErrorCode::try_from(error_code as u8).unwrap(),
                reason_phrase,
                valid_track_alias,
            );
            let mut subscribe_error_message_buf = BytesMut::new();
            subscribe_error_message.packetize(&mut subscribe_error_message_buf);

            let mut buf = Vec::new();
            // Message Type
            buf.extend(write_variable_integer(
                u8::from(ControlMessageType::SubscribeError) as u64,
            ));
            // Message Payload and Payload Length
            buf.extend(write_variable_integer(
                subscribe_error_message_buf.len() as u64
            ));
            buf.extend(subscribe_error_message_buf);

            let buffer = js_sys::Uint8Array::new_with_length(buf.len() as u32);
            buffer.copy_from(&buf);

            match JsFuture::from(writer.write_with_chunk(&buffer)).await {
                Ok(ok) => {
                    log(
                        std::format!("sent: subscribe_error: {:#x?}", subscribe_error_message)
                            .as_str(),
                    );
                    Ok(ok)
                }
                Err(e) => Err(e),
            }
        } else {
            Err(JsValue::from_str("control_stream_writer is None"))
        }
    }

    #[wasm_bindgen(js_name = sendUnsubscribeMessage)]
    pub async fn send_unsubscribe_message(&self, subscribe_id: u64) -> Result<JsValue, JsValue> {
        if let Some(writer) = &*self.control_stream_writer.borrow() {
            let unsubscribe_message = Unsubscribe::new(subscribe_id);
            let mut unsubscribe_message_buf = BytesMut::new();
            unsubscribe_message.packetize(&mut unsubscribe_message_buf);

            let mut buf = Vec::new();
            // Message Type
            buf.extend(write_variable_integer(
                u8::from(ControlMessageType::UnSubscribe) as u64,
            ));
            // Message Payload and Payload Length
            buf.extend(write_variable_integer(unsubscribe_message_buf.len() as u64));
            buf.extend(unsubscribe_message_buf);

            let buffer = js_sys::Uint8Array::new_with_length(buf.len() as u32);
            buffer.copy_from(&buf);

            match JsFuture::from(writer.write_with_chunk(&buffer)).await {
                Ok(ok) => {
                    log(std::format!("sent: unsubscribe: {:#x?}", unsubscribe_message).as_str());
                    Ok(ok)
                }
                Err(e) => Err(e),
            }
        } else {
            Err(JsValue::from_str("control_stream_writer is None"))
        }
    }

    #[wasm_bindgen(js_name = sendDatagramObject)]
    pub async fn send_datagram_object(
        &self,
        track_alias: u64,
        group_id: u64,
        object_id: u64,
        publisher_priority: u8,
        object_payload: Vec<u8>,
    ) -> Result<JsValue, JsValue> {
        if let Some(writer) = &*self.datagram_writer.borrow() {
            let datagram_object = datagram::Object::new(
                track_alias,
                group_id,
                object_id,
                publisher_priority,
                None,
                object_payload,
            )
            .unwrap();
            let mut datagram_object_buf = BytesMut::new();
            let _ = datagram_object.packetize(&mut datagram_object_buf);

            let mut buf = Vec::new();
            // Message Type
            buf.extend(write_variable_integer(
                u8::from(DataStreamType::ObjectDatagram) as u64,
            ));
            buf.extend(datagram_object_buf);

            let buffer = js_sys::Uint8Array::new_with_length(buf.len() as u32);
            buffer.copy_from(&buf);
            match JsFuture::from(writer.write_with_chunk(&buffer)).await {
                Ok(ok) => {
                    log(std::format!("sent: object id: {:#?}", object_id).as_str());
                    Ok(ok)
                }
                Err(e) => {
                    log(std::format!("err: {:?}", e).as_str());
                    Err(e)
                }
            }
        } else {
            return Err(JsValue::from_str("datagram_writer is None"));
        }
    }

    #[wasm_bindgen(js_name = sendSubgroupStreamHeaderMessage)]
    pub async fn send_subgroup_stream_header_message(
        &self,
        track_alias: u64,
        group_id: u64,
        subgroup_id: u64,
        publisher_priority: u8,
    ) -> Result<JsValue, JsValue> {
        let mut stream_writers = self.stream_writers.borrow_mut();
        let subscribe_id = self
            .subscription_node
            .borrow()
            .get_publishing_subscribe_id_by_track_alias(track_alias)
            .unwrap();
        let writer_key = (subscribe_id, Some((group_id, subgroup_id)));
        if stream_writers.get(&writer_key).is_none() {
            let send_uni_stream = WritableStream::from(
                JsFuture::from(
                    self.transport
                        .borrow()
                        .as_ref()
                        .unwrap()
                        .create_unidirectional_stream(),
                )
                .await?,
            );
            let send_uni_stream_writer = send_uni_stream.get_writer()?;
            stream_writers.insert(writer_key, send_uni_stream_writer);
        }

        let writer = stream_writers.get(&writer_key).unwrap();
        let subgroup_stream_header_message =
            subgroup_stream::Header::new(track_alias, group_id, subgroup_id, publisher_priority)
                .unwrap();
        let mut subgroup_stream_header_message_buf = BytesMut::new();
        let _ = subgroup_stream_header_message.packetize(&mut subgroup_stream_header_message_buf);

        let mut buf = Vec::new();
        // Message Type
        buf.extend(write_variable_integer(
            u8::from(DataStreamType::StreamHeaderSubgroup) as u64,
        ));
        buf.extend(subgroup_stream_header_message_buf);

        let buffer = js_sys::Uint8Array::new_with_length(buf.len() as u32);
        buffer.copy_from(&buf);
        JsFuture::from(writer.write_with_chunk(&buffer)).await
    }

    #[wasm_bindgen(js_name = sendSubgroupStreamObject)]
    pub async fn send_subgroup_stream_object(
        &self,
        track_alias: u64,
        group_id: u64,
        subgroup_id: u64,
        object_id: u64,
        object_payload: Vec<u8>,
    ) -> Result<JsValue, JsValue> {
        let stream_writers = self.stream_writers.borrow();
        let subscribe_id = self
            .subscription_node
            .borrow()
            .get_publishing_subscribe_id_by_track_alias(track_alias)
            .unwrap();
        let writer_key = (subscribe_id, Some((group_id, subgroup_id)));
        if let Some(writer) = stream_writers.get(&writer_key) {
            let subgroup_stream_object =
                subgroup_stream::Object::new(object_id, None, object_payload).unwrap();
            let mut subgroup_stream_object_buf = BytesMut::new();
            let _ = subgroup_stream_object.packetize(&mut subgroup_stream_object_buf);

            let mut buf = Vec::new();
            // Message Payload and Payload Length
            buf.extend(subgroup_stream_object_buf);

            let buffer = js_sys::Uint8Array::new_with_length(buf.len() as u32);
            buffer.copy_from(&buf);
            match JsFuture::from(writer.write_with_chunk(&buffer)).await {
                Ok(ok) => {
                    log(std::format!("sent: object id: {:#?}", object_id).as_str());
                    Ok(ok)
                }
                Err(e) => {
                    log(std::format!("err: {:?}", e).as_str());
                    Err(e)
                }
            }
        } else {
            return Err(JsValue::from_str("stream_writer is None"));
        }
    }

    pub async fn start(&self) -> Result<JsValue, JsValue> {
        let transport = WebTransport::new(self.url.as_str());
        match &transport {
            Ok(v) => console_log!("{:#?}", v),
            Err(e) => {
                console_log!("{:#?}", e.as_string());
                return Err(e.clone());
            }
        }

        let transport = transport?;
        // Keep it for sending object messages
        *self.transport.borrow_mut() = Some(transport.clone());
        JsFuture::from(transport.ready()).await?;

        // All control messages are sent on same bidirectional stream which is called "control stream"
        let control_stream = WebTransportBidirectionalStream::from(
            JsFuture::from(transport.create_bidirectional_stream()).await?,
        );

        let control_stream_readable = control_stream.readable();
        let control_stream_reader =
            ReadableStreamDefaultReader::new(&control_stream_readable.into())?;

        let control_stream_writable = control_stream.writable();
        let control_stream_writer = control_stream_writable.get_writer()?;
        *self.control_stream_writer.borrow_mut() = Some(control_stream_writer);

        // For receiving control messages
        let callbacks = self.callbacks.clone();
        let subscription_node = self.subscription_node.clone();
        wasm_bindgen_futures::spawn_local(async move {
            let _ = bi_directional_stream_read_thread(
                callbacks,
                subscription_node,
                &control_stream_reader,
            )
            .await;
        });

        // // For receiving object messages as datagrams
        let datagram_reader_readable = transport.datagrams().readable();
        let datagram_reader = ReadableStreamDefaultReader::new(&datagram_reader_readable)?;
        let callbacks = self.callbacks.clone();
        wasm_bindgen_futures::spawn_local(async move {
            let _ = datagram_read_thread(callbacks, &datagram_reader).await;
        });

        // For receiving object messages as streams
        let incoming_uni_stream = transport.incoming_unidirectional_streams();
        let incoming_uni_stream_reader =
            ReadableStreamDefaultReader::new(&&incoming_uni_stream.into())?;
        let callbacks = self.callbacks.clone();
        *self.stream_writers.borrow_mut() = HashMap::new();

        wasm_bindgen_futures::spawn_local(async move {
            let _ = receive_unidirectional_thread(callbacks, &incoming_uni_stream_reader).await;
        });

        Ok(JsValue::null())
    }

    pub fn array_buffer_sample_method(&self, buf: Vec<u8>) {
        log(std::format!("array_buffer_sample_method: {:#?}", buf).as_str());
    }
}

#[cfg(feature = "web_sys_unstable_apis")]
async fn receive_unidirectional_thread(
    callbacks: Rc<RefCell<MOQTCallbacks>>,
    reader: &ReadableStreamDefaultReader,
) -> Result<(), JsValue> {
    log("receive_unidirectional_thread");

    loop {
        // Be careful about returned value of reader.read. It is a unidirectional stream of WebTransport.
        let ret = reader.read();
        let ret = JsFuture::from(ret).await?;

        let ret_value = js_sys::Reflect::get(&ret, &JsValue::from_str("value"))?;
        let ret_done = js_sys::Reflect::get(&ret, &JsValue::from_str("done"))?;
        let ret_done = js_sys::Boolean::from(ret_done).value_of();

        if ret_done {
            break;
        }

        let ret_value = ReadableStream::from(ret_value);

        let callbacks = callbacks.clone();

        let reader = ReadableStreamDefaultReader::new(&ret_value)?;
        wasm_bindgen_futures::spawn_local(async move {
            let _ = uni_directional_stream_read_thread(callbacks, &reader).await;
        });
    }

    Ok(())
}

#[cfg(feature = "web_sys_unstable_apis")]
async fn bi_directional_stream_read_thread(
    callbacks: Rc<RefCell<MOQTCallbacks>>,
    subscription_node: Rc<RefCell<SubscriptionNode>>,
    reader: &ReadableStreamDefaultReader,
) -> Result<(), JsValue> {
    log("control_stream_read_thread");

    loop {
        let ret = reader.read();
        let ret = JsFuture::from(ret).await?;

        let ret_value = js_sys::Reflect::get(&ret, &JsValue::from_str("value"))?;
        let ret_done = js_sys::Reflect::get(&ret, &JsValue::from_str("done"))?;
        let ret_done = js_sys::Boolean::from(ret_done).value_of();

        if ret_done {
            break;
        }

        let ret_value = js_sys::Uint8Array::from(ret_value).to_vec();

        log(std::format!("bi: recv value: {} {:#?}", ret_value.len(), ret_value).as_str());

        let mut buf = BytesMut::with_capacity(ret_value.len());
        for i in ret_value {
            buf.put_u8(i);
        }

        while buf.has_remaining() {
            if let Err(e) =
                control_message_handler(callbacks.clone(), subscription_node.clone(), &mut buf)
                    .await
            {
                log(std::format!("error: {:#?}", e).as_str());
                break;
                // return Err(js_sys::Error::new(&e.to_string()).into());
            }
        }
    }

    Ok(())
}

// TODO: Separate handler to control message handler and object message handler
#[cfg(feature = "web_sys_unstable_apis")]
async fn control_message_handler(
    callbacks: Rc<RefCell<MOQTCallbacks>>,
    subscription_node: Rc<RefCell<SubscriptionNode>>,
    mut buf: &mut BytesMut,
) -> Result<()> {
    let message_type_value = read_variable_integer_from_buffer(&mut buf);

    // TODO: Check stream type
    match message_type_value {
        Ok(v) => {
            let message_type = ControlMessageType::try_from(v as u8)?;
            let payload_length = read_variable_integer_from_buffer(&mut buf)?;
            let mut payload_buf = buf.split_to(payload_length as usize);

            log(std::format!("message_type_value: {:#?}", message_type).as_str());

            match message_type {
                ControlMessageType::ServerSetup => {
                    let server_setup_message = ServerSetup::depacketize(&mut payload_buf)?;

                    log(
                        std::format!("recv: server_setup_message: {:#x?}", server_setup_message)
                            .as_str(),
                    );

                    if let Some(callback) = callbacks.borrow().setup_callback() {
                        callback
                            .call1(&JsValue::null(), &JsValue::from("called2"))
                            .unwrap();
                        let v = serde_wasm_bindgen::to_value(&server_setup_message).unwrap();
                        callback.call1(&JsValue::null(), &(v)).unwrap();
                    }
                }
                ControlMessageType::Announce => {
                    let announce_message = Announce::depacketize(&mut payload_buf)?;
                    log(std::format!("recv: announce_message: {:#x?}", announce_message).as_str());

                    if let Some(callback) = callbacks.borrow().announce_callback() {
                        let v = serde_wasm_bindgen::to_value(&announce_message).unwrap();
                        callback.call1(&JsValue::null(), &(v)).unwrap();
                    }
                }
                ControlMessageType::AnnounceOk => {
                    let announce_ok_message = AnnounceOk::depacketize(&mut payload_buf)?;
                    log(
                        std::format!("recv: announce_ok_message: {:#x?}", announce_ok_message)
                            .as_str(),
                    );

                    let _ = subscription_node
                        .borrow_mut()
                        .set_namespace(announce_ok_message.track_namespace().clone());

                    if let Some(callback) = callbacks.borrow().announce_responce_callback() {
                        let v = serde_wasm_bindgen::to_value(&announce_ok_message).unwrap();
                        callback.call1(&JsValue::null(), &(v)).unwrap();
                    }
                }
                ControlMessageType::AnnounceError => {
                    let announce_error_message = AnnounceError::depacketize(&mut payload_buf)?;
                    log(std::format!(
                        "recv: announce_error_message: {:#x?}",
                        announce_error_message
                    )
                    .as_str());

                    if let Some(callback) = callbacks.borrow().announce_responce_callback() {
                        let v = serde_wasm_bindgen::to_value(&announce_error_message).unwrap();
                        callback.call1(&JsValue::null(), &(v)).unwrap();
                    }
                }
                ControlMessageType::Subscribe => {
                    let subscribe_message = Subscribe::depacketize(&mut payload_buf)?;
                    log(
                        std::format!("recv: subscribe_message: {:#x?}", subscribe_message).as_str(),
                    );

                    let result = subscription_node
                        .borrow_mut()
                        .validation_and_register_subscription(subscribe_message.clone());

                    if let Some(callback) = callbacks.borrow().subscribe_callback() {
                        let v = serde_wasm_bindgen::to_value(&subscribe_message).unwrap();

                        match result {
                            Ok(_) => {
                                let is_success = JsValue::from_bool(true);
                                let empty = JsValue::null();
                                callback
                                    .call3(&JsValue::null(), &(v), &(is_success), &(empty))
                                    .unwrap();
                            }
                            Err(e) => {
                                let is_success = JsValue::from_bool(false);
                                if let Some(e_u8) = e.downcast_ref::<u8>() {
                                    let code = JsValue::from_f64(*e_u8 as f64);
                                    callback
                                        .call3(&JsValue::null(), &(v), &(is_success), &(code))
                                        .unwrap();
                                }
                            }
                        }
                    }
                }
                ControlMessageType::SubscribeOk => {
                    let subscribe_ok_message = SubscribeOk::depacketize(&mut payload_buf)?;
                    log(
                        std::format!("recv: subscribe_ok_message: {:#x?}", subscribe_ok_message)
                            .as_str(),
                    );

                    let _ = subscription_node
                        .borrow_mut()
                        .activate_as_subscriber(subscribe_ok_message.subscribe_id());

                    if let Some(callback) = callbacks.borrow().subscribe_response_callback() {
                        let v = serde_wasm_bindgen::to_value(&subscribe_ok_message).unwrap();
                        callback.call1(&JsValue::null(), &(v)).unwrap();
                    }
                }
                ControlMessageType::SubscribeError => {
                    let subscribe_error_message = SubscribeError::depacketize(&mut payload_buf)?;
                    log(std::format!(
                        "recv: subscribe_error_message: {:#x?}",
                        subscribe_error_message
                    )
                    .as_str());

                    if let Some(callback) = callbacks.borrow().subscribe_response_callback() {
                        let v = serde_wasm_bindgen::to_value(&subscribe_error_message).unwrap();
                        callback.call1(&JsValue::null(), &(v)).unwrap();
                    }
                }
                ControlMessageType::SubscribeAnnouncesOk => {
                    let subscribe_announces_ok_message =
                        SubscribeAnnouncesOk::depacketize(&mut payload_buf)?;
                    log(std::format!(
                        "recv: subscribe_announces_ok_message: {:#x?}",
                        subscribe_announces_ok_message
                    )
                    .as_str());

                    let _ = subscription_node.borrow_mut().set_namespace_prefix(
                        subscribe_announces_ok_message
                            .track_namespace_prefix()
                            .clone(),
                    );

                    if let Some(callback) =
                        callbacks.borrow().subscribe_announces_response_callback()
                    {
                        let v =
                            serde_wasm_bindgen::to_value(&subscribe_announces_ok_message).unwrap();
                        callback.call1(&JsValue::null(), &(v)).unwrap();
                    }
                }
                ControlMessageType::SubscribeAnnouncesError => {
                    let subscribe_announces_error_message =
                        SubscribeAnnouncesError::depacketize(&mut payload_buf)?;
                    log(std::format!(
                        "recv: subscribe_announces_error_message: {:#x?}",
                        subscribe_announces_error_message
                    )
                    .as_str());

                    if let Some(callback) =
                        callbacks.borrow().subscribe_announces_response_callback()
                    {
                        let v = serde_wasm_bindgen::to_value(&subscribe_announces_error_message)
                            .unwrap();
                        callback.call1(&JsValue::null(), &(v)).unwrap();
                    }
                }
                _ => {
                    // TODO: impl rest of message type
                    log(std::format!("message_type: {:#?}", message_type).as_str());
                }
            };
        }
        Err(e) => {
            log("message_type_value is None");
            return Err(e);
        }
    }

    Ok(())
}

#[cfg(feature = "web_sys_unstable_apis")]
async fn datagram_read_thread(
    callbacks: Rc<RefCell<MOQTCallbacks>>,
    reader: &ReadableStreamDefaultReader,
) -> Result<(), JsValue> {
    log("datagram_read_thread");

    let mut buf = BytesMut::new();

    loop {
        let ret = reader.read();
        let ret = JsFuture::from(ret).await?;

        let ret_value = js_sys::Reflect::get(&ret, &JsValue::from_str("value"))?;
        let ret_done = js_sys::Reflect::get(&ret, &JsValue::from_str("done"))?;
        let ret_done = js_sys::Boolean::from(ret_done).value_of();

        if ret_done {
            break;
        }

        let ret_value = js_sys::Uint8Array::from(ret_value).to_vec();

        for i in ret_value {
            buf.put_u8(i);
        }

        while buf.len() > 0 {
            if let Err(e) = datagram_handler(callbacks.clone(), &mut buf).await {
                log(std::format!("error: {:#?}", e).as_str());
                break;
            }
        }
    }
    Ok(())
}

#[cfg(feature = "web_sys_unstable_apis")]
async fn uni_directional_stream_read_thread(
    callbacks: Rc<RefCell<MOQTCallbacks>>,
    reader: &ReadableStreamDefaultReader,
) -> Result<(), JsValue> {
    use moqt_core::data_stream_type::DataStreamType;

    log("uni_directional_stream_read_thread");

    let mut header_read = false;
    let mut data_stream_type = DataStreamType::ObjectDatagram;
    let mut buf = BytesMut::new();

    loop {
        let ret = reader.read();
        let ret = JsFuture::from(ret).await?;

        let ret_value = js_sys::Reflect::get(&ret, &JsValue::from_str("value"))?;
        let ret_done = js_sys::Reflect::get(&ret, &JsValue::from_str("done"))?;
        let ret_done = js_sys::Boolean::from(ret_done).value_of();

        if ret_done {
            break;
        }

        let ret_value = js_sys::Uint8Array::from(ret_value).to_vec();

        for i in ret_value {
            buf.put_u8(i);
        }

        while buf.len() > 0 {
            if !header_read {
                data_stream_type = match object_header_handler(callbacks.clone(), &mut buf).await {
                    Ok(v) => v,
                    Err(_e) => {
                        break;
                    }
                };

                header_read = true;
            } else {
                match data_stream_type {
                    DataStreamType::ObjectDatagram => {
                        let msg = "format error".to_string();
                        log(std::format!("{}", msg).as_str());
                        return Err(js_sys::Error::new(&msg).into());
                    }
                    DataStreamType::StreamHeaderSubgroup => {
                        if let Err(e) =
                            subgroup_stream_object_handler(callbacks.clone(), &mut buf).await
                        {
                            log(std::format!("error: {:#?}", e).as_str());
                            break;
                        }
                    }
                }
            }
        }
    }

    Ok(())
}

#[cfg(feature = "web_sys_unstable_apis")]
async fn object_header_handler(
    callbacks: Rc<RefCell<MOQTCallbacks>>,
    buf: &mut BytesMut,
) -> Result<DataStreamType> {
    let mut read_cur = Cursor::new(&buf[..]);
    let header_type_value = read_variable_integer(&mut read_cur);

    let data_stream_type = match header_type_value {
        Ok(v) => {
            let data_stream_type = DataStreamType::try_from(v as u8)?;

            log(std::format!("data_stream_type_value: {:#x?}", data_stream_type).as_str());

            match data_stream_type {
                DataStreamType::StreamHeaderSubgroup => {
                    let subgroup_stream_header =
                        subgroup_stream::Header::depacketize(&mut read_cur)?;
                    buf.advance(read_cur.position() as usize);

                    log(
                        std::format!("subgroup_stream_header: {:#x?}", subgroup_stream_header)
                            .as_str(),
                    );

                    if let Some(callback) = callbacks.borrow().subgroup_stream_header_callback() {
                        callback
                            .call1(&JsValue::null(), &JsValue::from("called2"))
                            .unwrap();
                        let v = serde_wasm_bindgen::to_value(&subgroup_stream_header).unwrap();
                        callback.call1(&JsValue::null(), &(v)).unwrap();
                    }
                }
                _ => {
                    // TODO: impl rest of message type
                    log(std::format!("data_stream_type: {:#?}", data_stream_type).as_str());
                }
            };

            data_stream_type
        }
        Err(e) => {
            log("data_stream_type_value is None");
            return Err(e);
        }
    };

    Ok(data_stream_type)
}

#[cfg(feature = "web_sys_unstable_apis")]
async fn datagram_handler(callbacks: Rc<RefCell<MOQTCallbacks>>, buf: &mut BytesMut) -> Result<()> {
    let mut read_cur = Cursor::new(&buf[..]);
    let header_type_value = read_variable_integer(&mut read_cur);

    match header_type_value {
        Ok(v) => {
            let data_stream_type = DataStreamType::try_from(v as u8)?;

            log(std::format!("data_stream_type_value: {:#x?}", data_stream_type).as_str());

            if data_stream_type == DataStreamType::ObjectDatagram {
                let datagram_object = match datagram::Object::depacketize(&mut read_cur) {
                    Ok(v) => {
                        log(std::format!("object_id: {:#?}", v.object_id()).as_str());
                        buf.advance(read_cur.position() as usize);
                        v
                    }
                    Err(e) => {
                        read_cur.set_position(0);
                        log(std::format!("retry because: {:#?}", e).as_str());
                        return Err(e);
                    }
                };

                if let Some(callback) = callbacks.borrow().datagram_object_callback() {
                    callback
                        .call1(&JsValue::null(), &JsValue::from("called2"))
                        .unwrap();
                    let v = serde_wasm_bindgen::to_value(&datagram_object).unwrap();
                    callback.call1(&JsValue::null(), &(v)).unwrap();
                }
            } else {
                let msg = "format error".to_string();
                log(std::format!("{}", msg).as_str());
                return Err(anyhow::anyhow!(msg));
            }
        }
        Err(e) => {
            log("data_stream_type_value is None");
            return Err(e);
        }
    }

    Ok(())
}

#[cfg(feature = "web_sys_unstable_apis")]
async fn subgroup_stream_object_handler(
    callbacks: Rc<RefCell<MOQTCallbacks>>,
    buf: &mut BytesMut,
) -> Result<()> {
    let mut read_cur = Cursor::new(&buf[..]);
    let subgroup_stream_object = match subgroup_stream::Object::depacketize(&mut read_cur) {
        Ok(v) => {
            log(std::format!("object_id: {:#?}", v.object_id()).as_str());
            buf.advance(read_cur.position() as usize);
            v
        }
        Err(e) => {
            read_cur.set_position(0);
            log(std::format!("retry because: {:#?}", e).as_str());
            return Err(e);
        }
    };

    if let Some(callback) = callbacks.borrow().subgroup_stream_object_callback() {
        callback
            .call1(&JsValue::null(), &JsValue::from("called2"))
            .unwrap();
        let v = serde_wasm_bindgen::to_value(&subgroup_stream_object).unwrap();
        callback.call1(&JsValue::null(), &(v)).unwrap();
    }

    Ok(())
}

#[cfg(feature = "web_sys_unstable_apis")]
struct SubscriptionNode {
    consumer: Option<Consumer>,
    producer: Option<Producer>,
}

#[cfg(feature = "web_sys_unstable_apis")]
impl SubscriptionNode {
    fn new() -> Self {
        SubscriptionNode {
            consumer: None,
            producer: None,
        }
    }

    fn setup_as_publisher(&mut self, max_subscribe_id: u64) {
        self.producer = Some(Producer::new(max_subscribe_id));
    }

    fn setup_as_subscriber(&mut self, max_subscribe_id: u64) {
        self.consumer = Some(Consumer::new(max_subscribe_id));
    }

    fn set_namespace(&mut self, track_namespace: Vec<String>) {
        if let Some(producer) = &mut self.producer {
            let _ = producer.set_namespace(track_namespace);
        }
    }

    fn set_namespace_prefix(&mut self, track_namespace_prefix: Vec<String>) {
        if let Some(consumer) = &mut self.consumer {
            let _ = consumer.set_namespace_prefix(track_namespace_prefix);
        }
    }

    fn create_valid_track_alias(&self) -> Result<u64> {
        if let Some(producer) = &self.producer {
            producer.create_valid_track_alias()
        } else {
            Err(anyhow::anyhow!("producer is None"))
        }
    }

    fn set_subscribing_subscription(
        &mut self,
        subscribe_id: u64,
        track_alias: u64,
        track_namespace: Vec<String>,
        track_name: String,
        priority: u8,
        group_order: GroupOrder,
        filter_type: FilterType,
        start_group: Option<u64>,
        start_object: Option<u64>,
        end_group: Option<u64>,
        end_object: Option<u64>,
    ) {
        if let Some(consumer) = &mut self.consumer {
            let _ = consumer.set_subscription(
                subscribe_id,
                track_alias,
                track_namespace,
                track_name,
                priority,
                group_order,
                filter_type,
                start_group,
                start_object,
                end_group,
                end_object,
            );
        }
    }

    fn set_publishing_subscription(
        &mut self,
        subscribe_id: u64,
        track_alias: u64,
        track_namespace: Vec<String>,
        track_name: String,
        subscriber_priority: u8,
        group_order: GroupOrder,
        filter_type: FilterType,
        start_group: Option<u64>,
        start_object: Option<u64>,
        end_group: Option<u64>,
        end_object: Option<u64>,
    ) {
        if let Some(producer) = &mut self.producer {
            let _ = producer.set_subscription(
                subscribe_id,
                track_alias,
                track_namespace,
                track_name,
                subscriber_priority,
                group_order,
                filter_type,
                start_group,
                start_object,
                end_group,
                end_object,
            );
        }
    }

    fn validate_subscribe(&self, subscribe_message: Subscribe) -> Result<()> {
        if let Some(producer) = &self.producer {
            match producer.has_namespace(subscribe_message.track_namespace().clone()) {
                true => {}
                false => {
                    let error_code = SubscribeErrorCode::TrackDoesNotExist;
                    return Err(anyhow::anyhow!(u8::from(error_code)));
                }
            }

            match producer.is_subscribe_id_unique(subscribe_message.subscribe_id()) {
                true => {}
                false => {
                    let error_code = SubscribeErrorCode::InvalidRange;
                    return Err(anyhow::anyhow!(u8::from(error_code)));
                }
            }

            match producer.is_subscribe_id_less_than_max(subscribe_message.subscribe_id()) {
                true => {}
                false => {
                    let error_code = SubscribeErrorCode::InvalidRange;
                    return Err(anyhow::anyhow!(u8::from(error_code)));
                }
            }

            match producer.is_track_alias_unique(subscribe_message.track_alias()) {
                true => {}
                false => {
                    let error_code = SubscribeErrorCode::RetryTrackAlias;
                    return Err(anyhow::anyhow!(u8::from(error_code)));
                }
            }
            Ok(())
        } else {
            let error_code = SubscribeErrorCode::InternalError;
            Err(anyhow::anyhow!(u8::from(error_code)))
        }
    }

    fn validation_and_register_subscription(&mut self, subscribe_message: Subscribe) -> Result<()> {
        self.validate_subscribe(subscribe_message.clone())?;

        self.set_publishing_subscription(
            subscribe_message.subscribe_id(),
            subscribe_message.track_alias(),
            subscribe_message.track_namespace().to_vec(),
            subscribe_message.track_name().to_string(),
            subscribe_message.subscriber_priority(),
            subscribe_message.group_order(),
            subscribe_message.filter_type(),
            subscribe_message.start_group(),
            subscribe_message.start_object(),
            subscribe_message.end_group(),
            subscribe_message.end_object(),
        );

        Ok(())
    }

    fn get_publishing_subscription(&self, subscribe_id: u64) -> Option<Subscription> {
        if let Some(producer) = &self.producer {
            producer.get_subscription(subscribe_id).unwrap()
        } else {
            None
        }
    }

    fn activate_as_publisher(&mut self, subscribe_id: u64) {
        if let Some(producer) = &mut self.producer {
            let _ = producer.activate_subscription(subscribe_id);
        }
    }

    fn activate_as_subscriber(&mut self, subscribe_id: u64) {
        if let Some(consumer) = &mut self.consumer {
            let _ = consumer.activate_subscription(subscribe_id);
        }
    }

    fn get_publishing_subscribe_id_by_track_alias(&self, track_alias: u64) -> Option<u64> {
        if let Some(producer) = &self.producer {
            producer
                .get_subscribe_id_by_track_alias(track_alias)
                .unwrap()
        } else {
            None
        }
    }
}

// Due to the lifetime issue of `spawn_local`, it needs to be kept separate from MOQTClient.
// The callback is passed from JavaScript.
#[cfg(feature = "web_sys_unstable_apis")]
struct MOQTCallbacks {
    setup_callback: Option<js_sys::Function>,
    announce_callback: Option<js_sys::Function>,
    announce_responce_callback: Option<js_sys::Function>,
    subscribe_callback: Option<js_sys::Function>,
    subscribe_response_callback: Option<js_sys::Function>,
<<<<<<< HEAD
    subscribe_announces_response_callback: Option<js_sys::Function>,
=======
    subscribe_namespace_response_callback: Option<js_sys::Function>,
    unsubscribe_callback: Option<js_sys::Function>,
>>>>>>> 366d5aa0
    datagram_object_callback: Option<js_sys::Function>,
    subgroup_stream_header_callback: Option<js_sys::Function>,
    subgroup_stream_object_callback: Option<js_sys::Function>,
}

#[cfg(feature = "web_sys_unstable_apis")]
impl MOQTCallbacks {
    fn new() -> Self {
        MOQTCallbacks {
            setup_callback: None,
            announce_callback: None,
            announce_responce_callback: None,
            subscribe_callback: None,
            subscribe_response_callback: None,
<<<<<<< HEAD
            subscribe_announces_response_callback: None,
=======
            subscribe_namespace_response_callback: None,
            unsubscribe_callback: None,
>>>>>>> 366d5aa0
            datagram_object_callback: None,
            subgroup_stream_header_callback: None,
            subgroup_stream_object_callback: None,
        }
    }

    pub fn setup_callback(&self) -> Option<js_sys::Function> {
        self.setup_callback.clone()
    }

    pub fn set_setup_callback(&mut self, callback: js_sys::Function) {
        self.setup_callback = Some(callback);
    }

    pub fn announce_callback(&self) -> Option<js_sys::Function> {
        self.announce_callback.clone()
    }

    pub fn set_announce_callback(&mut self, callback: js_sys::Function) {
        self.announce_callback = Some(callback);
    }

    pub fn announce_responce_callback(&self) -> Option<js_sys::Function> {
        self.announce_responce_callback.clone()
    }

    pub fn set_announce_responce_callback(&mut self, callback: js_sys::Function) {
        self.announce_responce_callback = Some(callback);
    }

    pub fn subscribe_callback(&self) -> Option<js_sys::Function> {
        self.subscribe_callback.clone()
    }

    pub fn set_subscribe_callback(&mut self, callback: js_sys::Function) {
        self.subscribe_callback = Some(callback);
    }

    pub fn subscribe_response_callback(&self) -> Option<js_sys::Function> {
        self.subscribe_response_callback.clone()
    }

    pub fn set_subscribe_response_callback(&mut self, callback: js_sys::Function) {
        self.subscribe_response_callback = Some(callback);
    }

    pub fn subscribe_announces_response_callback(&self) -> Option<js_sys::Function> {
        self.subscribe_announces_response_callback.clone()
    }

    pub fn set_subscribe_announces_response_callback(&mut self, callback: js_sys::Function) {
        self.subscribe_announces_response_callback = Some(callback);
    }

    pub fn set_unsubscribe_callback(&mut self, callback: js_sys::Function) {
        self.unsubscribe_callback = Some(callback);
    }

    pub fn datagram_object_callback(&self) -> Option<js_sys::Function> {
        self.datagram_object_callback.clone()
    }

    pub fn set_datagram_object_callback(&mut self, callback: js_sys::Function) {
        self.datagram_object_callback = Some(callback);
    }

    pub fn subgroup_stream_header_callback(&self) -> Option<js_sys::Function> {
        self.subgroup_stream_header_callback.clone()
    }

    pub fn set_subgroup_stream_header_callback(&mut self, callback: js_sys::Function) {
        self.subgroup_stream_header_callback = Some(callback);
    }

    pub fn subgroup_stream_object_callback(&self) -> Option<js_sys::Function> {
        self.subgroup_stream_object_callback.clone()
    }

    pub fn set_subgroup_stream_object_callback(&mut self, callback: js_sys::Function) {
        self.subgroup_stream_object_callback = Some(callback);
    }
}<|MERGE_RESOLUTION|>--- conflicted
+++ resolved
@@ -1638,12 +1638,8 @@
     announce_responce_callback: Option<js_sys::Function>,
     subscribe_callback: Option<js_sys::Function>,
     subscribe_response_callback: Option<js_sys::Function>,
-<<<<<<< HEAD
     subscribe_announces_response_callback: Option<js_sys::Function>,
-=======
-    subscribe_namespace_response_callback: Option<js_sys::Function>,
     unsubscribe_callback: Option<js_sys::Function>,
->>>>>>> 366d5aa0
     datagram_object_callback: Option<js_sys::Function>,
     subgroup_stream_header_callback: Option<js_sys::Function>,
     subgroup_stream_object_callback: Option<js_sys::Function>,
@@ -1658,12 +1654,8 @@
             announce_responce_callback: None,
             subscribe_callback: None,
             subscribe_response_callback: None,
-<<<<<<< HEAD
             subscribe_announces_response_callback: None,
-=======
-            subscribe_namespace_response_callback: None,
             unsubscribe_callback: None,
->>>>>>> 366d5aa0
             datagram_object_callback: None,
             subgroup_stream_header_callback: None,
             subgroup_stream_object_callback: None,
