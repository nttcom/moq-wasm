--- conflicted
+++ resolved
@@ -20,13 +20,6 @@
     data_stream_type::DataStreamType,
     messages::{
         control_messages::{
-<<<<<<< HEAD
-            subscribe::{FilterType, Subscribe},
-            subscribe_error::SubscribeError,
-            subscribe_ok::SubscribeOk,
-        },
-        data_streams::{stream_header_track::StreamHeaderTrack, DataStreams},
-=======
             announce::Announce,
             announce_ok::AnnounceOk,
             subscribe::{FilterType, Subscribe},
@@ -39,7 +32,6 @@
             stream_header_subgroup::StreamHeaderSubgroup, stream_header_track::StreamHeaderTrack,
             DataStreams,
         },
->>>>>>> 5219d47f
         moqt_payload::MOQTPayload,
     },
     models::tracks::ForwardingPreference,
