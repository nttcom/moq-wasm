--- conflicted
+++ resolved
@@ -127,28 +127,6 @@
         if self.underlay != UnderlayType::WebTransport {
             bail!("Underlay must be WebTransport, not {:?}", self.underlay);
         }
-<<<<<<< HEAD
-
-        // Start buffer management thread
-        tokio::spawn(async move { buffer_manager(&mut buffer_rx).await });
-
-        // Start track management thread
-        tokio::spawn(async move { pubsub_relation_manager(&mut pubsub_relation_rx).await });
-
-        // Start stream management thread
-        tokio::spawn(async move { send_stream_dispatcher(&mut send_stream_rx).await });
-
-        // Start object cache thread
-        tokio::spawn(async move { object_cache_storage(&mut object_cache_rx).await });
-
-        let open_downstream_subscription_txes: HashMap<usize, SenderToOpenSubscription> =
-            HashMap::new();
-        let shared_open_downstream_subscription_txes =
-            Arc::new(Mutex::new(open_downstream_subscription_txes));
-
-        // Start wtransport server
-=======
->>>>>>> de5d3ee1
         let config = ServerConfig::builder()
             .with_bind_default(self.port)
             .with_identity(
@@ -178,25 +156,20 @@
             mpsc::channel::<ObjectCacheStorageCommand>(1024);
         tokio::spawn(async move { object_cache_storage(&mut object_cache_rx).await });
 
-        let open_subscription_txes: HashMap<usize, SenderToOpenSubscription> = HashMap::new();
-        let shared_open_subscription_txes = Arc::new(Mutex::new(open_subscription_txes));
+        let open_downstream_subscription_txes: HashMap<usize, SenderToOpenSubscription> =
+            HashMap::new();
+        let shared_open_downstream_subscription_txes =
+            Arc::new(Mutex::new(open_downstream_subscription_txes));
 
         for id in 0.. {
-            let incoming_session = server.accept().await;
-            let connection_span = tracing::info_span!("Connection", id);
-
             let buffer_tx = buffer_tx.clone();
             let pubsub_relation_tx = pubsub_relation_tx.clone();
             let send_stream_tx = send_stream_tx.clone();
             let object_cache_tx = object_cache_tx.clone();
-<<<<<<< HEAD
             let open_downstream_subscription_txes =
                 shared_open_downstream_subscription_txes.clone();
             let incoming_session = server.accept().await;
             let connection_span = tracing::info_span!("Connection", id);
-=======
-            let open_subscription_txes = shared_open_subscription_txes.clone();
->>>>>>> de5d3ee1
 
             // Create a thread for each session
             tokio::spawn(async move {
@@ -285,13 +258,10 @@
                 let pubsub_relation_tx = pubsub_relation_tx.clone();
                 let send_stream_tx = send_stream_tx.clone();
                 let close_connection_tx = close_connection_tx.clone();
-<<<<<<< HEAD
+
                 let object_cache_tx = object_cache_tx.clone();
                 let client= client.clone();
                 let open_downstream_subscription_txes = open_downstream_subscription_txes.clone();
-=======
-                let client = Arc::clone(&client);
->>>>>>> de5d3ee1
 
                 let (message_tx, message_rx) = mpsc::channel::<Arc<Box<dyn MOQTPayload>>>(1024);
                 send_stream_tx.send(SendStreamDispatchCommand::Set {
@@ -310,13 +280,8 @@
                         recv_stream,
                         shared_send_stream: send_stream,
                     };
-<<<<<<< HEAD
                     handle_incoming_bi_stream(&mut stream, client, buffer_tx, pubsub_relation_tx, open_downstream_subscription_txes, close_connection_tx, send_stream_tx, object_cache_tx).instrument(session_span_clone).await
 
-                // Propagate the current span (Connection)
-=======
-                    handle_incoming_bi_stream(&mut stream, client, buffer_tx, pubsub_relation_tx, close_connection_tx, send_stream_tx).instrument(session_span_clone).await
->>>>>>> de5d3ee1
                 }.in_current_span());
 
                 // Thread to relay messages (ANNOUNCE SUBSCRIBE) from the server
@@ -324,6 +289,7 @@
                 tokio::spawn(async move {
                     let session_span = tracing::info_span!("Session", stable_id);
                     wait_and_relay_control_message(send_stream, message_rx).instrument(session_span).await;
+
                 }.in_current_span());
             },
             // Waiting for a uni-directional recv stream and processing the received message
@@ -344,37 +310,23 @@
                 let object_cache_tx = object_cache_tx.clone();
                 let open_downstream_subscription_txes = open_downstream_subscription_txes.clone();
                 let close_connection_tx = close_connection_tx.clone();
-                let client = Arc::clone(&client);
+                let client= client.clone();
 
                 let session_span_clone = session_span.clone();
 
                 tokio::spawn(async move {
                     let mut stream = UniRecvStream {
-<<<<<<< HEAD
                     stable_id,
                     stream_id,
                     shared_recv_stream,
                 };
                     handle_incoming_uni_stream(&mut stream, client, buffer_tx, pubsub_relation_tx, open_downstream_subscription_txes, close_connection_tx, object_cache_tx).instrument(session_span_clone).await
 
-                // Propagate the current span (Connection)
                 }.in_current_span());
 
             },
             // Waiting for a uni-directional send stream open request and relaying the message
             Some((subscribe_id, data_stream_type)) = open_downstream_subscription_rx.recv() => {
-=======
-                        stable_id,
-                        stream_id,
-                        shared_recv_stream,
-                    };
-                    handle_incoming_uni_stream(&mut stream, client, buffer_tx, pubsub_relation_tx, open_subscription_txes, close_connection_tx, object_cache_tx).instrument(session_span_clone).await
-                }.in_current_span());
-
-            },
-            // Waiting for a uni-directional send stream open request and relay object
-            Some((subscribe_id, data_stream_type)) = open_subscription_rx.recv() => {
->>>>>>> de5d3ee1
 
                 if !is_control_stream_opened {
                     // Decline the request if the control stream is not opened
@@ -1014,20 +966,6 @@
         let mut buf = buf.lock().await;
         buf.extend_from_slice(&read_buf);
 
-<<<<<<< HEAD
-        let mut client = client.lock().await;
-        // TODO: Move the implementation of control_message_handler to the server side since it is only used by the server
-        let message_result = control_message_handler(
-            &mut buf,
-            UnderlayType::WebTransport,
-            &mut client,
-            open_downstream_subscription_txes.clone(),
-            &mut pubsub_relation_manager,
-            &mut send_stream_dispatcher,
-            &mut object_cache_storage,
-        )
-        .await;
-=======
         let message_result: MessageProcessResult;
         {
             let mut client = client.lock().await;
@@ -1036,12 +974,13 @@
                 &mut buf,
                 UnderlayType::WebTransport,
                 &mut client,
+                open_downstream_subscription_txes.clone(),
                 &mut pubsub_relation_manager,
                 &mut send_stream_dispatcher,
+                &mut object_cache_storage,
             )
             .await;
         }
->>>>>>> de5d3ee1
 
         tracing::debug!("message_result: {:?}", message_result);
 
