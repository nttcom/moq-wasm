mod modules;
use crate::modules::{
    buffer_manager,
    buffer_manager::{buffer_manager, BufferCommand},
    control_message_handler::*,
    object_cache_storage::{
        object_cache_storage, CacheHeader, CacheObject, ObjectCacheStorageCommand,
    },
    object_stream_handler::{object_stream_handler, ObjectStreamProcessResult},
    pubsub_relation_manager::{commands::PubSubRelationCommand, manager::pubsub_relation_manager},
    send_stream_dispatcher::{send_stream_dispatcher, SendStreamDispatchCommand},
    stream_header_handler::{stream_header_handler, StreamHeaderProcessResult},
};
use anyhow::{bail, Context, Result};
use bytes::BytesMut;
pub use moqt_core::constants;
use moqt_core::{
    constants::{StreamDirection, UnderlayType},
    control_message_type::ControlMessageType,
    data_stream_type::DataStreamType,
    messages::{
        control_messages::{
<<<<<<< HEAD
            subscribe::{FilterType, Subscribe},
            subscribe_error::SubscribeError,
            subscribe_ok::SubscribeOk,
        },
        data_streams::{stream_header_subgroup::StreamHeaderSubgroup, DataStreams},
=======
            announce::Announce, announce_ok::AnnounceOk, subscribe::FilterType,
            subscribe::Subscribe, subscribe_error::SubscribeError,
            subscribe_namespace::SubscribeNamespace, subscribe_namespace_ok::SubscribeNamespaceOk,
            subscribe_ok::SubscribeOk,
        },
        data_streams::{stream_header_track::StreamHeaderTrack, DataStreams},
>>>>>>> 61d2f500
        moqt_payload::MOQTPayload,
    },
    models::tracks::ForwardingPreference,
    pubsub_relation_manager_repository::PubSubRelationManagerRepository,
    variable_integer::write_variable_integer,
    MOQTClient,
};
use std::{collections::HashMap, sync::Arc, thread, time::Duration};
use tokio::sync::{
    mpsc,
    mpsc::{Receiver, Sender},
    Mutex,
};
use tracing::{self, Instrument};
use tracing_subscriber::{self, filter::LevelFilter, EnvFilter};
use wtransport::{
    endpoint::IncomingSession, Endpoint, Identity, RecvStream, SendStream, ServerConfig,
};
type SubscribeId = u64;
type SenderToOpenSubscription = Sender<(SubscribeId, DataStreamType)>;

// Callback to validate the Auth parameter
pub enum AuthCallbackType {
    Announce,
    Subscribe,
}

pub type AuthCallbackFunctionType =
    fn(track_name: String, auth_payload: String, AuthCallbackType) -> Result<()>;

pub struct MOQTConfig {
    pub port: u16,
    pub cert_path: String,
    pub key_path: String,
    pub keep_alive_interval_sec: u64,
    pub underlay: UnderlayType,
    pub auth_callback: Option<AuthCallbackFunctionType>,
    pub log_level: String,
}

impl Default for MOQTConfig {
    fn default() -> Self {
        MOQTConfig::new()
    }
}

impl MOQTConfig {
    // TODO: use getter/setter
    pub fn new() -> MOQTConfig {
        MOQTConfig {
            port: 4433,
            cert_path: "./cert.pem".to_string(),
            key_path: "./key.pem".to_string(),
            keep_alive_interval_sec: 3,
            underlay: UnderlayType::Both,
            auth_callback: None,
            log_level: "DEBUG".to_string(),
        }
    }
}

pub struct MOQT {
    port: u16,
    cert_path: String,
    key_path: String,
    keep_alive_interval_sec: u64,
    underlay: UnderlayType,
    // auth_callback: Option<AuthCallbackFunctionType>,
    log_level: String,
}

impl MOQT {
    pub fn new(config: MOQTConfig) -> MOQT {
        MOQT {
            port: config.port,
            cert_path: config.cert_path,
            key_path: config.key_path,
            keep_alive_interval_sec: config.keep_alive_interval_sec,
            underlay: config.underlay,
            // auth_callback: config.auth_callback,
            log_level: config.log_level,
        }
    }
    pub async fn start(&self) -> Result<()> {
        init_logging(self.log_level.to_string());

        // For buffer management for each stream
        let (buffer_tx, mut buffer_rx) = mpsc::channel::<BufferCommand>(1024);
        // For track management
        let (pubsub_relation_tx, mut pubsub_relation_rx) =
            mpsc::channel::<PubSubRelationCommand>(1024);
        // For relay handler management
        let (send_stream_tx, mut send_stream_rx) = mpsc::channel::<SendStreamDispatchCommand>(1024);
        // For object cache
        let (object_cache_tx, mut object_cache_rx) =
            mpsc::channel::<ObjectCacheStorageCommand>(1024);

        if self.underlay != UnderlayType::WebTransport {
            bail!("Underlay must be WebTransport, not {:?}", self.underlay);
        }

        // Start buffer management thread
        tokio::spawn(async move { buffer_manager(&mut buffer_rx).await });

        // Start track management thread
        tokio::spawn(async move { pubsub_relation_manager(&mut pubsub_relation_rx).await });

        // Start stream management thread
        tokio::spawn(async move { send_stream_dispatcher(&mut send_stream_rx).await });

        // Start object cache thread
        tokio::spawn(async move { object_cache_storage(&mut object_cache_rx).await });

        let open_subscription_txes: HashMap<usize, SenderToOpenSubscription> = HashMap::new();
        let shared_open_subscription_txes = Arc::new(Mutex::new(open_subscription_txes));

        // Start wtransport server
        let config = ServerConfig::builder()
            .with_bind_default(self.port)
            .with_identity(
                &Identity::load_pemfiles(&self.cert_path, &self.key_path)
                    .await
                    .with_context(|| {
                        format!(
                            "cert load failed. '{}' or '{}' not found.",
                            self.cert_path, self.key_path
                        )
                    })?,
            )
            .keep_alive_interval(Some(Duration::from_secs(self.keep_alive_interval_sec)))
            .build();

        let server = Endpoint::server(config)?;

        tracing::info!("Server ready!");

        for id in 0.. {
            let buffer_tx = buffer_tx.clone();
            let pubsub_relation_tx = pubsub_relation_tx.clone();
            let send_stream_tx = send_stream_tx.clone();
            let object_cache_tx = object_cache_tx.clone();
            let open_subscription_txes = shared_open_subscription_txes.clone();
            let incoming_session = server.accept().await;
            let connection_span = tracing::info_span!("Connection", id);

            // Create a thread for each session
            tokio::spawn(async move {
                let result = handle_connection(
                    buffer_tx,
                    pubsub_relation_tx,
                    send_stream_tx,
                    object_cache_tx,
                    open_subscription_txes,
                    incoming_session,
                )
                .instrument(connection_span)
                .await;
                tracing::error!("{:?}", result);
            });
        }

        Ok(())
    }
}

async fn handle_connection(
    buffer_tx: mpsc::Sender<BufferCommand>,
    pubsub_relation_tx: mpsc::Sender<PubSubRelationCommand>,
    send_stream_tx: mpsc::Sender<SendStreamDispatchCommand>,
    object_cache_tx: mpsc::Sender<ObjectCacheStorageCommand>,
    open_subscription_txes: Arc<Mutex<HashMap<usize, SenderToOpenSubscription>>>,
    incoming_session: IncomingSession,
) -> Result<()> {
    tracing::trace!("Waiting for session request...");

    let session_request = incoming_session.await?;

    tracing::info!(
        "New session: Authority: '{}', Path: '{}'",
        session_request.authority(),
        session_request.path()
    );

    let connection = session_request.accept().await?;
    let stable_id = connection.stable_id();

    let client = Arc::new(Mutex::new(MOQTClient::new(stable_id)));

    let session_span = tracing::info_span!("Session", stable_id);
    session_span.in_scope(|| {
        tracing::info!("Waiting for data from client...");
    });

    // For opening a new data stream
    let (open_subscription_tx, mut open_subscription_rx) =
        mpsc::channel::<(SubscribeId, DataStreamType)>(32);
    open_subscription_txes
        .lock()
        .await
        .insert(stable_id, open_subscription_tx);

    let (close_connection_tx, mut close_connection_rx) = mpsc::channel::<(u64, String)>(32);

    // TODO: FIXME: Need to store information between threads for QUIC-level reconnection support
    let mut is_control_stream_opened = false;

    #[allow(unused_variables)]
    loop {
        tokio::select! {
            // Waiting for a bi-directional stream and processing the received message
            stream = connection.accept_bi() => {
                if is_control_stream_opened {
                    // Only 1 control stream is allowed
                    tracing::error!("Control stream already opened");
                    close_connection_tx.send((u8::from(constants::TerminationErrorCode::ProtocolViolation) as u64, "Control stream already opened".to_string())).await?;
                    break;
                }
                is_control_stream_opened = true;

                let session_span = tracing::info_span!("Session", stable_id);
                session_span.in_scope(|| {
                    tracing::info!("Accepted BI stream");
                });

                let stream = stream?;

                // The send_stream is wrapped with a Mutex to make it thread-safe since it can be called from multiple threads for returning and relaying messages.
                let (send_stream, recv_stream) = stream;
                let shared_send_stream = Arc::new(Mutex::new(send_stream));

                let stream_id = recv_stream.id().into_u64();

                let buffer_tx = buffer_tx.clone();
                let pubsub_relation_tx = pubsub_relation_tx.clone();
                let send_stream_tx = send_stream_tx.clone();
                let close_connection_tx = close_connection_tx.clone();
                let client= client.clone();

                let (message_tx, message_rx) = mpsc::channel::<Arc<Box<dyn MOQTPayload>>>(1024);
                send_stream_tx.send(SendStreamDispatchCommand::Set {
                    session_id: stable_id,
                    stream_direction: StreamDirection::Bi,
                    sender: message_tx,
                }).await?;

                // Thread that listens for WebTransport messages
                let send_stream = Arc::clone(&shared_send_stream);
                let session_span_clone = session_span.clone();
                tokio::spawn(async move {
                    let mut stream = BiStream {
                        stable_id,
                        stream_id,
                        recv_stream,
                        shared_send_stream: send_stream,
                    };
                    handle_incoming_bi_stream(&mut stream, client, buffer_tx, pubsub_relation_tx, close_connection_tx, send_stream_tx).instrument(session_span_clone).await

                // Propagate the current span (Connection)
                }.in_current_span());

                let send_stream = Arc::clone(&shared_send_stream);

                // Thread to relay messages (ANNOUNCE SUBSCRIBE) from the server
                tokio::spawn(async move {
                    let session_span = tracing::info_span!("Session", stable_id);
                    wait_and_relay_control_message(send_stream, message_rx).instrument(session_span).await;

                // Propagate the current span (Connection)
                }.in_current_span());
            },
            // Waiting for a uni-directional recv stream and processing the received message
            stream = connection.accept_uni() => {
                let recv_stream = stream?;

                let session_span = tracing::info_span!("Session", stable_id);
                session_span.in_scope(|| {
                    tracing::info!("Accepted UNI Recv stream");
                });
                let stream_id = recv_stream.id().into_u64();

                let shared_recv_stream = Arc::new(Mutex::new(recv_stream));
                let shared_recv_stream = Arc::clone(&shared_recv_stream);

                let buffer_tx = buffer_tx.clone();
                let pubsub_relation_tx = pubsub_relation_tx.clone();
                let object_cache_tx = object_cache_tx.clone();
                let open_subscription_txes = open_subscription_txes.clone();
                let close_connection_tx = close_connection_tx.clone();
                let client = client.clone();
                let session_span_clone = session_span.clone();

                tokio::spawn(async move {
                    let mut stream = UniRecvStream {
                    stable_id,
                    stream_id,
                    shared_recv_stream,
                };
                    handle_incoming_uni_stream(&mut stream, client, buffer_tx, pubsub_relation_tx, open_subscription_txes, close_connection_tx, object_cache_tx).instrument(session_span_clone).await

                // Propagate the current span (Connection)
                }.in_current_span());

            },
            // Waiting for a uni-directional send stream open request and relaying the message
            Some((subscribe_id, data_stream_type)) = open_subscription_rx.recv() => {

                if !is_control_stream_opened {
                    // Decline the request if the control stream is not opened
                    tracing::error!("Control stream is not opened yet");
                    close_connection_tx.send((u8::from(constants::TerminationErrorCode::ProtocolViolation) as u64, "Control stream already opened".to_string())).await?;
                    break;
                }

                match data_stream_type {
                    DataStreamType::StreamHeaderTrack | DataStreamType::StreamHeaderSubgroup => {
                        let session_span = tracing::info_span!("Session", stable_id);
                        session_span.in_scope(|| {
                            tracing::info!("Open UNI Send stream for stream type: {:?}", data_stream_type);
                        });

                        let buffer_tx = buffer_tx.clone();
                        let pubsub_relation_tx = pubsub_relation_tx.clone();
                        let object_cache_tx = object_cache_tx.clone();

                        let close_connection_tx = close_connection_tx.clone();
                        let session_span_clone = session_span.clone();
                        let send_stream = connection.open_uni().await?.await?;
                        let stream_id = send_stream.id().into_u64();

                        tokio::spawn(async move {
                            let mut stream = UniSendStream {
                            stable_id,
                            stream_id,
                            subscribe_id,
                            send_stream,
                        };
                        relaying_object_stream(&mut stream, data_stream_type, buffer_tx, pubsub_relation_tx, close_connection_tx, object_cache_tx).instrument(session_span_clone).await

                        // Propagate the current span (Connection)
                        }.in_current_span());


                    }
                    DataStreamType::ObjectDatagram => {
                        // TODO: Open datagram thread
                        unimplemented!();
                    }
                }


            },
            // TODO: Not implemented yet
            Some((_code, _reason)) = close_connection_rx.recv() => {
                tracing::error!("Close connection received");
                // FIXME: I want to close the connection, but VarInt is not exported, so I'll leave it as is
                // Maybe it's in wtransport-proto?
                // connection.close(VarInt)
                break;
            }
        }
    }

    // Delete pub/sub information related to the client
    let pubsub_relation_manager =
        modules::pubsub_relation_manager::wrapper::PubSubRelationManagerWrapper::new(
            pubsub_relation_tx.clone(),
        );
    let _ = pubsub_relation_manager.delete_client(stable_id).await;

    // Delete object cache related to the client
    // FIXME: It should not be deleted if the cache should be stored
    //   (Now, it is deleted immediately because to clean up cpu and memory)
    let mut object_cache_storage =
        modules::object_cache_storage::ObjectCacheStorageWrapper::new(object_cache_tx.clone());
    let _ = object_cache_storage.delete_client(stable_id).await;

    // Delete senders to the client
    send_stream_tx
        .send(SendStreamDispatchCommand::Delete {
            session_id: stable_id,
        })
        .await?;

    // FIXME: Do not remove if storing QUIC-level sessions
    buffer_tx
        .send(BufferCommand::ReleaseSession {
            session_id: stable_id,
        })
        .await?;

    tracing::info!("session terminated");

    Ok(())
}

struct UniRecvStream {
    stable_id: usize,
    stream_id: u64,
    shared_recv_stream: Arc<Mutex<RecvStream>>,
}

async fn handle_incoming_uni_stream(
    stream: &mut UniRecvStream,
    client: Arc<Mutex<MOQTClient>>,
    buffer_tx: Sender<BufferCommand>,
    pubsub_relation_tx: Sender<PubSubRelationCommand>,
    open_subscription_txes: Arc<Mutex<HashMap<usize, SenderToOpenSubscription>>>,
    close_connection_tx: Sender<(u64, String)>,
    object_cache_tx: Sender<ObjectCacheStorageCommand>,
) -> Result<()> {
    let mut header_read = false;

    let stable_id = stream.stable_id;
    let mut upstream_subscribe_id: u64 = 0;
    let mut stream_header_type: DataStreamType = DataStreamType::ObjectDatagram;
    let stream_id = stream.stream_id;
    let mut client = client.lock().await;
    let close_connection_tx_clone = close_connection_tx.clone();
    let buffer_tx_clone = buffer_tx.clone();
    let shared_recv_stream = &mut stream.shared_recv_stream;
    let shared_recv_stream = Arc::clone(shared_recv_stream);

    let mut pubsub_relation_manager =
        modules::pubsub_relation_manager::wrapper::PubSubRelationManagerWrapper::new(
            pubsub_relation_tx.clone(),
        );

    let mut object_cache_storage =
        modules::object_cache_storage::ObjectCacheStorageWrapper::new(object_cache_tx.clone());

    let buf = buffer_manager::request_buffer(buffer_tx_clone, stable_id, stream_id).await;
    let buf_clone = Arc::clone(&buf);

    // Loop for reading the stream
    tokio::spawn(
        async move {
            loop {
                let mut buffer = vec![0; 65536].into_boxed_slice();
                let mut recv_stream = shared_recv_stream.lock().await;

                let bytes_read: usize = match recv_stream.read(&mut buffer).await {
                    Ok(byte_read) => byte_read.unwrap(),
                    Err(err) => {
                        tracing::error!("Failed to read from stream");
                        let _ = close_connection_tx_clone
                            .send((
                                u8::from(constants::TerminationErrorCode::InternalError) as u64,
                                err.to_string(),
                            ))
                            .await;
                        break;
                    }
                };

                tracing::debug!("bytes_read: {}", bytes_read);

                let read_buf = BytesMut::from(&buffer[..bytes_read]);

                {
                    buf_clone.lock().await.extend_from_slice(&read_buf);
                }

                tracing::debug!("buf size: {}", buf_clone.lock().await.len());
            }
        }
        .in_current_span(),
    );

    // Loop for the handling the message
    loop {
        if !header_read {
            // Read header

            let result: StreamHeaderProcessResult;
            {
                let mut process_buf = buf.lock().await;
                result = stream_header_handler(
                    &mut process_buf,
                    &mut client,
                    &mut pubsub_relation_manager,
                    &mut object_cache_storage,
                )
                .await;
            }

            match result {
                StreamHeaderProcessResult::Success((subscribe_id, header_type)) => {
                    tracing::trace!("stream_header_read success");
                    upstream_subscribe_id = subscribe_id;
                    stream_header_type = header_type.clone();

                    // Open send uni-directional stream for subscribers
                    let subscribers = pubsub_relation_manager
                        .get_related_subscribers(stable_id, upstream_subscribe_id)
                        .await
                        .unwrap();

                    for (downstream_session_id, downstream_subscribe_id) in subscribers {
                        let open_subscription_tx = open_subscription_txes
                            .lock()
                            .await
                            .get(&downstream_session_id)
                            .unwrap()
                            .clone();

                        open_subscription_tx
                            .send((downstream_subscribe_id, stream_header_type.clone()))
                            .await?;
                    }

                    header_read = true;
                }
                StreamHeaderProcessResult::Continue => {
                    tracing::trace!("retry stream_header_read");
                    continue;
                }
                StreamHeaderProcessResult::Failure(code, message) => {
                    tracing::error!("stream_header_read failure: {:?}", message);
                    close_connection_tx
                        .send((u8::from(code) as u64, message))
                        .await?;
                    break;
                }
            }
        }

        let result: ObjectStreamProcessResult;

        // Read Object Stream
        {
            let mut process_buf = buf.lock().await;

            result = object_stream_handler(
                stream_header_type.clone(),
                upstream_subscribe_id,
                &mut process_buf,
                &mut client,
                &mut object_cache_storage,
            )
            .await;
        }

        match result {
            ObjectStreamProcessResult::Success => {
                tracing::trace!("object_stream_read success");
            }
            ObjectStreamProcessResult::Continue => {
                tracing::trace!("retry object_stream_read");
                continue;
            }
            ObjectStreamProcessResult::Failure(code, message) => {
                tracing::error!("object_stream_read failure: {:?}", message);
                close_connection_tx
                    .send((u8::from(code) as u64, message))
                    .await?;
                break;
            }
        }
    }

    buffer_tx
        .send(BufferCommand::ReleaseStream {
            session_id: stable_id,
            stream_id,
        })
        .await?;

    open_subscription_txes.lock().await.remove(&stable_id);

    Ok(())
}

struct UniSendStream {
    stable_id: usize,
    stream_id: u64,
    subscribe_id: u64,
    send_stream: SendStream,
}

async fn relaying_object_stream(
    stream: &mut UniSendStream,
    data_stream_type: DataStreamType,
    buffer_tx: Sender<BufferCommand>,
    pubsub_relation_tx: Sender<PubSubRelationCommand>,
    close_connection_tx: Sender<(u64, String)>,
    object_cache_tx: Sender<ObjectCacheStorageCommand>,
) -> Result<()> {
    let sleep_time = Duration::from_millis(10);

    let mut subgroup_header: Option<StreamHeaderSubgroup> = None; // For end group of AbsoluteRange

    let downstream_session_id = stream.stable_id;
    let downstream_stream_id = stream.stream_id;
    let downstream_subscribe_id = stream.subscribe_id;
    let send_stream = &mut stream.send_stream;

    let pubsub_relation_manager =
        modules::pubsub_relation_manager::wrapper::PubSubRelationManagerWrapper::new(
            pubsub_relation_tx.clone(),
        );

    let mut object_cache_storage =
        modules::object_cache_storage::ObjectCacheStorageWrapper::new(object_cache_tx.clone());

    // Get the information of the original publisher who has the track being requested
    let (upstream_session_id, upstream_subscribe_id) = pubsub_relation_manager
        .get_related_publisher(downstream_session_id, downstream_subscribe_id)
        .await?;
    let downstream_subscription = pubsub_relation_manager
        .get_downstream_subscription_by_ids(downstream_session_id, downstream_subscribe_id)
        .await?
        .unwrap();
    let downstream_track_alias = downstream_subscription.get_track_alias();
    let filter_type = downstream_subscription.get_filter_type();
    let (start_group, start_object) = downstream_subscription.get_absolute_start();
    let (end_group, end_object) = downstream_subscription.get_absolute_end();

    // Validate the forwarding preference as Track
    match pubsub_relation_manager
        .get_upstream_forwarding_preference(upstream_session_id, upstream_subscribe_id)
        .await?
    {
        Some(ForwardingPreference::Track) => {
            if data_stream_type != DataStreamType::StreamHeaderTrack {
                let msg = std::format!(
                    "uni send stream's data stream type is wrong (expected Track, but got {:?})",
                    data_stream_type
                );
                close_connection_tx
                    .send((
                        u8::from(constants::TerminationErrorCode::InternalError) as u64,
                        msg.clone(),
                    ))
                    .await?;
                bail!(msg)
            }
            pubsub_relation_manager
                .set_downstream_forwarding_preference(
                    downstream_session_id,
                    downstream_subscribe_id,
                    ForwardingPreference::Track,
                )
                .await?;
        }
        Some(ForwardingPreference::Subgroup) => {
            if data_stream_type != DataStreamType::StreamHeaderSubgroup {
                let msg = std::format!(
                    "uni send stream's data stream type is wrong (expected Subgroup, but got {:?})",
                    data_stream_type
                );
                close_connection_tx
                    .send((
                        u8::from(constants::TerminationErrorCode::InternalError) as u64,
                        msg.clone(),
                    ))
                    .await?;
                bail!(msg)
            }
            pubsub_relation_manager
                .set_downstream_forwarding_preference(
                    downstream_session_id,
                    downstream_subscribe_id,
                    ForwardingPreference::Subgroup,
                )
                .await?;
        }
        _ => {
            let msg = "Invalid forwarding preference";
            close_connection_tx
                .send((
                    u8::from(constants::TerminationErrorCode::ProtocolViolation) as u64,
                    msg.to_string(),
                ))
                .await?;
            bail!(msg)
        }
    };

    // Get the header from the cache storage and send it to the client
    match object_cache_storage
        .get_header(upstream_session_id, upstream_subscribe_id)
        .await?
    {
        CacheHeader::Track(header) => {
            let mut buf = BytesMut::new();
            let header = StreamHeaderTrack::new(
                downstream_subscribe_id,
                downstream_track_alias,
                header.publisher_priority(),
            )
            .unwrap();

            header.packetize(&mut buf);

            let mut message_buf = BytesMut::with_capacity(buf.len() + 8);
            message_buf.extend(write_variable_integer(
                u8::from(DataStreamType::StreamHeaderTrack) as u64,
            ));
            message_buf.extend(buf);

            if let Err(e) = send_stream.write_all(&message_buf).await {
                tracing::warn!("Failed to write to stream: {:?}", e);
                bail!(e);
            }
        }
        CacheHeader::Subgroup(header) => {
            let mut buf = BytesMut::new();
            let header = StreamHeaderSubgroup::new(
                downstream_subscribe_id,
                downstream_track_alias,
                header.group_id(),
                header.subgroup_id(),
                header.publisher_priority(),
            )
            .unwrap();

            subgroup_header = Some(header.clone());

            header.packetize(&mut buf);

            let mut message_buf = BytesMut::with_capacity(buf.len() + 8);
            message_buf.extend(write_variable_integer(
                u8::from(DataStreamType::StreamHeaderSubgroup) as u64,
            ));
            message_buf.extend(buf);

            if let Err(e) = send_stream.write_all(&message_buf).await {
                tracing::warn!("Failed to write to stream: {:?}", e);
                bail!(e);
            }
        }
        _ => {
            let msg = "cache header not matched";
            close_connection_tx
                .send((
                    u8::from(constants::TerminationErrorCode::ProtocolViolation) as u64,
                    msg.to_string(),
                ))
                .await?;
            bail!(msg)
        }
    }

    let mut object_cache_id: Option<usize> = None;

    while object_cache_id.is_none() {
        // Get the first object from the cache storage
        let result = match filter_type {
            FilterType::LatestGroup => {
                object_cache_storage
                    .get_latest_group(upstream_session_id, upstream_subscribe_id)
                    .await
            }
            FilterType::LatestObject => {
                object_cache_storage
                    .get_latest_object(upstream_session_id, upstream_subscribe_id)
                    .await
            }
            FilterType::AbsoluteStart | FilterType::AbsoluteRange => {
                object_cache_storage
                    .get_absolute_object(
                        upstream_session_id,
                        upstream_subscribe_id,
                        start_group.unwrap(),
                        start_object.unwrap(),
                    )
                    .await
            }
        };

        object_cache_id = match result {
            // Send the object to the client if the first cache is exist as track
            Ok(Some((id, CacheObject::Track(object)))) => {
                let mut buf = BytesMut::new();
                object.packetize(&mut buf);

                let mut message_buf = BytesMut::with_capacity(buf.len());
                message_buf.extend(buf);

                if let Err(e) = send_stream.write_all(&message_buf).await {
                    tracing::warn!("Failed to write to stream: {:?}", e);
                    bail!(e);
                }

                Some(id)
            }
            // Send the object to the client if the first cache is exist as subgroup
            Ok(Some((id, CacheObject::Subgroup(object)))) => {
                let mut buf = BytesMut::new();
                object.packetize(&mut buf);

                let mut message_buf = BytesMut::with_capacity(buf.len());
                message_buf.extend(buf);

                if let Err(e) = send_stream.write_all(&message_buf).await {
                    tracing::warn!("Failed to write to stream: {:?}", e);
                    bail!(e);
                }

                Some(id)
            }
            // Will be retried if the first cache is not exist
            Ok(None) => {
                thread::sleep(sleep_time);
                object_cache_id
            }
            _ => {
                let msg = "cache is not exist";
                close_connection_tx
                    .send((
                        u8::from(constants::TerminationErrorCode::InternalError) as u64,
                        msg.to_string(),
                    ))
                    .await?;
                break;
            }
        };
    }

    loop {
        // Get the next object from the cache storage
        object_cache_id = match object_cache_storage
            .get_next_object(
                upstream_session_id,
                upstream_subscribe_id,
                object_cache_id.unwrap(),
            )
            .await
        {
            // Send the object to the client if the next cache is exist as track
            Ok(Some((id, CacheObject::Track(object)))) => {
                let mut buf = BytesMut::new();
                object.packetize(&mut buf);

                let mut message_buf = BytesMut::with_capacity(buf.len());
                message_buf.extend(buf);

                if let Err(e) = send_stream.write_all(&message_buf).await {
                    tracing::warn!("Failed to write to stream: {:?}", e);
                    bail!(e);
                }

                // Judge whether ids are reached to end of the range if the filter type is AbsoluteRange
                if filter_type == FilterType::AbsoluteRange {
                    let is_end = (object.group_id() == end_group.unwrap()
                        && object.object_id() == end_object.unwrap())
                        || (object.group_id() > end_group.unwrap());

                    if is_end {
                        break;
                    }
                }

                Some(id)
            }
            // Send the object to the client if the next cache is exist as subgroup
            Ok(Some((id, CacheObject::Subgroup(object)))) => {
                let mut buf = BytesMut::new();
                object.packetize(&mut buf);

                let mut message_buf = BytesMut::with_capacity(buf.len());
                message_buf.extend(buf);

                if let Err(e) = send_stream.write_all(&message_buf).await {
                    tracing::warn!("Failed to write to stream: {:?}", e);
                    bail!(e);
                }

                // Judge whether ids are reached to end of the range if the filter type is AbsoluteRange
                let header = subgroup_header.as_ref().unwrap();
                if filter_type == FilterType::AbsoluteRange {
                    let is_end = (header.group_id() == end_group.unwrap()
                        && object.object_id() == end_object.unwrap())
                        || (header.group_id() > end_group.unwrap());

                    if is_end {
                        break;
                    }
                }

                Some(id)
            }
            // Will be retried if the next cache is not exist
            Ok(None) => {
                thread::sleep(sleep_time);
                object_cache_id
            }
            _ => {
                let msg = "cache is not exist";
                close_connection_tx
                    .send((
                        u8::from(constants::TerminationErrorCode::InternalError) as u64,
                        msg.to_string(),
                    ))
                    .await?;
                break;
            }
        };
    }

    buffer_tx
        .send(BufferCommand::ReleaseStream {
            session_id: downstream_session_id,
            stream_id: downstream_stream_id,
        })
        .await?;

    Ok(())
}

struct BiStream {
    stable_id: usize,
    stream_id: u64,
    recv_stream: RecvStream,
    shared_send_stream: Arc<Mutex<SendStream>>,
}

async fn handle_incoming_bi_stream(
    stream: &mut BiStream,
    client: Arc<Mutex<MOQTClient>>,
    buffer_tx: Sender<BufferCommand>,
    pubsub_relation_tx: Sender<PubSubRelationCommand>,
    close_connection_tx: Sender<(u64, String)>,
    send_stream_tx: Sender<SendStreamDispatchCommand>,
) -> Result<()> {
    let mut buffer = vec![0; 65536].into_boxed_slice();

    let stable_id = stream.stable_id;
    let stream_id = stream.stream_id;
    let recv_stream = &mut stream.recv_stream;
    let shared_send_stream = &mut stream.shared_send_stream;

    let mut pubsub_relation_manager =
        modules::pubsub_relation_manager::wrapper::PubSubRelationManagerWrapper::new(
            pubsub_relation_tx.clone(),
        );
    let mut send_stream_dispatcher =
        modules::send_stream_dispatcher::SendStreamDispatcher::new(send_stream_tx.clone());

    loop {
        let bytes_read = match recv_stream.read(&mut buffer).await? {
            Some(bytes_read) => bytes_read,
            None => break,
        };

        tracing::debug!("bytes_read: {}", bytes_read);

        let read_buf = BytesMut::from(&buffer[..bytes_read]);
        let buf = buffer_manager::request_buffer(buffer_tx.clone(), stable_id, stream_id).await;
        let mut buf = buf.lock().await;
        buf.extend_from_slice(&read_buf);

        let mut client = client.lock().await;
        // TODO: Move the implementation of control_message_handler to the server side since it is only used by the server
        let message_result = control_message_handler(
            &mut buf,
            UnderlayType::WebTransport,
            &mut client,
            &mut pubsub_relation_manager,
            &mut send_stream_dispatcher,
        )
        .await;

        tracing::debug!("message_result: {:?}", message_result);

        match message_result {
            MessageProcessResult::Success(buf) => {
                let mut shared_send_stream = shared_send_stream.lock().await;
                shared_send_stream.write_all(&buf).await?;

                tracing::info!("Message is sent.");
                tracing::debug!("sent message: {:x?}", buf.to_vec());
            }
            MessageProcessResult::SuccessWithoutResponse => {}
            MessageProcessResult::Failure(code, message) => {
                close_connection_tx
                    .send((u8::from(code) as u64, message))
                    .await?;
                break;
            }
            MessageProcessResult::Fragment => (),
        };
    }

    buffer_tx
        .send(BufferCommand::ReleaseStream {
            session_id: stable_id,
            stream_id,
        })
        .await?;

    Ok(())
}

async fn wait_and_relay_control_message(
    send_stream: Arc<Mutex<SendStream>>,
    mut message_rx: Receiver<Arc<Box<dyn MOQTPayload>>>,
) {
    while let Some(message) = message_rx.recv().await {
        let mut write_buf = BytesMut::new();
        message.packetize(&mut write_buf);
        let mut message_buf = BytesMut::with_capacity(write_buf.len() + 8);

        if message.as_any().downcast_ref::<Subscribe>().is_some() {
            message_buf.extend(write_variable_integer(
                u8::from(ControlMessageType::Subscribe) as u64,
            ));
            tracing::info!("Relayed Message Type: {:?}", ControlMessageType::Subscribe);
        } else if message.as_any().downcast_ref::<SubscribeOk>().is_some() {
            message_buf.extend(write_variable_integer(
                u8::from(ControlMessageType::SubscribeOk) as u64,
            ));
            tracing::info!(
                "Relayed Message Type: {:?}",
                ControlMessageType::SubscribeOk
            );
        } else if message.as_any().downcast_ref::<SubscribeError>().is_some() {
            message_buf.extend(write_variable_integer(
                u8::from(ControlMessageType::SubscribeError) as u64,
            ));
            tracing::info!(
                "Relayed Message Type: {:?}",
                ControlMessageType::SubscribeError
            );
        } else if message.as_any().downcast_ref::<Announce>().is_some() {
            message_buf.extend(write_variable_integer(
                u8::from(ControlMessageType::Announce) as u64,
            ));
            tracing::info!("Relayed Message Type: {:?}", ControlMessageType::Announce);
        } else if message.as_any().downcast_ref::<AnnounceOk>().is_some() {
            message_buf.extend(write_variable_integer(
                u8::from(ControlMessageType::AnnounceOk) as u64,
            ));
            tracing::info!("Relayed Message Type: {:?}", ControlMessageType::AnnounceOk);
        } else if message
            .as_any()
            .downcast_ref::<SubscribeNamespace>()
            .is_some()
        {
            message_buf.extend(write_variable_integer(u8::from(
                ControlMessageType::SubscribeNamespace,
            ) as u64));
            tracing::info!(
                "Relayed Message Type: {:?}",
                ControlMessageType::SubscribeNamespace
            );
        } else if message
            .as_any()
            .downcast_ref::<SubscribeNamespaceOk>()
            .is_some()
        {
            message_buf.extend(write_variable_integer(u8::from(
                ControlMessageType::SubscribeNamespaceOk,
            ) as u64));
            tracing::info!(
                "Relayed Message Type: {:?}",
                ControlMessageType::SubscribeNamespaceOk
            );
        } else {
            tracing::warn!("Unsupported message type for bi-directional stream");
            continue;
        }
        message_buf.extend(write_variable_integer(write_buf.len() as u64));
        message_buf.extend(write_buf);

        let mut shared_send_stream = send_stream.lock().await;
        if let Err(e) = shared_send_stream.write_all(&message_buf).await {
            tracing::warn!("Failed to write to stream: {:?}", e);
            break;
        }

        tracing::info!("Control message is relayed.");
        // tracing::debug!("relayed message: {:?}", message_buf.to_vec());
    }
}

fn init_logging(log_level: String) {
    let level_filter: LevelFilter = match log_level.to_uppercase().as_str() {
        "OFF" => LevelFilter::OFF,
        "TRACE" => LevelFilter::TRACE,
        "DEBUG" => LevelFilter::DEBUG,
        "INFO" => LevelFilter::INFO,
        "WARN" => LevelFilter::WARN,
        "ERROR" => LevelFilter::ERROR,
        _ => {
            panic!(
                "Invalid log level: '{}'.\n  Valid log levels: [OFF, TRACE, DEBUG, INFO, WARN, ERROR]",
                log_level
            );
        }
    };

    let env_filter = EnvFilter::builder()
        .with_default_directive(level_filter.into())
        .from_env_lossy();

    tracing_subscriber::fmt()
        .with_target(true)
        .with_level(true)
        .with_env_filter(env_filter)
        .init();

    tracing::info!("Logging initialized. (Level: {})", log_level);
}<|MERGE_RESOLUTION|>--- conflicted
+++ resolved
@@ -20,20 +20,18 @@
     data_stream_type::DataStreamType,
     messages::{
         control_messages::{
-<<<<<<< HEAD
+            announce::Announce,
+            announce_ok::AnnounceOk,
             subscribe::{FilterType, Subscribe},
             subscribe_error::SubscribeError,
+            subscribe_namespace::SubscribeNamespace,
+            subscribe_namespace_ok::SubscribeNamespaceOk,
             subscribe_ok::SubscribeOk,
         },
-        data_streams::{stream_header_subgroup::StreamHeaderSubgroup, DataStreams},
-=======
-            announce::Announce, announce_ok::AnnounceOk, subscribe::FilterType,
-            subscribe::Subscribe, subscribe_error::SubscribeError,
-            subscribe_namespace::SubscribeNamespace, subscribe_namespace_ok::SubscribeNamespaceOk,
-            subscribe_ok::SubscribeOk,
+        data_streams::{
+            stream_header_subgroup::StreamHeaderSubgroup, stream_header_track::StreamHeaderTrack,
+            DataStreams,
         },
-        data_streams::{stream_header_track::StreamHeaderTrack, DataStreams},
->>>>>>> 61d2f500
         moqt_payload::MOQTPayload,
     },
     models::tracks::ForwardingPreference,
