--- conflicted
+++ resolved
@@ -601,7 +601,6 @@
     send_stream: SendStream,
 }
 
-#[allow(unreachable_code)]
 async fn relaying_track_stream(
     stream: &mut UniSendStream,
     _buffer_tx: Sender<BufferCommand>,
@@ -706,19 +705,6 @@
             .get_first_object(upstream_session_id, upstream_subscribe_id)
             .await
         {
-<<<<<<< HEAD
-            Ok((id, CacheObject::Track(object))) => {
-                let mut buf = BytesMut::new();
-                object.packetize(&mut buf);
-                send_stream.write_all(&buf).await?;
-
-                Some(id)
-            }
-            _ => {
-                thread::sleep(sleep_time);
-                object_cache_id
-            }
-=======
             Ok(Some((id, CacheObject::Track(object)))) => {
                 let mut buf = BytesMut::new();
                 object.packetize(&mut buf);
@@ -747,7 +733,6 @@
                     .await?;
                 break;
             }
->>>>>>> 8c64d355
         };
     }
 
@@ -762,21 +747,10 @@
             )
             .await
         {
-<<<<<<< HEAD
-            Ok((id, CacheObject::Track(object))) => {
-=======
             Ok(Some((id, CacheObject::Track(object)))) => {
->>>>>>> 8c64d355
                 let mut buf = BytesMut::new();
                 object.packetize(&mut buf);
 
-<<<<<<< HEAD
-                Some(id)
-            }
-            _ => {
-                thread::sleep(sleep_time);
-                object_cache_id
-=======
                 let mut message_buf = BytesMut::with_capacity(buf.len());
                 message_buf.extend(buf);
 
@@ -800,7 +774,6 @@
                     ))
                     .await?;
                 break;
->>>>>>> 8c64d355
             }
         };
     }
