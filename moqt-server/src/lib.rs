--- conflicted
+++ resolved
@@ -146,15 +146,10 @@
                     send_stream_tx,
                     incoming_session,
                 )
-<<<<<<< HEAD
-                .instrument(connection_span),
-            );
-=======
-                .instrument(tracing::info_span!("Connection", id))
+                .instrument(connection_span)
                 .await;
                 tracing::error!("{:?}", result);
             });
->>>>>>> 242d6c7c
         }
 
         Ok(())
