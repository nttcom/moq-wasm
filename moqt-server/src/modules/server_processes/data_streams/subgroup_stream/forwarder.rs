--- conflicted
+++ resolved
@@ -41,12 +41,8 @@
     cache_key: CacheKey,
     subgroup_stream_id: SubgroupStreamId,
     filter_type: FilterType,
-<<<<<<< HEAD
-    requested_range: Range,
     is_terminated: Arc<AtomicBool>,
-=======
     requested_object_range: ObjectRange,
->>>>>>> 938f3abc
     sleep_time: Duration,
 }
 
@@ -55,12 +51,8 @@
         stream: UniSendStream,
         downstream_subscribe_id: u64,
         client: Arc<Mutex<MOQTClient>>,
-<<<<<<< HEAD
-        subgroup_stream_id: Option<SubgroupStreamId>,
+        subgroup_stream_id: SubgroupStreamId,
         mut signal_rx: mpsc::Receiver<Box<DataStreamThreadSignal>>,
-=======
-        subgroup_stream_id: SubgroupStreamId,
->>>>>>> 938f3abc
     ) -> Result<Self> {
         let senders = client.lock().await.senders();
         let sleep_time = Duration::from_millis(10);
@@ -90,7 +82,7 @@
             .await?;
 
         // Register stream_id to receive signal from other subgroup forwarder threads belong to the same group
-        let (group_id, subgroup_id) = subgroup_stream_id.unwrap();
+        let (group_id, subgroup_id) = subgroup_stream_id;
         let stream_id = stream.stream_id();
         pubsub_relation_manager
             .set_downstream_stream_id(
@@ -126,12 +118,8 @@
             cache_key,
             subgroup_stream_id,
             filter_type,
-<<<<<<< HEAD
-            requested_range,
+            requested_object_range,
             is_terminated,
-=======
-            requested_object_range,
->>>>>>> 938f3abc
             sleep_time,
         };
 
@@ -290,7 +278,6 @@
             let message_buf = self.packetize_object(&stream_object).await?;
             self.send(message_buf).await?;
 
-            let is_subscription_ended = self.is_subscription_ended(&stream_object);
             let is_data_stream_ended = self.is_data_stream_ended(&stream_object);
 
             if is_data_stream_ended {
@@ -310,7 +297,7 @@
                 }
             }
 
-            let is_end = is_subscription_ended || is_data_stream_ended;
+            let is_end = is_data_stream_ended;
 
             return Ok((Some(cache_id), is_end));
         }
@@ -533,16 +520,6 @@
         Ok(())
     }
 
-    fn is_subscription_ended(&self, stream_object: &subgroup_stream::Object) -> bool {
-        if self.filter_type != FilterType::AbsoluteRange {
-            return false;
-        }
-        matches!(
-            stream_object.object_status(),
-            Some(ObjectStatus::EndOfTrack) | Some(ObjectStatus::EndOfTrackAndGroup)
-        )
-    }
-
     // This function is implemented according to the following sentence in draft.
     //   A relay MAY treat receipt of EndOfGroup, EndOfTrack, GroupDoesNotExist, or
     //   EndOfTrack objects as a signal to close corresponding streams even if the FIN
@@ -559,7 +536,7 @@
     async fn get_stream_ids_for_same_group(&self) -> Result<Vec<u64>> {
         let downstream_session_id = self.stream.stable_id();
         let downstream_subscribe_id = self.downstream_subscribe_id;
-        let (group_id, _) = self.subgroup_stream_id.unwrap();
+        let (group_id, _) = self.subgroup_stream_id;
 
         let pubsub_relation_manager =
             PubSubRelationManagerWrapper::new(self.senders.pubsub_relation_tx().clone());
