--- conflicted
+++ resolved
@@ -70,7 +70,6 @@
             &subscribe_message,
             client,
         )
-<<<<<<< HEAD
         .await
         {
             Ok(_) => {
@@ -104,36 +103,9 @@
                     reason_phrase,
                     subscribe_message.track_alias(),
                 );
-
                 return Ok(Some(SubscribeResponse::Failure(subscribe_error)));
             }
         }
-=======
-        .await;
-
-        // Generate and return subscribe_ok message
-
-        // TODO: Implement the get object info when implement cache mechanism
-        let expires = 0;
-        let content_exist = false;
-        let largest_group_id = None;
-        let largest_object_id = None;
-        let subscribe_parameters = vec![];
-
-        let subscribe_ok = SubscribeOk::new(
-            subscribe_message.subscribe_id(),
-            expires,
-            subscribe_message.group_order(),
-            content_exist,
-            largest_group_id,
-            largest_object_id,
-            subscribe_parameters,
-        );
-
-        return Ok(Some(subscribe_ok));
-
-        // TODO: Open uni-directional send stream
->>>>>>> 60be2e07
     }
 
     // Since only the track_namespace is recorded in ANNOUNCE, use track_namespace to determine the publisher
