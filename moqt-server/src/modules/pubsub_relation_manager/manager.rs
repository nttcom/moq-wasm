--- conflicted
+++ resolved
@@ -873,7 +873,67 @@
                     .unwrap();
                 resp.send(Ok(range)).unwrap();
             }
-<<<<<<< HEAD
+            SetDownstreamActualObjectStart {
+                downstream_session_id,
+                downstream_subscribe_id,
+                actual_object_start,
+                resp,
+            } => {
+                // Return an error if the subscriber does not exist
+                let producer = match producers.get_mut(&downstream_session_id) {
+                    Some(producer) => producer,
+                    None => {
+                        let msg = "subscriber not found";
+                        tracing::error!(msg);
+                        resp.send(Err(anyhow!(msg))).unwrap();
+                        continue;
+                    }
+                };
+                match producer.set_actual_object_start(downstream_subscribe_id, actual_object_start)
+                {
+                    Ok(_) => resp.send(Ok(())).unwrap(),
+                    Err(err) => {
+                        tracing::error!("set_actual_object_start: err: {:?}", err.to_string());
+                        resp.send(Err(anyhow!(err))).unwrap();
+                    }
+                }
+            }
+            GetDownstreamActualObjectStart {
+                downstream_session_id,
+                downstream_subscribe_id,
+                resp,
+            } => {
+                // Return an error if the subscriber does not exist
+                let producer = match producers.get(&downstream_session_id) {
+                    Some(producer) => producer,
+                    None => {
+                        let msg = "subscriber not found";
+                        tracing::error!(msg);
+                        resp.send(Err(anyhow!(msg))).unwrap();
+                        continue;
+                    }
+                };
+
+                let actual_object_start = producer
+                    .get_actual_object_start(downstream_subscribe_id)
+                    .unwrap();
+                resp.send(Ok(actual_object_start)).unwrap();
+            }
+            GetRelatedSubscribers {
+                upstream_session_id,
+                upstream_subscribe_id,
+                resp,
+            } => {
+                let subscribers =
+                    pubsub_relation.get_subscribers(upstream_session_id, upstream_subscribe_id);
+
+                let subscribers = match subscribers {
+                    Some(subscribers) => subscribers.clone(),
+                    None => vec![],
+                };
+
+                resp.send(Ok(subscribers)).unwrap();
+            }
             SetUpstreamStreamId {
                 upstream_session_id,
                 upstream_subscribe_id,
@@ -957,12 +1017,6 @@
                 group_id,
                 subgroup_id,
                 stream_id,
-=======
-            SetDownstreamActualObjectStart {
-                downstream_session_id,
-                downstream_subscribe_id,
-                actual_object_start,
->>>>>>> 938f3abc
                 resp,
             } => {
                 // Return an error if the subscriber does not exist
@@ -975,7 +1029,6 @@
                         continue;
                     }
                 };
-<<<<<<< HEAD
 
                 match producer.set_stream_id(
                     downstream_subscribe_id,
@@ -986,18 +1039,10 @@
                     Ok(_) => resp.send(Ok(())).unwrap(),
                     Err(err) => {
                         tracing::error!("set_stream_id: err: {:?}", err.to_string());
-=======
-                match producer.set_actual_object_start(downstream_subscribe_id, actual_object_start)
-                {
-                    Ok(_) => resp.send(Ok(())).unwrap(),
-                    Err(err) => {
-                        tracing::error!("set_actual_object_start: err: {:?}", err.to_string());
->>>>>>> 938f3abc
-                        resp.send(Err(anyhow!(err))).unwrap();
-                    }
-                }
-            }
-<<<<<<< HEAD
+                        resp.send(Err(anyhow!(err))).unwrap();
+                    }
+                }
+            }
             GetDownstreamSubgroupIdsForGroup {
                 downstream_session_id,
                 downstream_subscribe_id,
@@ -1025,11 +1070,6 @@
                 downstream_subscribe_id,
                 group_id,
                 subgroup_id,
-=======
-            GetDownstreamActualObjectStart {
-                downstream_session_id,
-                downstream_subscribe_id,
->>>>>>> 938f3abc
                 resp,
             } => {
                 // Return an error if the subscriber does not exist
@@ -1043,32 +1083,10 @@
                     }
                 };
 
-<<<<<<< HEAD
                 let stream_id = producer
                     .get_stream_id_for_subgroup(downstream_subscribe_id, group_id, subgroup_id)
                     .unwrap();
                 resp.send(Ok(stream_id)).unwrap();
-=======
-                let actual_object_start = producer
-                    .get_actual_object_start(downstream_subscribe_id)
-                    .unwrap();
-                resp.send(Ok(actual_object_start)).unwrap();
->>>>>>> 938f3abc
-            }
-            GetRelatedSubscribers {
-                upstream_session_id,
-                upstream_subscribe_id,
-                resp,
-            } => {
-                let subscribers =
-                    pubsub_relation.get_subscribers(upstream_session_id, upstream_subscribe_id);
-
-                let subscribers = match subscribers {
-                    Some(subscribers) => subscribers.clone(),
-                    None => vec![],
-                };
-
-                resp.send(Ok(subscribers)).unwrap();
             }
             GetRelatedPublisher {
                 downstream_session_id,
