use crate::modules::pubsub_relation_manager::{
    commands::{PubSubRelationCommand, PubSubRelationCommand::*},
    relation::PubSubRelation,
};
use anyhow::anyhow;
use moqt_core::models::subscriptions::nodes::{
    consumers::Consumer, producers::Producer, registry::SubscriptionNodeRegistry,
};
use std::collections::HashMap;
use tokio::sync::mpsc;

type DownstreamSessionId = usize;
type UpstreamSessionId = usize;

pub(crate) type Consumers = HashMap<UpstreamSessionId, Consumer>;
pub(crate) type Producers = HashMap<DownstreamSessionId, Producer>;

// [Original Publisher: (Producer) ] -> [Relay: (Consumer) - <PubSubRelation> - (Producer) ] -> [End Subscriber: (Consumer)]

// Called as a separate thread
pub(crate) async fn pubsub_relation_manager(rx: &mut mpsc::Receiver<PubSubRelationCommand>) {
    tracing::trace!("pubsub_relation_manager start");

    let mut consumers: Consumers = HashMap::new();
    let mut producers: Producers = HashMap::new();
    let mut pubsub_relation = PubSubRelation::new();

    while let Some(cmd) = rx.recv().await {
        tracing::trace!("command received: {:#?}", cmd);
        match cmd {
            SetupPublisher {
                max_subscribe_id,
                upstream_session_id,
                resp,
            } => {
                // Return an error if it already exists
                if consumers.contains_key(&upstream_session_id) {
                    let msg = "publisher already exists";
                    tracing::error!(msg);
                    resp.send(Err(anyhow!(msg))).unwrap();
                    continue;
                }
                consumers.insert(upstream_session_id, Consumer::new(max_subscribe_id));
                resp.send(Ok(())).unwrap();
            }
            SetUpstreamAnnouncedNamespace {
                track_namespace,
                upstream_session_id,
                resp,
            } => {
                let consumer = consumers.get_mut(&upstream_session_id).unwrap();
                match consumer.set_namespace(track_namespace) {
                    Ok(_) => {
                        resp.send(Ok(())).unwrap();
                    }
                    Err(err) => {
                        let msg = format!("set_namespace: err: {:?}", err.to_string());
                        tracing::error!(msg);
                        resp.send(Err(anyhow!(msg))).unwrap();
                    }
                }
            }
            SetupSubscriber {
                max_subscribe_id,
                downstream_session_id,
                resp,
            } => {
                // Return an error if it already exists
                if producers.contains_key(&downstream_session_id) {
                    let msg = "subscriber already exists";
                    tracing::error!(msg);
                    resp.send(Err(anyhow!(msg))).unwrap();
                    continue;
                }

                producers.insert(downstream_session_id, Producer::new(max_subscribe_id));
                resp.send(Ok(())).unwrap();
            }
            IsValidDownstreamSubscribeId {
                subscribe_id,
                downstream_session_id,
                resp,
            } => {
                // Return an error if the subscriber does not exist
                let producer = match producers.get(&downstream_session_id) {
                    Some(producer) => producer,
                    None => {
                        let msg = "subscriber not found";
                        tracing::error!(msg);
                        resp.send(Err(anyhow!(msg))).unwrap();
                        continue;
                    }
                };

                let is_valid = producer.is_subscribe_id_valid(subscribe_id);
                resp.send(Ok(is_valid)).unwrap();
            }
            IsValidDownstreamTrackAlias {
                track_alias,
                downstream_session_id,
                resp,
            } => {
                // Return an error if the subscriber does not exist
                let producer = match producers.get(&downstream_session_id) {
                    Some(producer) => producer,
                    None => {
                        let msg = "subscriber not found";
                        tracing::error!(msg);
                        resp.send(Err(anyhow!(msg))).unwrap();
                        continue;
                    }
                };

                let is_valid = producer.is_track_alias_valid(track_alias);
                resp.send(Ok(is_valid)).unwrap();
            }
            GetUpstreamSessionId {
                track_namespace,
                resp,
            } => {
                // Find the publisher that has the track namespace from all consumers
                let upstream_session_id = consumers
                    .iter()
                    .find(|(_, consumer)| consumer.has_namespace(track_namespace.clone()))
                    .map(|(session_id, _)| *session_id);
                resp.send(Ok(upstream_session_id)).unwrap();
            }
            GetRequestingDownstreamSessionIdsAndSubscribeIds {
                upstream_subscribe_id,
                upstream_session_id,
                resp,
            } => {
                if !pubsub_relation
                    .records
                    .contains_key(&(upstream_session_id, upstream_subscribe_id))
                {
                    let msg = "publisher not found in pubsub relation";
                    tracing::error!(msg);
                    resp.send(Err(anyhow!(msg))).unwrap();
                    continue;
                }

                let subscribers =
                    pubsub_relation.get_subscribers(upstream_session_id, upstream_subscribe_id);

                // Check if it is in the requesting state
                let requesting_subscribers: Option<Vec<(usize, u64)>> = match subscribers {
                    Some(subscribers) => {
                        let mut requesting_subscribers = vec![];

                        for (downstream_session_id, downstream_subscribe_id) in subscribers {
                            let producer = producers.get(downstream_session_id).unwrap();
                            if producer.is_requesting(*downstream_subscribe_id) {
                                requesting_subscribers
                                    .push((*downstream_session_id, *downstream_subscribe_id));
                            }
                        }

                        Some(requesting_subscribers)
                    }
                    None => None,
                };

                resp.send(Ok(requesting_subscribers)).unwrap();
            }
            GetUpstreamSubscribeId {
                track_namespace,
                track_name,
                upstream_session_id,
                resp,
            } => {
                // Return an error if the publisher does not exist
                let consumer = match consumers.get(&upstream_session_id) {
                    Some(consumer) => consumer,
                    None => {
                        let msg = "publisher not found";
                        tracing::error!(msg);
                        resp.send(Err(anyhow!(msg))).unwrap();
                        continue;
                    }
                };

                let result = consumer.get_subscribe_id(track_namespace, track_name);

                resp.send(result).unwrap();
            }
            IsTrackExisting {
                track_namespace,
                track_name,
                resp,
            } => {
                let consumer = consumers.iter().find(|(_, consumer)| {
                    consumer.has_track(track_namespace.clone(), track_name.clone())
                });
                let is_existing = consumer.is_some();
                resp.send(Ok(is_existing)).unwrap();
            }
            GetUpstreamSubscriptionByFullTrackName {
                track_namespace,
                track_name,
                resp,
            } => {
                let consumer = consumers.iter().find(|(_, consumer)| {
                    consumer.has_track(track_namespace.clone(), track_name.clone())
                });
                let result = consumer
                    .map(|(_, consumer)| {
                        consumer.get_subscription_by_full_track_name(track_namespace, track_name)
                    })
                    .unwrap();

                resp.send(result).unwrap();
            }
            GetDownstreamSubscriptionBySessionIdAndSubscribeId {
                downstream_session_id,
                downstream_subscribe_id,
                resp,
            } => {
                let producer = producers.get(&downstream_session_id).unwrap();
                let result = producer.get_subscription(downstream_subscribe_id);

                resp.send(result).unwrap();
            }
            SetDownstreamSubscription {
                downstream_session_id,
                subscribe_id,
                track_alias,
                track_namespace,
                track_name,
                subscriber_priority,
                group_order,
                filter_type,
                start_group,
                start_object,
                end_group,
                end_object,
                resp,
            } => {
                // Return an error if the subscriber does not exist
                let producer = match producers.get_mut(&downstream_session_id) {
                    Some(producer) => producer,
                    None => {
                        let msg = "subscriber not found";
                        tracing::error!(msg);
                        resp.send(Err(anyhow!(msg))).unwrap();
                        continue;
                    }
                };

                match producer.set_subscription(
                    subscribe_id,
                    track_alias,
                    track_namespace,
                    track_name,
                    subscriber_priority,
                    group_order,
                    filter_type,
                    start_group,
                    start_object,
                    end_group,
                    end_object,
                ) {
                    Ok(_) => resp.send(Ok(())).unwrap(),
                    Err(err) => {
                        tracing::error!("set_downstream_subscription: err: {:?}", err.to_string());
                        resp.send(Err(anyhow!(err))).unwrap();
                        continue;
                    }
                }
            }
            SetUpstreamSubscription {
                upstream_session_id,
                track_namespace,
                track_name,
                subscriber_priority,
                group_order,
                filter_type,
                start_group,
                start_object,
                end_group,
                end_object,
                resp,
            } => {
                // Return an error if the publisher does not exist
                let consumer = match consumers.get_mut(&upstream_session_id) {
                    Some(consumer) => consumer,
                    None => {
                        let msg = "publisher not found";
                        tracing::error!(msg);
                        resp.send(Err(anyhow!(msg))).unwrap();
                        continue;
                    }
                };

                let (subscribe_id, track_alias) =
                    match consumer.create_latest_subscribe_id_and_track_alias() {
                        Ok(result) => result,
                        Err(err) => {
                            tracing::error!(
                                "create_latest_subscribe_id_and_track_alias: err: {:?}",
                                err.to_string()
                            );
                            resp.send(Err(anyhow!(err))).unwrap();
                            continue;
                        }
                    };
                match consumer.set_subscription(
                    subscribe_id,
                    track_alias,
                    track_namespace,
                    track_name,
                    subscriber_priority,
                    group_order,
                    filter_type,
                    start_group,
                    start_object,
                    end_group,
                    end_object,
                ) {
                    Ok(_) => resp.send(Ok((subscribe_id, track_alias))).unwrap(),
                    Err(err) => {
                        tracing::error!("set_subscription: err: {:?}", err.to_string());
                        resp.send(Err(anyhow!(err))).unwrap();
                        continue;
                    }
                };
            }
            SetPubSubRelation {
                upstream_session_id,
                upstream_subscribe_id,
                downstream_session_id,
                downstream_subscribe_id,
                resp,
            } => {
                let result = pubsub_relation.add_relation(
                    upstream_session_id,
                    upstream_subscribe_id,
                    downstream_session_id,
                    downstream_subscribe_id,
                );

                match result {
                    Ok(_) => resp.send(Ok(())).unwrap(),
                    Err(err) => {
                        tracing::error!("add_relation: err: {:?}", err.to_string());
                        resp.send(Err(anyhow!(err))).unwrap();
                    }
                }
            }
            ActivateDownstreamSubscription {
                downstream_session_id,
                subscribe_id,
                resp,
            } => {
                // Return an error if the subscriber does not exist
                let producer = match producers.get_mut(&downstream_session_id) {
                    Some(producer) => producer,
                    None => {
                        let msg = "subscriber not found";
                        tracing::error!(msg);
                        resp.send(Err(anyhow!(msg))).unwrap();
                        continue;
                    }
                };

                match producer.activate_subscription(subscribe_id) {
                    Ok(activation_occured) => {
                        // Return bool as a activation is occurred or not
                        resp.send(Ok(activation_occured)).unwrap()
                    }
                    Err(err) => {
                        tracing::error!("activate_subscription: err: {:?}", err.to_string());
                        resp.send(Err(anyhow!(err))).unwrap();
                    }
                }
            }
            ActivateUpstreamSubscription {
                upstream_session_id,
                subscribe_id,
                resp,
            } => {
                // Return an error if the publisher does not exist
                let consumer = match consumers.get_mut(&upstream_session_id) {
                    Some(consumer) => consumer,
                    None => {
                        let msg = "publisher not found";
                        tracing::error!(msg);
                        resp.send(Err(anyhow!(msg))).unwrap();
                        continue;
                    }
                };

                match consumer.activate_subscription(subscribe_id) {
                    Ok(activation_occured) => {
                        // Return bool as a activation is occurred or not
                        resp.send(Ok(activation_occured)).unwrap()
                    }
                    Err(err) => {
                        tracing::error!("activate_subscription: err: {:?}", err.to_string());
                        resp.send(Err(anyhow!(err))).unwrap();
                    }
                }
            }
            DeleteUpstreamAnnouncedNamespace {
                track_namespace,
                upstream_session_id,
                resp,
            } => {
                // Return an error if the publisher does not exist
                let consumer = match consumers.get_mut(&upstream_session_id) {
                    Some(consumer) => consumer,
                    None => {
                        let msg = "publisher not found";
                        tracing::error!(msg);
                        resp.send(Err(anyhow!(msg))).unwrap();
                        continue;
                    }
                };

                // Return false if the track_namespace does not exist
                if !consumer.has_namespace(track_namespace.clone()) {
                    let msg = "track_namespace not found";
                    tracing::error!(msg);
                    resp.send(Ok(false)).unwrap();
                    continue;
                }

                match consumer.delete_namespace(track_namespace) {
                    Ok(_) => {
                        resp.send(Ok(true)).unwrap();
                    }
                    Err(err) => {
                        tracing::error!("delete_namespace: err: {:?}", err.to_string());
                        resp.send(Err(err)).unwrap();
                    }
                }
            }
            DeleteClient { session_id, resp } => {
                let is_exist_as_consumer = consumers.contains_key(&session_id);
                let is_exist_as_producer = producers.contains_key(&session_id);
                let is_exist_in_pubsub_relation = pubsub_relation
                    .records
                    .iter()
                    .any(|(key, _)| key.0 == session_id);

                // Return an error if the session does not exist
                if !is_exist_as_consumer && !is_exist_as_producer && !is_exist_in_pubsub_relation {
                    let msg = "session not found";
                    tracing::error!(msg);
                    resp.send(Ok(false)).unwrap();
                    continue;
                }

                // Delete as a publisher
                consumers.remove(&session_id);
                pubsub_relation.records.retain(|key, _| key.0 != session_id);

                // Delete as a subscriber
                producers.remove(&session_id);
                pubsub_relation
                    .records
                    .iter_mut()
                    .for_each(|(_, subscribers)| {
                        subscribers.retain(|(downstream_session_id, _)| {
                            *downstream_session_id != session_id
                        });
                    });

                resp.send(Ok(true)).unwrap();
            }
<<<<<<< HEAD
            DeletePubSubRelation {
                upstream_session_id,
                upstream_subscribe_id,
                downstream_session_id,
                downstream_subscribe_id,
                resp,
            } => {
                let result = pubsub_relation.delete_relation(
                    upstream_session_id,
                    upstream_subscribe_id,
                    downstream_session_id,
                    downstream_subscribe_id,
                );

                match result {
                    Ok(_) => resp.send(Ok(())).unwrap(),
                    Err(err) => {
                        tracing::error!("delete_relation: err: {:?}", err.to_string());
=======
            SetDownstreamForwardingPreference {
                downstream_session_id,
                downstream_subscribe_id,
                forwarding_preference,
                resp,
            } => {
                // Return an error if the subscriber does not exist
                let producer = match producers.get_mut(&downstream_session_id) {
                    Some(producer) => producer,
                    None => {
                        let msg = "subscriber not found";
                        tracing::error!(msg);
                        resp.send(Err(anyhow!(msg))).unwrap();
                        continue;
                    }
                };

                match producer
                    .set_forwarding_preference(downstream_subscribe_id, forwarding_preference)
                {
                    Ok(_) => resp.send(Ok(())).unwrap(),
                    Err(err) => {
                        tracing::error!("set_forwarding_preference: err: {:?}", err.to_string());
>>>>>>> 60be2e07
                        resp.send(Err(anyhow!(err))).unwrap();
                    }
                }
            }
<<<<<<< HEAD
            DeleteUpstreamSubscription {
                upstream_session_id,
                upstream_subscribe_id,
=======
            SetUpstreamForwardingPreference {
                upstream_session_id,
                upstream_subscribe_id,
                forwarding_preference,
>>>>>>> 60be2e07
                resp,
            } => {
                // Return an error if the publisher does not exist
                let consumer = match consumers.get_mut(&upstream_session_id) {
                    Some(consumer) => consumer,
                    None => {
                        let msg = "publisher not found";
                        tracing::error!(msg);
                        resp.send(Err(anyhow!(msg))).unwrap();
                        continue;
                    }
                };

<<<<<<< HEAD
                match consumer.delete_subscription(upstream_subscribe_id) {
                    Ok(_) => resp.send(Ok(())).unwrap(),
                    Err(err) => {
                        tracing::error!("delete_subscription: err: {:?}", err.to_string());
=======
                match consumer
                    .set_forwarding_preference(upstream_subscribe_id, forwarding_preference)
                {
                    Ok(_) => resp.send(Ok(())).unwrap(),
                    Err(err) => {
                        tracing::error!("set_forwarding_preference: err: {:?}", err.to_string());
>>>>>>> 60be2e07
                        resp.send(Err(anyhow!(err))).unwrap();
                    }
                }
            }
<<<<<<< HEAD
            DeleteDownstreamSubscription {
=======
            GetUpstreamForwardingPreference {
                upstream_session_id,
                upstream_subscribe_id,
                resp,
            } => {
                // Return an error if the publisher does not exist
                let consumer = match consumers.get(&upstream_session_id) {
                    Some(consumer) => consumer,
                    None => {
                        let msg = "publisher not found";
                        tracing::error!(msg);
                        resp.send(Err(anyhow!(msg))).unwrap();
                        continue;
                    }
                };

                let forwarding_preference = consumer
                    .get_forwarding_preference(upstream_subscribe_id)
                    .unwrap();
                resp.send(Ok(forwarding_preference)).unwrap();
            }
            GetRelatedSubscribers {
                upstream_session_id,
                upstream_subscribe_id,
                resp,
            } => {
                let subscribers =
                    pubsub_relation.get_subscribers(upstream_session_id, upstream_subscribe_id);

                let subscribers = match subscribers {
                    Some(subscribers) => subscribers.clone(),
                    None => vec![],
                };

                resp.send(Ok(subscribers)).unwrap();
            }
            GetRelatedPublisher {
>>>>>>> 60be2e07
                downstream_session_id,
                downstream_subscribe_id,
                resp,
            } => {
<<<<<<< HEAD
                // Return an error if the subscriber does not exist
                let producer = match producers.get_mut(&downstream_session_id) {
                    Some(producer) => producer,
                    None => {
                        let msg = "subscriber not found";
=======
                let publisher =
                    pubsub_relation.get_publisher(downstream_session_id, downstream_subscribe_id);

                let publisher = match publisher {
                    Some(publisher) => publisher,
                    None => {
                        let msg = "publisher not found";
>>>>>>> 60be2e07
                        tracing::error!(msg);
                        resp.send(Err(anyhow!(msg))).unwrap();
                        continue;
                    }
                };

<<<<<<< HEAD
                match producer.delete_subscription(downstream_subscribe_id) {
                    Ok(_) => resp.send(Ok(())).unwrap(),
                    Err(err) => {
                        tracing::error!("delete_subscription: err: {:?}", err.to_string());
                        resp.send(Err(anyhow!(err))).unwrap();
                    }
                }
=======
                resp.send(Ok(publisher)).unwrap();
>>>>>>> 60be2e07
            }
            #[cfg(test)]
            GetNodeAndRelationClone { resp } => {
                let consumer = consumers.clone();
                let producer = producers.clone();
                let relation = pubsub_relation.clone();

                resp.send(Ok((consumer, producer, relation))).unwrap();
            }
        }
    }

    tracing::trace!("pubsub_relation_manager end");
}<|MERGE_RESOLUTION|>--- conflicted
+++ resolved
@@ -468,7 +468,6 @@
 
                 resp.send(Ok(true)).unwrap();
             }
-<<<<<<< HEAD
             DeletePubSubRelation {
                 upstream_session_id,
                 upstream_subscribe_id,
@@ -487,11 +486,37 @@
                     Ok(_) => resp.send(Ok(())).unwrap(),
                     Err(err) => {
                         tracing::error!("delete_relation: err: {:?}", err.to_string());
-=======
-            SetDownstreamForwardingPreference {
+                        resp.send(Err(anyhow!(err))).unwrap();
+                    }
+                }
+            }
+            DeleteUpstreamSubscription {
+                upstream_session_id,
+                upstream_subscribe_id,
+                resp,
+            } => {
+                // Return an error if the publisher does not exist
+                let consumer = match consumers.get_mut(&upstream_session_id) {
+                    Some(consumer) => consumer,
+                    None => {
+                        let msg = "publisher not found";
+                        tracing::error!(msg);
+                        resp.send(Err(anyhow!(msg))).unwrap();
+                        continue;
+                    }
+                };
+
+                match consumer.delete_subscription(upstream_subscribe_id) {
+                    Ok(_) => resp.send(Ok(())).unwrap(),
+                    Err(err) => {
+                        tracing::error!("delete_subscription: err: {:?}", err.to_string());
+                        resp.send(Err(anyhow!(err))).unwrap();
+                    }
+                }
+            }
+            DeleteDownstreamSubscription {
                 downstream_session_id,
                 downstream_subscribe_id,
-                forwarding_preference,
                 resp,
             } => {
                 // Return an error if the subscriber does not exist
@@ -505,27 +530,44 @@
                     }
                 };
 
+                match producer.delete_subscription(downstream_subscribe_id) {
+                    Ok(_) => resp.send(Ok(())).unwrap(),
+                    Err(err) => {
+                        tracing::error!("delete_subscription: err: {:?}", err.to_string());
+                        resp.send(Err(anyhow!(err))).unwrap();
+                    }
+                }
+            }
+            SetDownstreamForwardingPreference {
+                downstream_session_id,
+                downstream_subscribe_id,
+                forwarding_preference,
+                resp,
+            } => {
+                // Return an error if the subscriber does not exist
+                let producer = match producers.get_mut(&downstream_session_id) {
+                    Some(producer) => producer,
+                    None => {
+                        let msg = "subscriber not found";
+                        tracing::error!(msg);
+                        resp.send(Err(anyhow!(msg))).unwrap();
+                        continue;
+                    }
+                };
                 match producer
                     .set_forwarding_preference(downstream_subscribe_id, forwarding_preference)
                 {
                     Ok(_) => resp.send(Ok(())).unwrap(),
                     Err(err) => {
                         tracing::error!("set_forwarding_preference: err: {:?}", err.to_string());
->>>>>>> 60be2e07
-                        resp.send(Err(anyhow!(err))).unwrap();
-                    }
-                }
-            }
-<<<<<<< HEAD
-            DeleteUpstreamSubscription {
-                upstream_session_id,
-                upstream_subscribe_id,
-=======
+                        resp.send(Err(anyhow!(err))).unwrap();
+                    }
+                }
+            }
             SetUpstreamForwardingPreference {
                 upstream_session_id,
                 upstream_subscribe_id,
                 forwarding_preference,
->>>>>>> 60be2e07
                 resp,
             } => {
                 // Return an error if the publisher does not exist
@@ -539,26 +581,16 @@
                     }
                 };
 
-<<<<<<< HEAD
-                match consumer.delete_subscription(upstream_subscribe_id) {
-                    Ok(_) => resp.send(Ok(())).unwrap(),
-                    Err(err) => {
-                        tracing::error!("delete_subscription: err: {:?}", err.to_string());
-=======
                 match consumer
                     .set_forwarding_preference(upstream_subscribe_id, forwarding_preference)
                 {
                     Ok(_) => resp.send(Ok(())).unwrap(),
                     Err(err) => {
                         tracing::error!("set_forwarding_preference: err: {:?}", err.to_string());
->>>>>>> 60be2e07
-                        resp.send(Err(anyhow!(err))).unwrap();
-                    }
-                }
-            }
-<<<<<<< HEAD
-            DeleteDownstreamSubscription {
-=======
+                        resp.send(Err(anyhow!(err))).unwrap();
+                    }
+                }
+            }
             GetUpstreamForwardingPreference {
                 upstream_session_id,
                 upstream_subscribe_id,
@@ -596,18 +628,10 @@
                 resp.send(Ok(subscribers)).unwrap();
             }
             GetRelatedPublisher {
->>>>>>> 60be2e07
                 downstream_session_id,
                 downstream_subscribe_id,
                 resp,
             } => {
-<<<<<<< HEAD
-                // Return an error if the subscriber does not exist
-                let producer = match producers.get_mut(&downstream_session_id) {
-                    Some(producer) => producer,
-                    None => {
-                        let msg = "subscriber not found";
-=======
                 let publisher =
                     pubsub_relation.get_publisher(downstream_session_id, downstream_subscribe_id);
 
@@ -615,24 +639,13 @@
                     Some(publisher) => publisher,
                     None => {
                         let msg = "publisher not found";
->>>>>>> 60be2e07
-                        tracing::error!(msg);
-                        resp.send(Err(anyhow!(msg))).unwrap();
-                        continue;
-                    }
-                };
-
-<<<<<<< HEAD
-                match producer.delete_subscription(downstream_subscribe_id) {
-                    Ok(_) => resp.send(Ok(())).unwrap(),
-                    Err(err) => {
-                        tracing::error!("delete_subscription: err: {:?}", err.to_string());
-                        resp.send(Err(anyhow!(err))).unwrap();
-                    }
-                }
-=======
+                        tracing::error!(msg);
+                        resp.send(Err(anyhow!(msg))).unwrap();
+                        continue;
+                    }
+                };
+
                 resp.send(Ok(publisher)).unwrap();
->>>>>>> 60be2e07
             }
             #[cfg(test)]
             GetNodeAndRelationClone { resp } => {
