use anyhow::Result;
use moqt_core::messages::control_messages::subscribe::{FilterType, GroupOrder};
use moqt_core::models::subscriptions::Subscription;
use moqt_core::models::tracks::ForwardingPreference;
use tokio::sync::oneshot;

#[cfg(test)]
use crate::modules::pubsub_relation_manager::{
    manager::{Consumers, Producers},
    relation::PubSubRelation,
};

#[derive(Debug)]
pub(crate) enum PubSubRelationCommand {
    SetupPublisher {
        max_subscribe_id: u64,
        upstream_session_id: usize,
        resp: oneshot::Sender<Result<()>>,
    },
    SetUpstreamAnnouncedNamespace {
        track_namespace: Vec<String>,
        upstream_session_id: usize,
        resp: oneshot::Sender<Result<()>>,
    },
    SetupSubscriber {
        max_subscribe_id: u64,
        downstream_session_id: usize,
        resp: oneshot::Sender<Result<()>>,
    },
    IsValidDownstreamSubscribeId {
        subscribe_id: u64,
        downstream_session_id: usize,
        resp: oneshot::Sender<Result<bool>>,
    },
    IsValidDownstreamTrackAlias {
        track_alias: u64,
        downstream_session_id: usize,
        resp: oneshot::Sender<Result<bool>>,
    },
    IsTrackExisting {
        track_namespace: Vec<String>,
        track_name: String,
        resp: oneshot::Sender<Result<bool>>,
    },
    GetUpstreamSubscriptionByFullTrackName {
        track_namespace: Vec<String>,
        track_name: String,
        resp: oneshot::Sender<Result<Option<Subscription>>>,
    },
    GetDownstreamSubscriptionBySessionIdAndSubscribeId {
        downstream_session_id: usize,
        downstream_subscribe_id: u64,
        resp: oneshot::Sender<Result<Option<Subscription>>>,
    },
    GetUpstreamSessionId {
        track_namespace: Vec<String>,
        resp: oneshot::Sender<Result<Option<usize>>>,
    },
    GetRequestingDownstreamSessionIdsAndSubscribeIds {
        upstream_subscribe_id: u64,
        upstream_session_id: usize,
        #[allow(clippy::type_complexity)]
        resp: oneshot::Sender<Result<Option<Vec<(usize, u64)>>>>,
    },
    GetUpstreamSubscribeId {
        track_namespace: Vec<String>,
        track_name: String,
        upstream_session_id: usize,
        resp: oneshot::Sender<Result<Option<u64>>>,
    },
    SetDownstreamSubscription {
        downstream_session_id: usize,
        subscribe_id: u64,
        track_alias: u64,
        track_namespace: Vec<String>,
        track_name: String,
        subscriber_priority: u8,
        group_order: GroupOrder,
        filter_type: FilterType,
        start_group: Option<u64>,
        start_object: Option<u64>,
        end_group: Option<u64>,
        end_object: Option<u64>,
        resp: oneshot::Sender<Result<()>>,
    },
    SetUpstreamSubscription {
        upstream_session_id: usize,
        track_namespace: Vec<String>,
        track_name: String,
        subscriber_priority: u8,
        group_order: GroupOrder,
        filter_type: FilterType,
        start_group: Option<u64>,
        start_object: Option<u64>,
        end_group: Option<u64>,
        end_object: Option<u64>,
        resp: oneshot::Sender<Result<(u64, u64)>>,
    },
    SetPubSubRelation {
        upstream_session_id: usize,
        upstream_subscribe_id: u64,
        downstream_session_id: usize,
        downstream_subscribe_id: u64,
        resp: oneshot::Sender<Result<()>>,
    },
    ActivateDownstreamSubscription {
        downstream_session_id: usize,
        subscribe_id: u64,
        resp: oneshot::Sender<Result<bool>>,
    },
    ActivateUpstreamSubscription {
        upstream_session_id: usize,
        subscribe_id: u64,
        resp: oneshot::Sender<Result<bool>>,
    },
    DeleteUpstreamAnnouncedNamespace {
        track_namespace: Vec<String>,
        upstream_session_id: usize,
        resp: oneshot::Sender<Result<bool>>,
    },
    DeleteClient {
        session_id: usize,
        resp: oneshot::Sender<Result<bool>>,
    },
<<<<<<< HEAD
    DeletePubSubRelation {
        upstream_session_id: usize,
        upstream_subscribe_id: u64,
        downstream_session_id: usize,
        downstream_subscribe_id: u64,
        resp: oneshot::Sender<Result<()>>,
    },
    DeleteUpstreamSubscription {
        upstream_session_id: usize,
        upstream_subscribe_id: u64,
        resp: oneshot::Sender<Result<()>>,
    },
    DeleteDownstreamSubscription {
        downstream_session_id: usize,
        downstream_subscribe_id: u64,
        resp: oneshot::Sender<Result<()>>,
=======
    SetDownstreamForwardingPreference {
        downstream_session_id: usize,
        downstream_subscribe_id: u64,
        forwarding_preference: ForwardingPreference,
        resp: oneshot::Sender<Result<()>>,
    },
    SetUpstreamForwardingPreference {
        upstream_session_id: usize,
        upstream_subscribe_id: u64,
        forwarding_preference: ForwardingPreference,
        resp: oneshot::Sender<Result<()>>,
    },
    GetUpstreamForwardingPreference {
        upstream_session_id: usize,
        upstream_subscribe_id: u64,
        resp: oneshot::Sender<Result<Option<ForwardingPreference>>>,
    },
    GetRelatedSubscribers {
        upstream_session_id: usize,
        upstream_subscribe_id: u64,
        resp: oneshot::Sender<Result<Vec<(usize, u64)>>>,
    },
    GetRelatedPublisher {
        downstream_session_id: usize,
        downstream_subscribe_id: u64,
        resp: oneshot::Sender<Result<(usize, u64)>>,
>>>>>>> 60be2e07
    },
    #[cfg(test)]
    GetNodeAndRelationClone {
        resp: oneshot::Sender<Result<(Consumers, Producers, PubSubRelation)>>,
    },
}<|MERGE_RESOLUTION|>--- conflicted
+++ resolved
@@ -122,7 +122,6 @@
         session_id: usize,
         resp: oneshot::Sender<Result<bool>>,
     },
-<<<<<<< HEAD
     DeletePubSubRelation {
         upstream_session_id: usize,
         upstream_subscribe_id: u64,
@@ -139,7 +138,7 @@
         downstream_session_id: usize,
         downstream_subscribe_id: u64,
         resp: oneshot::Sender<Result<()>>,
-=======
+    },
     SetDownstreamForwardingPreference {
         downstream_session_id: usize,
         downstream_subscribe_id: u64,
@@ -166,7 +165,6 @@
         downstream_session_id: usize,
         downstream_subscribe_id: u64,
         resp: oneshot::Sender<Result<(usize, u64)>>,
->>>>>>> 60be2e07
     },
     #[cfg(test)]
     GetNodeAndRelationClone {
