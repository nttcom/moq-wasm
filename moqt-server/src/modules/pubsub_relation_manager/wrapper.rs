use anyhow::{bail, Result};
use async_trait::async_trait;
use tokio::sync::{mpsc, oneshot};

use moqt_core::{
    messages::control_messages::subscribe::{FilterType, GroupOrder},
    models::{
        range::{ObjectRange, ObjectStart},
        tracks::ForwardingPreference,
    },
    pubsub_relation_manager_repository::PubSubRelationManagerRepository,
};

use crate::modules::pubsub_relation_manager::commands::{
    PubSubRelationCommand, PubSubRelationCommand::*,
};

// Wrapper to encapsulate channel-related operations
#[derive(Clone)]
pub(crate) struct PubSubRelationManagerWrapper {
    tx: mpsc::Sender<PubSubRelationCommand>,
}

impl PubSubRelationManagerWrapper {
    pub fn new(tx: mpsc::Sender<PubSubRelationCommand>) -> Self {
        Self { tx }
    }
}

#[async_trait]
impl PubSubRelationManagerRepository for PubSubRelationManagerWrapper {
    async fn setup_publisher(
        &self,
        max_subscribe_id: u64,
        upstream_session_id: usize,
    ) -> Result<()> {
        let (resp_tx, resp_rx) = oneshot::channel::<Result<()>>();

        let cmd = PubSubRelationCommand::SetupPublisher {
            max_subscribe_id,
            upstream_session_id,
            resp: resp_tx,
        };
        self.tx.send(cmd).await.unwrap();

        let result = resp_rx.await.unwrap();

        match result {
            Ok(_) => Ok(()),
            Err(err) => bail!(err),
        }
    }

    async fn set_upstream_announced_namespace(
        &self,
        track_namespace: Vec<String>,
        upstream_session_id: usize,
    ) -> Result<()> {
        let (resp_tx, resp_rx) = oneshot::channel::<Result<()>>();

        let cmd = PubSubRelationCommand::SetUpstreamAnnouncedNamespace {
            track_namespace,
            upstream_session_id,
            resp: resp_tx,
        };
        self.tx.send(cmd).await.unwrap();

        let result = resp_rx.await.unwrap();

        match result {
            Ok(_) => Ok(()),
            Err(err) => bail!(err),
        }
    }

    async fn set_downstream_announced_namespace(
        &self,
        track_namespace: Vec<String>,
        downstream_session_id: usize,
    ) -> Result<()> {
        let (resp_tx, resp_rx) = oneshot::channel::<Result<()>>();

        let cmd = PubSubRelationCommand::SetDownstreamAnnouncedNamespace {
            track_namespace,
            downstream_session_id,
            resp: resp_tx,
        };
        self.tx.send(cmd).await.unwrap();

        let result = resp_rx.await.unwrap();

        match result {
            Ok(_) => Ok(()),
            Err(err) => bail!(err),
        }
    }

    async fn set_downstream_subscribed_namespace_prefix(
        &self,
        track_namespace_prefix: Vec<String>,
        downstream_session_id: usize,
    ) -> Result<()> {
        let (resp_tx, resp_rx) = oneshot::channel::<Result<()>>();

        let cmd = PubSubRelationCommand::SetDownstreamSubscribedNamespacePrefix {
            track_namespace_prefix,
            downstream_session_id,
            resp: resp_tx,
        };
        self.tx.send(cmd).await.unwrap();

        let result = resp_rx.await.unwrap();

        match result {
            Ok(_) => Ok(()),
            Err(err) => bail!(err),
        }
    }

    async fn setup_subscriber(
        &self,
        max_subscribe_id: u64,
        downstream_session_id: usize,
    ) -> Result<()> {
        let (resp_tx, resp_rx) = oneshot::channel::<Result<()>>();

        let cmd = PubSubRelationCommand::SetupSubscriber {
            max_subscribe_id,
            downstream_session_id,
            resp: resp_tx,
        };
        self.tx.send(cmd).await.unwrap();

        let result = resp_rx.await.unwrap();

        match result {
            Ok(_) => Ok(()),
            Err(err) => bail!(err),
        }
    }

    async fn is_downstream_subscribe_id_unique(
        &self,
        subscribe_id: u64,
        downstream_session_id: usize,
    ) -> Result<bool> {
        let (resp_tx, resp_rx) = oneshot::channel::<Result<bool>>();
        let cmd = PubSubRelationCommand::IsDownstreamSubscribeIdUnique {
            subscribe_id,
            downstream_session_id,
            resp: resp_tx,
        };
        self.tx.send(cmd).await.unwrap();

        let result = resp_rx.await.unwrap();

        match result {
            Ok(is_unique) => Ok(is_unique),
            Err(err) => bail!(err),
        }
    }

    async fn is_downstream_subscribe_id_less_than_max(
        &self,
        subscribe_id: u64,
        downstream_session_id: usize,
    ) -> Result<bool> {
        let (resp_tx, resp_rx) = oneshot::channel::<Result<bool>>();
        let cmd = PubSubRelationCommand::IsDownstreamSubscribeIdLessThanMax {
            subscribe_id,
            downstream_session_id,
            resp: resp_tx,
        };
        self.tx.send(cmd).await.unwrap();

        let result = resp_rx.await.unwrap();

        match result {
            Ok(is_less) => Ok(is_less),
            Err(err) => bail!(err),
        }
    }

    async fn is_downstream_track_alias_unique(
        &self,
        track_alias: u64,
        downstream_session_id: usize,
    ) -> Result<bool> {
        let (resp_tx, resp_rx) = oneshot::channel::<Result<bool>>();
        let cmd = PubSubRelationCommand::IsDownstreamTrackAliasUnique {
            track_alias,
            downstream_session_id,
            resp: resp_tx,
        };
        self.tx.send(cmd).await.unwrap();

        let result = resp_rx.await.unwrap();

        match result {
            Ok(is_unique) => Ok(is_unique),
            Err(err) => bail!(err),
        }
    }

    async fn is_track_existing(
        &self,
        track_namespace: Vec<String>,
        track_name: String,
    ) -> Result<bool> {
        let (resp_tx, resp_rx) = oneshot::channel::<Result<bool>>();
        let cmd = PubSubRelationCommand::IsTrackExisting {
            track_namespace,
            track_name,
            resp: resp_tx,
        };
        self.tx.send(cmd).await.unwrap();

        let result = resp_rx.await.unwrap();

        match result {
            Ok(is_existing) => Ok(is_existing),
            Err(err) => bail!(err),
        }
    }

    async fn get_upstream_session_id(&self, track_namespace: Vec<String>) -> Result<Option<usize>> {
        let (resp_tx, resp_rx) = oneshot::channel::<Result<Option<usize>>>();
        let cmd = PubSubRelationCommand::GetUpstreamSessionId {
            track_namespace,
            resp: resp_tx,
        };
        self.tx.send(cmd).await.unwrap();

        let result = resp_rx.await.unwrap();

        match result {
            Ok(upstream_session_id) => Ok(upstream_session_id),
            Err(err) => bail!(err),
        }
    }

    async fn get_downstream_track_alias(
        &self,
        downstream_session_id: usize,
        downstream_subscribe_id: u64,
    ) -> Result<Option<u64>> {
        let (resp_tx, resp_rx) = oneshot::channel::<Result<Option<u64>>>();
        let cmd = PubSubRelationCommand::GetDownstreamTrackAlias {
            downstream_session_id,
            downstream_subscribe_id,
            resp: resp_tx,
        };
        self.tx.send(cmd).await.unwrap();

        let result = resp_rx.await.unwrap();

        match result {
            Ok(track_alias) => Ok(track_alias),
            Err(err) => bail!(err),
        }
    }

    async fn get_requesting_downstream_session_ids_and_subscribe_ids(
        &self,
        upstream_subscribe_id: u64,
        upstream_session_id: usize,
    ) -> Result<Option<Vec<(usize, u64)>>> {
        let (resp_tx, resp_rx) = oneshot::channel::<Result<Option<Vec<(usize, u64)>>>>();
        let cmd = PubSubRelationCommand::GetRequestingDownstreamSessionIdsAndSubscribeIds {
            upstream_subscribe_id,
            upstream_session_id,
            resp: resp_tx,
        };
        self.tx.send(cmd).await.unwrap();

        let result = resp_rx.await.unwrap();

        match result {
            Ok(requesting_subscribers) => Ok(requesting_subscribers),
            Err(err) => bail!(err),
        }
    }

    async fn get_upstream_subscribe_id(
        &self,
        track_namespace: Vec<String>,
        track_name: String,
        upstream_session_id: usize,
    ) -> Result<Option<u64>> {
        let (resp_tx, resp_rx) = oneshot::channel::<Result<Option<u64>>>();
        let cmd = PubSubRelationCommand::GetUpstreamSubscribeId {
            track_namespace,
            track_name,
            upstream_session_id,
            resp: resp_tx,
        };
        self.tx.send(cmd).await.unwrap();

        let result = resp_rx.await.unwrap();

        match result {
            Ok(subscribe_id) => Ok(subscribe_id),
            Err(err) => bail!(err),
        }
    }

    async fn get_upstream_subscribe_id_by_track_alias(
        &self,
        upstream_session_id: usize,
        upstream_track_alias: u64,
    ) -> Result<Option<u64>> {
        let (resp_tx, resp_rx) = oneshot::channel::<Result<Option<u64>>>();
        let cmd = PubSubRelationCommand::GetUpstreamSubscribeIdByTrackAlias {
            upstream_session_id,
            upstream_track_alias,
            resp: resp_tx,
        };
        self.tx.send(cmd).await.unwrap();

        let result = resp_rx.await.unwrap();

        match result {
            Ok(subscribe_id) => Ok(subscribe_id),
            Err(err) => bail!(err),
        }
    }

    async fn set_downstream_subscription(
        &self,
        downstream_session_id: usize,
        subscribe_id: u64,
        track_alias: u64,
        track_namespace: Vec<String>,
        track_name: String,
        subscriber_priority: u8,
        group_order: GroupOrder,
        filter_type: FilterType,
        start_group: Option<u64>,
        start_object: Option<u64>,
        end_group: Option<u64>,
    ) -> Result<()> {
        let (resp_tx, resp_rx) = oneshot::channel::<Result<()>>();
        let cmd = PubSubRelationCommand::SetDownstreamSubscription {
            downstream_session_id,
            subscribe_id,
            track_alias,
            track_namespace,
            track_name,
            subscriber_priority,
            group_order,
            filter_type,
            start_group,
            start_object,
            end_group,
            resp: resp_tx,
        };
        self.tx.send(cmd).await.unwrap();

        let result = resp_rx.await.unwrap();

        match result {
            Ok(_) => Ok(()),
            Err(err) => bail!(err),
        }
    }

    #[allow(clippy::too_many_arguments)]
    async fn set_upstream_subscription(
        &self,
        upstream_session_id: usize,
        track_namespace: Vec<String>,
        track_name: String,
        subscriber_priority: u8,
        group_order: GroupOrder,
        filter_type: FilterType,
        start_group: Option<u64>,
        start_object: Option<u64>,
        end_group: Option<u64>,
    ) -> Result<(u64, u64)> {
        let (resp_tx, resp_rx) = oneshot::channel::<Result<(u64, u64)>>();
        let cmd = PubSubRelationCommand::SetUpstreamSubscription {
            upstream_session_id,
            track_namespace,
            track_name,
            subscriber_priority,
            group_order,
            filter_type,
            start_group,
            start_object,
            end_group,
            resp: resp_tx,
        };
        self.tx.send(cmd).await.unwrap();

        let result = resp_rx.await.unwrap();

        match result {
            Ok((subscribe_id, track_alias)) => Ok((subscribe_id, track_alias)),
            Err(err) => bail!(err),
        }
    }

    async fn set_pubsub_relation(
        &self,
        upstream_session_id: usize,
        upstream_subscribe_id: u64,
        downstream_session_id: usize,
        downstream_subscribe_id: u64,
    ) -> Result<()> {
        let (resp_tx, resp_rx) = oneshot::channel::<Result<()>>();
        let cmd = SetPubSubRelation {
            upstream_session_id,
            upstream_subscribe_id,
            downstream_session_id,
            downstream_subscribe_id,
            resp: resp_tx,
        };

        self.tx.send(cmd).await.unwrap();
        let result = resp_rx.await.unwrap();

        match result {
            Ok(_) => Ok(()),
            Err(err) => bail!(err),
        }
    }

    async fn activate_downstream_subscription(
        &self,
        downstream_session_id: usize,
        subscribe_id: u64,
    ) -> Result<bool> {
        let (resp_tx, resp_rx) = oneshot::channel::<Result<bool>>();
        let cmd = ActivateDownstreamSubscription {
            downstream_session_id,
            subscribe_id,
            resp: resp_tx,
        };
        self.tx.send(cmd).await.unwrap();
        let result = resp_rx.await.unwrap();

        match result {
            Ok(activation_occured) => Ok(activation_occured),
            Err(err) => bail!(err),
        }
    }

    async fn activate_upstream_subscription(
        &self,
        upstream_session_id: usize,
        subscribe_id: u64,
    ) -> Result<bool> {
        let (resp_tx, resp_rx) = oneshot::channel::<Result<bool>>();
        let cmd = ActivateUpstreamSubscription {
            upstream_session_id,
            subscribe_id,
            resp: resp_tx,
        };
        self.tx.send(cmd).await.unwrap();
        let result = resp_rx.await.unwrap();

        match result {
            Ok(activation_occured) => Ok(activation_occured),
            Err(err) => bail!(err),
        }
    }

    async fn get_upstream_namespaces_matches_prefix(
        &self,
        track_namespace_prefix: Vec<String>,
    ) -> Result<Vec<Vec<String>>> {
        let (resp_tx, resp_rx) = oneshot::channel::<Result<Vec<Vec<String>>>>();
        let cmd = GetUpstreamNamespacesMatchesPrefix {
            track_namespace_prefix,
            resp: resp_tx,
        };
        self.tx.send(cmd).await.unwrap();
        let result = resp_rx.await.unwrap();

        match result {
            Ok(namespaces) => Ok(namespaces),
            Err(err) => bail!(err),
        }
    }

    async fn is_namespace_announced(
        &self,
        track_namespace: Vec<String>,
        downstream_session_id: usize,
    ) -> Result<bool> {
        let (resp_tx, resp_rx) = oneshot::channel::<Result<bool>>();
        let cmd = IsNamespaceAlreadyAnnounced {
            track_namespace,
            downstream_session_id,
            resp: resp_tx,
        };
        self.tx.send(cmd).await.unwrap();
        let result = resp_rx.await.unwrap();

        match result {
            Ok(is_announced) => Ok(is_announced),
            Err(err) => bail!(err),
        }
    }

    async fn get_downstream_session_ids_by_upstream_namespace(
        &self,
        track_namespace: Vec<String>,
    ) -> Result<Vec<usize>> {
        let (resp_tx, resp_rx) = oneshot::channel::<Result<Vec<usize>>>();
        let cmd = GetDownstreamSessionIdsByUpstreamNamespace {
            track_namespace,
            resp: resp_tx,
        };
        self.tx.send(cmd).await.unwrap();
        let result = resp_rx.await.unwrap();

        match result {
            Ok(session_ids) => Ok(session_ids),
            Err(err) => bail!(err),
        }
    }

    async fn delete_upstream_announced_namespace(
        &self,
        track_namespace: Vec<String>,
        upstream_session_id: usize,
    ) -> Result<bool> {
        let (resp_tx, resp_rx) = oneshot::channel::<Result<bool>>();
        let cmd = DeleteUpstreamAnnouncedNamespace {
            track_namespace,
            upstream_session_id,
            resp: resp_tx,
        };
        self.tx.send(cmd).await.unwrap();
        let result = resp_rx.await.unwrap();

        match result {
            Ok(delete_occured) => Ok(delete_occured),
            Err(err) => bail!(err),
        }
    }

    async fn delete_client(&self, session_id: usize) -> Result<bool> {
        let (resp_tx, resp_rx) = oneshot::channel::<Result<bool>>();
        let cmd = DeleteClient {
            session_id,
            resp: resp_tx,
        };
        self.tx.send(cmd).await.unwrap();
        let result = resp_rx.await.unwrap();

        match result {
            Ok(delete_occured) => Ok(delete_occured),
            Err(err) => bail!(err),
        }
    }

    async fn delete_pubsub_relation(
        &self,
        upstream_session_id: usize,
        upstream_subscribe_id: u64,
        downstream_session_id: usize,
        downstream_subscribe_id: u64,
    ) -> Result<()> {
        let (resp_tx, resp_rx) = oneshot::channel::<Result<()>>();
        let cmd = DeletePubSubRelation {
            upstream_session_id,
            upstream_subscribe_id,
            downstream_session_id,
            downstream_subscribe_id,
            resp: resp_tx,
        };
        self.tx.send(cmd).await.unwrap();
        let result = resp_rx.await.unwrap();

        match result {
            Ok(_) => Ok(()),
            Err(err) => bail!(err),
        }
    }

    async fn delete_upstream_subscription(
        &self,
        upstream_session_id: usize,
        upstream_subscribe_id: u64,
    ) -> Result<()> {
        let (resp_tx, resp_rx) = oneshot::channel::<Result<()>>();
        let cmd = DeleteUpstreamSubscription {
            upstream_session_id,
            upstream_subscribe_id,
            resp: resp_tx,
        };
        self.tx.send(cmd).await.unwrap();
        let result = resp_rx.await.unwrap();

        match result {
            Ok(_) => Ok(()),
            Err(err) => bail!(err),
        }
    }

    async fn delete_downstream_subscription(
        &self,
        downstream_session_id: usize,
        downstream_subscribe_id: u64,
    ) -> Result<()> {
        let (resp_tx, resp_rx) = oneshot::channel::<Result<()>>();
        let cmd = DeleteDownstreamSubscription {
            downstream_session_id,
            downstream_subscribe_id,
            resp: resp_tx,
        };
        self.tx.send(cmd).await.unwrap();
        let result = resp_rx.await.unwrap();

        match result {
            Ok(_) => Ok(()),
            Err(err) => bail!(err),
        }
    }

    async fn set_downstream_forwarding_preference(
        &self,
        downstream_session_id: usize,
        downstream_subscribe_id: u64,
        forwarding_preference: ForwardingPreference,
    ) -> Result<()> {
        let (resp_tx, resp_rx) = oneshot::channel::<Result<()>>();
        let cmd = SetDownstreamForwardingPreference {
            downstream_session_id,
            downstream_subscribe_id,
            forwarding_preference,
            resp: resp_tx,
        };
        self.tx.send(cmd).await.unwrap();
        let result = resp_rx.await.unwrap();

        match result {
            Ok(_) => Ok(()),
            Err(err) => bail!(err),
        }
    }

    async fn set_upstream_forwarding_preference(
        &self,
        upstream_session_id: usize,
        upstream_subscribe_id: u64,
        forwarding_preference: ForwardingPreference,
    ) -> Result<()> {
        let (resp_tx, resp_rx) = oneshot::channel::<Result<()>>();
        let cmd = SetUpstreamForwardingPreference {
            upstream_session_id,
            upstream_subscribe_id,
            forwarding_preference,
            resp: resp_tx,
        };
        self.tx.send(cmd).await.unwrap();
        let result = resp_rx.await.unwrap();

        match result {
            Ok(_) => Ok(()),
            Err(err) => bail!(err),
        }
    }

    async fn get_upstream_forwarding_preference(
        &self,
        upstream_session_id: usize,
        upstream_subscribe_id: u64,
    ) -> Result<Option<ForwardingPreference>> {
        let (resp_tx, resp_rx) = oneshot::channel::<Result<Option<ForwardingPreference>>>();
        let cmd = GetUpstreamForwardingPreference {
            upstream_session_id,
            upstream_subscribe_id,
            resp: resp_tx,
        };
        self.tx.send(cmd).await.unwrap();

        let result = resp_rx.await.unwrap();

        match result {
            Ok(forwarding_preference) => Ok(forwarding_preference),
            Err(err) => bail!(err),
        }
    }

    async fn get_upstream_filter_type(
        &self,
        upstream_session_id: usize,
        upstream_subscribe_id: u64,
    ) -> Result<Option<FilterType>> {
        let (resp_tx, resp_rx) = oneshot::channel::<Result<Option<FilterType>>>();
        let cmd = PubSubRelationCommand::GetUpstreamFilterType {
            upstream_session_id,
            upstream_subscribe_id,
            resp: resp_tx,
        };
        self.tx.send(cmd).await.unwrap();

        let result = resp_rx.await.unwrap();

        match result {
            Ok(filter_type) => Ok(filter_type),
            Err(err) => bail!(err),
        }
    }

    async fn get_downstream_filter_type(
        &self,
        downstream_session_id: usize,
        downstream_subscribe_id: u64,
    ) -> Result<Option<FilterType>> {
        let (resp_tx, resp_rx) = oneshot::channel::<Result<Option<FilterType>>>();
        let cmd = PubSubRelationCommand::GetDownstreamFilterType {
            downstream_session_id,
            downstream_subscribe_id,
            resp: resp_tx,
        };
        self.tx.send(cmd).await.unwrap();

        let result = resp_rx.await.unwrap();

        match result {
            Ok(filter_type) => Ok(filter_type),
            Err(err) => bail!(err),
        }
    }

    async fn get_upstream_requested_object_range(
        &self,
        upstream_session_id: usize,
        upstream_subscribe_id: u64,
    ) -> Result<Option<ObjectRange>> {
        let (resp_tx, resp_rx) = oneshot::channel::<Result<Option<ObjectRange>>>();
        let cmd = PubSubRelationCommand::GetUpstreamRequestedObjectRange {
            upstream_session_id,
            upstream_subscribe_id,
            resp: resp_tx,
        };
        self.tx.send(cmd).await.unwrap();

        let result = resp_rx.await.unwrap();

        match result {
            Ok(range) => Ok(range),
            Err(err) => bail!(err),
        }
    }

    async fn get_downstream_requested_object_range(
        &self,
        downstream_session_id: usize,
        downstream_subscribe_id: u64,
    ) -> Result<Option<ObjectRange>> {
        let (resp_tx, resp_rx) = oneshot::channel::<Result<Option<ObjectRange>>>();
        let cmd = PubSubRelationCommand::GetDownstreamRequestedObjectRange {
            downstream_session_id,
            downstream_subscribe_id,
            resp: resp_tx,
        };
        self.tx.send(cmd).await.unwrap();

        let result = resp_rx.await.unwrap();

        match result {
            Ok(range) => Ok(range),
            Err(err) => bail!(err),
        }
    }

<<<<<<< HEAD
    async fn set_upstream_stream_id(
        &self,
        upstream_session_id: usize,
        upstream_subscribe_id: u64,
        group_id: u64,
        subgroup_id: u64,
        stream_id: u64,
    ) -> Result<()> {
        let (resp_tx, resp_rx) = oneshot::channel::<Result<()>>();
        let cmd = PubSubRelationCommand::SetUpstreamStreamId {
            upstream_session_id,
            upstream_subscribe_id,
            group_id,
            subgroup_id,
            stream_id,
            resp: resp_tx,
        };
        self.tx.send(cmd).await.unwrap();

        let result = resp_rx.await.unwrap();

        match result {
            Ok(_) => Ok(()),
            Err(err) => bail!(err),
        }
    }

    async fn get_upstream_subgroup_ids_for_group(
        &self,
        upstream_session_id: usize,
        upstream_subscribe_id: u64,
        group_id: u64,
    ) -> Result<Vec<u64>> {
        let (resp_tx, resp_rx) = oneshot::channel::<Result<Vec<u64>>>();
        let cmd = PubSubRelationCommand::GetUpstreamSubgroupIdsForGroup {
            upstream_session_id,
            upstream_subscribe_id,
            group_id,
            resp: resp_tx,
        };
        self.tx.send(cmd).await.unwrap();

        let result = resp_rx.await.unwrap();

        match result {
            Ok(stream_ids) => Ok(stream_ids),
            Err(err) => bail!(err),
        }
    }

    async fn get_upstream_stream_id_for_subgroup(
        &self,
        upstream_session_id: usize,
        upstream_subscribe_id: u64,
        group_id: u64,
        subgroup_id: u64,
    ) -> Result<Option<u64>> {
        let (resp_tx, resp_rx) = oneshot::channel::<Result<Option<u64>>>();
        let cmd = PubSubRelationCommand::GetUpstreamStreamIdForSubgroup {
            upstream_session_id,
            upstream_subscribe_id,
            group_id,
            subgroup_id,
            resp: resp_tx,
        };
        self.tx.send(cmd).await.unwrap();

        let result = resp_rx.await.unwrap();

        match result {
            Ok(stream_id) => Ok(stream_id),
            Err(err) => bail!(err),
        }
    }

    async fn set_downstream_stream_id(
        &self,
        downstream_session_id: usize,
        downstream_subscribe_id: u64,
        group_id: u64,
        subgroup_id: u64,
        stream_id: u64,
    ) -> Result<()> {
        let (resp_tx, resp_rx) = oneshot::channel::<Result<()>>();
        let cmd = PubSubRelationCommand::SetDownstreamStreamId {
            downstream_session_id,
            downstream_subscribe_id,
            group_id,
            subgroup_id,
            stream_id,
=======
    async fn set_downstream_actual_object_start(
        &self,
        downstream_session_id: usize,
        downstream_subscribe_id: u64,
        actual_object_start: ObjectStart,
    ) -> Result<()> {
        let (resp_tx, resp_rx) = oneshot::channel::<Result<()>>();
        let cmd = PubSubRelationCommand::SetDownstreamActualObjectStart {
            downstream_session_id,
            downstream_subscribe_id,
            actual_object_start,
>>>>>>> 938f3abc
            resp: resp_tx,
        };
        self.tx.send(cmd).await.unwrap();

        let result = resp_rx.await.unwrap();

        match result {
            Ok(_) => Ok(()),
            Err(err) => bail!(err),
        }
    }

<<<<<<< HEAD
    async fn get_downstream_stream_id_for_subgroup(
        &self,
        downstream_session_id: usize,
        downstream_subscribe_id: u64,
        group_id: u64,
        subgroup_id: u64,
    ) -> Result<Option<u64>> {
        let (resp_tx, resp_rx) = oneshot::channel::<Result<Option<u64>>>();
        let cmd = PubSubRelationCommand::GetDownstreamStreamIdForSubgroup {
            downstream_session_id,
            downstream_subscribe_id,
            group_id,
            subgroup_id,
            resp: resp_tx,
        };
        self.tx.send(cmd).await.unwrap();

        let result = resp_rx.await.unwrap();

        match result {
            Ok(stream_id) => Ok(stream_id),
            Err(err) => bail!(err),
        }
    }

    async fn get_downstream_subgroup_ids_for_group(
        &self,
        downstream_session_id: usize,
        downstream_subscribe_id: u64,
        group_id: u64,
    ) -> Result<Vec<u64>> {
        let (resp_tx, resp_rx) = oneshot::channel::<Result<Vec<u64>>>();
        let cmd = PubSubRelationCommand::GetDownstreamSubgroupIdsForGroup {
            downstream_session_id,
            downstream_subscribe_id,
            group_id,
=======
    async fn get_downstream_actual_object_start(
        &self,
        downstream_session_id: usize,
        downstream_subscribe_id: u64,
    ) -> Result<Option<ObjectStart>> {
        let (resp_tx, resp_rx) = oneshot::channel::<Result<Option<ObjectStart>>>();
        let cmd = PubSubRelationCommand::GetDownstreamActualObjectStart {
            downstream_session_id,
            downstream_subscribe_id,
>>>>>>> 938f3abc
            resp: resp_tx,
        };
        self.tx.send(cmd).await.unwrap();

        let result = resp_rx.await.unwrap();

        match result {
<<<<<<< HEAD
            Ok(stream_ids) => Ok(stream_ids),
=======
            Ok(actual_object_start) => Ok(actual_object_start),
>>>>>>> 938f3abc
            Err(err) => bail!(err),
        }
    }

    async fn get_related_subscribers(
        &self,
        upstream_session_id: usize,
        upstream_subscribe_id: u64,
    ) -> Result<Vec<(usize, u64)>> {
        let (resp_tx, resp_rx) = oneshot::channel::<Result<Vec<(usize, u64)>>>();
        let cmd = PubSubRelationCommand::GetRelatedSubscribers {
            upstream_session_id,
            upstream_subscribe_id,
            resp: resp_tx,
        };
        self.tx.send(cmd).await.unwrap();

        let result = resp_rx.await.unwrap();

        match result {
            Ok(related_subscribers) => Ok(related_subscribers),
            Err(err) => bail!(err),
        }
    }

    async fn get_related_publisher(
        &self,
        downstream_session_id: usize,
        downstream_subscribe_id: u64,
    ) -> Result<(usize, u64)> {
        let (resp_tx, resp_rx) = oneshot::channel::<Result<(usize, u64)>>();
        let cmd = PubSubRelationCommand::GetRelatedPublisher {
            downstream_session_id,
            downstream_subscribe_id,
            resp: resp_tx,
        };
        self.tx.send(cmd).await.unwrap();

        let result = resp_rx.await.unwrap();

        match result {
            Ok(related_publisher) => Ok(related_publisher),
            Err(err) => bail!(err),
        }
    }
}

#[cfg(test)]
pub(crate) mod test_helper_fn {
    use crate::modules::pubsub_relation_manager::{
        commands::PubSubRelationCommand,
        manager::{Consumers, Producers},
        relation::PubSubRelation,
        wrapper::PubSubRelationManagerWrapper,
    };
    use anyhow::Result;

    use tokio::sync::oneshot;

    pub(crate) async fn get_node_and_relation_clone(
        pubsub_relation_manager: &PubSubRelationManagerWrapper,
    ) -> (Consumers, Producers, PubSubRelation) {
        let (resp_tx, resp_rx) = oneshot::channel::<Result<_>>();
        let cmd = PubSubRelationCommand::GetNodeAndRelationClone { resp: resp_tx };
        pubsub_relation_manager.tx.send(cmd).await.unwrap();

        resp_rx.await.unwrap().unwrap()
    }
}

#[cfg(test)]
mod success {
    use crate::modules::pubsub_relation_manager::{
        commands::PubSubRelationCommand, manager::pubsub_relation_manager, wrapper::test_helper_fn,
        wrapper::PubSubRelationManagerWrapper,
    };
    use moqt_core::messages::control_messages::subscribe::{FilterType, GroupOrder};
    use moqt_core::models::range::ObjectStart;
    use moqt_core::models::subscriptions::{
        nodes::registry::SubscriptionNodeRegistry, Subscription,
    };
    use moqt_core::models::tracks::ForwardingPreference;
    use moqt_core::pubsub_relation_manager_repository::PubSubRelationManagerRepository;
    use tokio::sync::mpsc;

    #[tokio::test]
    async fn setup_publisher() {
        let max_subscribe_id = 10;
        let upstream_session_id = 1;

        // Start track management thread
        let (track_tx, mut track_rx) = mpsc::channel::<PubSubRelationCommand>(1024);
        tokio::spawn(async move { pubsub_relation_manager(&mut track_rx).await });

        let pubsub_relation_manager = PubSubRelationManagerWrapper::new(track_tx.clone());
        let result = pubsub_relation_manager
            .setup_publisher(max_subscribe_id, upstream_session_id)
            .await;
        assert!(result.is_ok());

        // Check if the publisher is created
        let (consumers, _, _) =
            test_helper_fn::get_node_and_relation_clone(&pubsub_relation_manager).await;
        let length = consumers.len();

        assert_eq!(length, 1);
    }

    #[tokio::test]
    async fn set_upstream_announced_namespace() {
        let max_subscribe_id = 10;
        let track_namespace = Vec::from(["test".to_string(), "test".to_string()]);
        let upstream_session_id = 1;

        // Start track management thread
        let (track_tx, mut track_rx) = mpsc::channel::<PubSubRelationCommand>(1024);
        tokio::spawn(async move { pubsub_relation_manager(&mut track_rx).await });

        let pubsub_relation_manager = PubSubRelationManagerWrapper::new(track_tx.clone());
        let _ = pubsub_relation_manager
            .setup_publisher(max_subscribe_id, upstream_session_id)
            .await;
        let result = pubsub_relation_manager
            .set_upstream_announced_namespace(track_namespace.clone(), upstream_session_id)
            .await;
        assert!(result.is_ok());

        // Check if the track_namespace is set
        let (consumers, _, _) =
            test_helper_fn::get_node_and_relation_clone(&pubsub_relation_manager).await;

        let consumer = consumers.get(&upstream_session_id).unwrap();
        let announced_namespaces = consumer.get_namespaces().unwrap();
        let announced_namespace = announced_namespaces.first().unwrap().to_vec();

        assert_eq!(announced_namespace, track_namespace);
    }

    #[tokio::test]
    async fn set_downstream_announced_namespace() {
        let max_subscribe_id = 10;
        let track_namespace = Vec::from(["test".to_string(), "test".to_string()]);
        let downstream_session_id = 1;

        // Start track management thread
        let (track_tx, mut track_rx) = mpsc::channel::<PubSubRelationCommand>(1024);
        tokio::spawn(async move { pubsub_relation_manager(&mut track_rx).await });

        let pubsub_relation_manager = PubSubRelationManagerWrapper::new(track_tx.clone());
        let _ = pubsub_relation_manager
            .setup_subscriber(max_subscribe_id, downstream_session_id)
            .await;
        let result = pubsub_relation_manager
            .set_downstream_announced_namespace(track_namespace.clone(), downstream_session_id)
            .await;
        assert!(result.is_ok());

        // Check if the track_namespace is set
        let (_, producers, _) =
            test_helper_fn::get_node_and_relation_clone(&pubsub_relation_manager).await;

        let producer = producers.get(&downstream_session_id).unwrap();
        let announced_namespaces = producer.get_namespaces().unwrap();
        let announced_namespace = announced_namespaces.first().unwrap().to_vec();

        assert_eq!(announced_namespace, track_namespace);
    }

    #[tokio::test]
    async fn set_downstream_subscribed_namespace_prefix() {
        let max_subscribe_id = 10;
        let track_namespace_prefix = Vec::from(["test".to_string(), "test".to_string()]);
        let downstream_session_id = 1;

        // Start track management thread
        let (track_tx, mut track_rx) = mpsc::channel::<PubSubRelationCommand>(1024);
        tokio::spawn(async move { pubsub_relation_manager(&mut track_rx).await });

        let pubsub_relation_manager = PubSubRelationManagerWrapper::new(track_tx.clone());
        let _ = pubsub_relation_manager
            .setup_subscriber(max_subscribe_id, downstream_session_id)
            .await;
        let result = pubsub_relation_manager
            .set_downstream_subscribed_namespace_prefix(
                track_namespace_prefix.clone(),
                downstream_session_id,
            )
            .await;
        assert!(result.is_ok());

        // Check if the track_namespace_prefix is set
        let (_, producers, _) =
            test_helper_fn::get_node_and_relation_clone(&pubsub_relation_manager).await;

        let producer = producers.get(&downstream_session_id).unwrap();
        let subscribed_namespace_prefixes = producer.get_namespace_prefixes().unwrap();
        let subscribed_namespace_prefix = subscribed_namespace_prefixes.first().unwrap().to_vec();

        assert_eq!(subscribed_namespace_prefix, track_namespace_prefix);
    }

    #[tokio::test]
    async fn setup_subscriber() {
        let max_subscribe_id = 10;
        let downstream_session_id = 1;

        // Start track management thread
        let (track_tx, mut track_rx) = mpsc::channel::<PubSubRelationCommand>(1024);
        tokio::spawn(async move { pubsub_relation_manager(&mut track_rx).await });

        let pubsub_relation_manager = PubSubRelationManagerWrapper::new(track_tx.clone());
        let result = pubsub_relation_manager
            .setup_subscriber(max_subscribe_id, downstream_session_id)
            .await;
        assert!(result.is_ok());

        // Check if the subscriber is created
        let (_, producers, _) =
            test_helper_fn::get_node_and_relation_clone(&pubsub_relation_manager).await;
        let length = producers.len();

        assert_eq!(length, 1);
    }

    #[tokio::test]
    async fn is_downstream_subscribe_id_unique_true() {
        let max_subscribe_id = 10;
        let subscribe_id = 1;
        let downstream_session_id = 1;

        // Start track management thread
        let (track_tx, mut track_rx) = mpsc::channel::<PubSubRelationCommand>(1024);
        tokio::spawn(async move { pubsub_relation_manager(&mut track_rx).await });

        let pubsub_relation_manager = PubSubRelationManagerWrapper::new(track_tx.clone());
        let _ = pubsub_relation_manager
            .setup_subscriber(max_subscribe_id, downstream_session_id)
            .await;

        let result = pubsub_relation_manager
            .is_downstream_subscribe_id_unique(subscribe_id, downstream_session_id)
            .await;

        let is_unique = result.unwrap();
        assert!(is_unique);
    }

    #[tokio::test]
    async fn is_downstream_subscribe_id_unique_false() {
        let max_subscribe_id = 10;
        let downstream_session_id = 1;
        let subscribe_id = 0;
        let track_alias = 0;
        let track_namespace = Vec::from(["test".to_string(), "test".to_string()]);
        let track_name = "track_name".to_string();
        let subscriber_priority = 0;
        let group_order = GroupOrder::Ascending;
        let filter_type = FilterType::AbsoluteStart;
        let start_group = Some(0);
        let start_object = Some(0);
        let end_group = None;

        // Start track management thread
        let (track_tx, mut track_rx) = mpsc::channel::<PubSubRelationCommand>(1024);
        tokio::spawn(async move { pubsub_relation_manager(&mut track_rx).await });

        let pubsub_relation_manager = PubSubRelationManagerWrapper::new(track_tx.clone());
        let _ = pubsub_relation_manager
            .setup_subscriber(max_subscribe_id, downstream_session_id)
            .await;
        let _ = pubsub_relation_manager
            .set_downstream_subscription(
                downstream_session_id,
                subscribe_id,
                track_alias,
                track_namespace,
                track_name,
                subscriber_priority,
                group_order,
                filter_type,
                start_group,
                start_object,
                end_group,
            )
            .await;

        let result = pubsub_relation_manager
            .is_downstream_subscribe_id_unique(subscribe_id, downstream_session_id)
            .await;

        let is_unique = result.unwrap();
        assert!(!is_unique);
    }

    #[tokio::test]
    async fn is_downstream_subscribe_id_less_than_max_true() {
        let max_subscribe_id = 10;
        let subscribe_id = 1;
        let downstream_session_id = 1;

        // Start track management thread
        let (track_tx, mut track_rx) = mpsc::channel::<PubSubRelationCommand>(1024);
        tokio::spawn(async move { pubsub_relation_manager(&mut track_rx).await });

        let pubsub_relation_manager = PubSubRelationManagerWrapper::new(track_tx.clone());
        let _ = pubsub_relation_manager
            .setup_subscriber(max_subscribe_id, downstream_session_id)
            .await;

        let result = pubsub_relation_manager
            .is_downstream_subscribe_id_less_than_max(subscribe_id, downstream_session_id)
            .await;

        let is_less = result.unwrap();
        assert!(is_less);
    }

    #[tokio::test]
    async fn is_downstream_subscribe_id_less_than_max_false() {
        let max_subscribe_id = 10;
        let subscribe_id = 11;
        let downstream_session_id = 1;

        // Start track management thread
        let (track_tx, mut track_rx) = mpsc::channel::<PubSubRelationCommand>(1024);
        tokio::spawn(async move { pubsub_relation_manager(&mut track_rx).await });

        let pubsub_relation_manager = PubSubRelationManagerWrapper::new(track_tx.clone());
        let _ = pubsub_relation_manager
            .setup_subscriber(max_subscribe_id, downstream_session_id)
            .await;

        let result = pubsub_relation_manager
            .is_downstream_subscribe_id_less_than_max(subscribe_id, downstream_session_id)
            .await;

        let is_less = result.unwrap();
        assert!(!is_less);
    }

    #[tokio::test]
    async fn is_downstream_track_alias_unique_true() {
        let max_subscribe_id = 10;
        let track_alias = 1;
        let downstream_session_id = 1;

        // Start track management thread
        let (track_tx, mut track_rx) = mpsc::channel::<PubSubRelationCommand>(1024);
        tokio::spawn(async move { pubsub_relation_manager(&mut track_rx).await });

        let pubsub_relation_manager = PubSubRelationManagerWrapper::new(track_tx.clone());
        let _ = pubsub_relation_manager
            .setup_subscriber(max_subscribe_id, downstream_session_id)
            .await;

        let result = pubsub_relation_manager
            .is_downstream_track_alias_unique(track_alias, downstream_session_id)
            .await;

        let is_unique = result.unwrap();
        assert!(is_unique);
    }

    #[tokio::test]
    async fn is_unique_downstream_track_alias_false() {
        let max_subscribe_id = 10;
        let downstream_session_id = 1;
        let subscribe_id = 0;
        let track_alias = 0;
        let track_namespace = Vec::from(["test".to_string(), "test".to_string()]);
        let track_name = "track_name".to_string();
        let subscriber_priority = 0;
        let group_order = GroupOrder::Ascending;
        let filter_type = FilterType::AbsoluteStart;
        let start_group = Some(0);
        let start_object = Some(0);
        let end_group = None;

        // Start track management thread
        let (track_tx, mut track_rx) = mpsc::channel::<PubSubRelationCommand>(1024);
        tokio::spawn(async move { pubsub_relation_manager(&mut track_rx).await });

        let pubsub_relation_manager = PubSubRelationManagerWrapper::new(track_tx.clone());
        let _ = pubsub_relation_manager
            .setup_subscriber(max_subscribe_id, downstream_session_id)
            .await;
        let _ = pubsub_relation_manager
            .set_downstream_subscription(
                downstream_session_id,
                subscribe_id,
                track_alias,
                track_namespace,
                track_name,
                subscriber_priority,
                group_order,
                filter_type,
                start_group,
                start_object,
                end_group,
            )
            .await;

        let result = pubsub_relation_manager
            .is_downstream_track_alias_unique(track_alias, downstream_session_id)
            .await;
        assert!(result.is_ok());

        let is_unique = result.unwrap();
        assert!(!is_unique);
    }

    #[tokio::test]
    async fn is_track_existing_exists() {
        let max_subscribe_id = 10;
        let upstream_session_id = 1;
        let track_namespace = Vec::from(["test".to_string(), "test".to_string()]);
        let track_name = "track_name".to_string();
        let subscriber_priority = 0;
        let group_order = GroupOrder::Ascending;
        let filter_type = FilterType::AbsoluteStart;
        let start_group = Some(0);
        let start_object = Some(0);
        let end_group = None;

        // Start track management thread
        let (track_tx, mut track_rx) = mpsc::channel::<PubSubRelationCommand>(1024);
        tokio::spawn(async move { pubsub_relation_manager(&mut track_rx).await });

        let pubsub_relation_manager = PubSubRelationManagerWrapper::new(track_tx.clone());

        let _ = pubsub_relation_manager
            .setup_publisher(max_subscribe_id, upstream_session_id)
            .await;

        let _ = pubsub_relation_manager
            .set_upstream_announced_namespace(track_namespace.clone(), upstream_session_id)
            .await;

        let _ = pubsub_relation_manager
            .set_upstream_subscription(
                upstream_session_id,
                track_namespace.clone(),
                track_name.clone(),
                subscriber_priority,
                group_order,
                filter_type,
                start_group,
                start_object,
                end_group,
            )
            .await;

        let result = pubsub_relation_manager
            .is_track_existing(track_namespace, track_name)
            .await;
        assert!(result.is_ok());

        let is_existing = result.unwrap();
        assert!(is_existing);
    }

    #[tokio::test]
    async fn is_track_existing_not_exists() {
        let track_namespace = Vec::from(["test".to_string(), "test".to_string()]);
        let track_name = "test_name".to_string();

        // Start track management thread
        let (track_tx, mut track_rx) = mpsc::channel::<PubSubRelationCommand>(1024);
        tokio::spawn(async move { pubsub_relation_manager(&mut track_rx).await });

        let pubsub_relation_manager = PubSubRelationManagerWrapper::new(track_tx.clone());
        let result = pubsub_relation_manager
            .is_track_existing(track_namespace, track_name)
            .await;
        assert!(result.is_ok());

        let is_existing = result.unwrap();
        assert!(!is_existing);
    }

    #[tokio::test]
    async fn get_upstream_session_id() {
        let max_subscribe_id = 10;
        let track_namespace = Vec::from(["test".to_string(), "test".to_string()]);
        let upstream_session_id = 1;

        // Start track management thread
        let (track_tx, mut track_rx) = mpsc::channel::<PubSubRelationCommand>(1024);
        tokio::spawn(async move { pubsub_relation_manager(&mut track_rx).await });

        let pubsub_relation_manager = PubSubRelationManagerWrapper::new(track_tx.clone());

        let _ = pubsub_relation_manager
            .setup_publisher(max_subscribe_id, upstream_session_id)
            .await;
        let _ = pubsub_relation_manager
            .set_upstream_announced_namespace(track_namespace.clone(), upstream_session_id)
            .await;

        let session_id = pubsub_relation_manager
            .get_upstream_session_id(track_namespace.clone())
            .await
            .unwrap()
            .unwrap();

        assert_eq!(session_id, upstream_session_id);
    }

    #[tokio::test]
    async fn get_requesting_downstream_session_ids_and_subscribe_ids() {
        let max_subscribe_id = 10;
        let upstream_session_id = 1;
        let downstream_session_ids = [2, 3];
        let downstream_subscribe_ids = [4, 5];
        let downstream_track_aliases = [6, 7];
        let track_namespace = Vec::from(["test".to_string(), "test".to_string()]);
        let track_name = "track_name".to_string();
        let subscriber_priority = 0;
        let group_order = GroupOrder::Ascending;
        let filter_type = FilterType::AbsoluteStart;
        let start_group = Some(0);
        let start_object = Some(0);
        let end_group = None;

        // Start track management thread
        let (track_tx, mut track_rx) = mpsc::channel::<PubSubRelationCommand>(1024);
        tokio::spawn(async move { pubsub_relation_manager(&mut track_rx).await });

        let pubsub_relation_manager = PubSubRelationManagerWrapper::new(track_tx.clone());

        let _ = pubsub_relation_manager
            .setup_publisher(max_subscribe_id, upstream_session_id)
            .await;
        let _ = pubsub_relation_manager
            .set_upstream_announced_namespace(track_namespace.clone(), upstream_session_id)
            .await;
        let (upstream_subscribe_id, _) = pubsub_relation_manager
            .set_upstream_subscription(
                upstream_session_id,
                track_namespace.clone(),
                track_name.clone(),
                subscriber_priority,
                group_order,
                filter_type,
                start_group,
                start_object,
                end_group,
            )
            .await
            .unwrap();

        for i in [0, 1] {
            let _ = pubsub_relation_manager
                .setup_subscriber(max_subscribe_id, downstream_session_ids[i])
                .await;
            let _ = pubsub_relation_manager
                .set_downstream_subscription(
                    downstream_session_ids[i],
                    downstream_subscribe_ids[i],
                    downstream_track_aliases[i],
                    track_namespace.clone(),
                    track_name.clone(),
                    subscriber_priority,
                    group_order,
                    filter_type,
                    start_group,
                    start_object,
                    end_group,
                )
                .await;
            let _ = pubsub_relation_manager
                .set_pubsub_relation(
                    upstream_session_id,
                    upstream_subscribe_id,
                    downstream_session_ids[i],
                    downstream_subscribe_ids[i],
                )
                .await;
        }

        let list = pubsub_relation_manager
            .get_requesting_downstream_session_ids_and_subscribe_ids(
                upstream_subscribe_id,
                upstream_session_id,
            )
            .await
            .unwrap()
            .unwrap();

        let expected_list = vec![
            (downstream_session_ids[0], downstream_subscribe_ids[0]),
            (downstream_session_ids[1], downstream_subscribe_ids[1]),
        ];

        assert_eq!(list, expected_list);
    }

    #[tokio::test]
    async fn get_upstream_subscribe_id() {
        let max_subscribe_id = 10;
        let upstream_session_id = 1;
        let track_namespace = Vec::from(["test".to_string(), "test".to_string()]);
        let track_name = "track_name".to_string();
        let subscriber_priority = 0;
        let group_order = GroupOrder::Ascending;
        let filter_type = FilterType::AbsoluteStart;
        let start_group = Some(0);
        let start_object = Some(0);
        let end_group = None;

        // Start track management thread
        let (track_tx, mut track_rx) = mpsc::channel::<PubSubRelationCommand>(1024);
        tokio::spawn(async move { pubsub_relation_manager(&mut track_rx).await });

        let pubsub_relation_manager = PubSubRelationManagerWrapper::new(track_tx.clone());

        let _ = pubsub_relation_manager
            .setup_publisher(max_subscribe_id, upstream_session_id)
            .await;
        let _ = pubsub_relation_manager
            .set_upstream_announced_namespace(track_namespace.clone(), upstream_session_id)
            .await;
        let (expected_upstream_subscribe_id, _) = pubsub_relation_manager
            .set_upstream_subscription(
                upstream_session_id,
                track_namespace.clone(),
                track_name.clone(),
                subscriber_priority,
                group_order,
                filter_type,
                start_group,
                start_object,
                end_group,
            )
            .await
            .unwrap();

        let upstream_subscribe_id = pubsub_relation_manager
            .get_upstream_subscribe_id(track_namespace, track_name, upstream_session_id)
            .await
            .unwrap()
            .unwrap();

        assert_eq!(upstream_subscribe_id, expected_upstream_subscribe_id);
    }

    #[tokio::test]
    async fn get_downstream_track_alias() {
        let max_subscribe_id = 10;
        let downstream_session_id = 1;
        let subscribe_id = 0;
        let track_alias = 0;
        let track_namespace = Vec::from(["test".to_string(), "test".to_string()]);
        let track_name = "track_name".to_string();
        let subscriber_priority = 0;
        let group_order = GroupOrder::Ascending;
        let filter_type = FilterType::AbsoluteStart;
        let start_group = Some(0);
        let start_object = Some(0);
        let end_group = None;

        // Start track management thread
        let (track_tx, mut track_rx) = mpsc::channel::<PubSubRelationCommand>(1024);
        tokio::spawn(async move { pubsub_relation_manager(&mut track_rx).await });

        let pubsub_relation_manager = PubSubRelationManagerWrapper::new(track_tx.clone());
        let _ = pubsub_relation_manager
            .setup_subscriber(max_subscribe_id, downstream_session_id)
            .await;
        let _ = pubsub_relation_manager
            .set_downstream_subscription(
                downstream_session_id,
                subscribe_id,
                track_alias,
                track_namespace,
                track_name,
                subscriber_priority,
                group_order,
                filter_type,
                start_group,
                start_object,
                end_group,
            )
            .await;

        let result_track_alias = pubsub_relation_manager
            .get_downstream_track_alias(downstream_session_id, subscribe_id)
            .await
            .unwrap()
            .unwrap();

        assert_eq!(result_track_alias, track_alias);
    }

    #[tokio::test]
    async fn get_subscribe_id_by_track_alias() {
        let max_subscribe_id = 10;
        let upstream_session_id = 1;
        let track_namespace = Vec::from(["test".to_string(), "test".to_string()]);
        let track_name = "track_name".to_string();
        let track_alias = 0;
        let subscriber_priority = 0;
        let group_order = GroupOrder::Ascending;
        let filter_type = FilterType::AbsoluteStart;
        let start_group = Some(0);
        let start_object = Some(0);
        let end_group = None;

        // Start track management thread
        let (track_tx, mut track_rx) = mpsc::channel::<PubSubRelationCommand>(1024);
        tokio::spawn(async move { pubsub_relation_manager(&mut track_rx).await });

        let pubsub_relation_manager = PubSubRelationManagerWrapper::new(track_tx.clone());

        let _ = pubsub_relation_manager
            .setup_publisher(max_subscribe_id, upstream_session_id)
            .await;
        let _ = pubsub_relation_manager
            .set_upstream_announced_namespace(track_namespace.clone(), upstream_session_id)
            .await;
        let (expected_upstream_subscribe_id, _) = pubsub_relation_manager
            .set_upstream_subscription(
                upstream_session_id,
                track_namespace.clone(),
                track_name.clone(),
                subscriber_priority,
                group_order,
                filter_type,
                start_group,
                start_object,
                end_group,
            )
            .await
            .unwrap();

        let upstream_subscribe_id = pubsub_relation_manager
            .get_upstream_subscribe_id_by_track_alias(upstream_session_id, track_alias)
            .await
            .unwrap()
            .unwrap();

        assert_eq!(upstream_subscribe_id, expected_upstream_subscribe_id);
    }

    #[tokio::test]
    async fn set_downstream_subscription() {
        let max_subscribe_id = 10;
        let downstream_session_id = 1;
        let subscribe_id = 0;
        let track_alias = 0;
        let track_namespace = Vec::from(["test".to_string(), "test".to_string()]);
        let track_name = "track_name".to_string();
        let subscriber_priority = 0;
        let group_order = GroupOrder::Ascending;
        let filter_type = FilterType::AbsoluteStart;
        let start_group = Some(0);
        let start_object = Some(0);
        let end_group = None;

        // Start track management thread
        let (track_tx, mut track_rx) = mpsc::channel::<PubSubRelationCommand>(1024);
        tokio::spawn(async move { pubsub_relation_manager(&mut track_rx).await });

        let pubsub_relation_manager = PubSubRelationManagerWrapper::new(track_tx.clone());
        let _ = pubsub_relation_manager
            .setup_subscriber(max_subscribe_id, downstream_session_id)
            .await;
        let result = pubsub_relation_manager
            .set_downstream_subscription(
                downstream_session_id,
                subscribe_id,
                track_alias,
                track_namespace.clone(),
                track_name.clone(),
                subscriber_priority,
                group_order,
                filter_type,
                start_group,
                start_object,
                end_group,
            )
            .await;

        assert!(result.is_ok());

        // Assert that the subscription is set
        let (_, producers, _) =
            test_helper_fn::get_node_and_relation_clone(&pubsub_relation_manager).await;
        let producer = producers.get(&downstream_session_id).unwrap();
        let subscription = producer.get_subscription(subscribe_id).unwrap().unwrap();

        let expected_subscription = Subscription::new(
            track_alias,
            track_namespace,
            track_name,
            subscriber_priority,
            group_order,
            filter_type,
            start_group,
            start_object,
            end_group,
            None,
        );

        assert_eq!(subscription, expected_subscription);
    }

    #[tokio::test]
    async fn set_upstream_subscription() {
        let max_subscribe_id = 10;
        let upstream_session_id = 1;
        let track_namespace = Vec::from(["test".to_string(), "test".to_string()]);
        let track_name = "track_name".to_string();
        let subscriber_priority = 0;
        let group_order = GroupOrder::Ascending;
        let filter_type = FilterType::AbsoluteStart;
        let start_group = Some(0);
        let start_object = Some(0);
        let end_group = None;

        // Start track management thread
        let (track_tx, mut track_rx) = mpsc::channel::<PubSubRelationCommand>(1024);
        tokio::spawn(async move { pubsub_relation_manager(&mut track_rx).await });

        let pubsub_relation_manager = PubSubRelationManagerWrapper::new(track_tx.clone());
        let _ = pubsub_relation_manager
            .setup_publisher(max_subscribe_id, upstream_session_id)
            .await;
        let result = pubsub_relation_manager
            .set_upstream_subscription(
                upstream_session_id,
                track_namespace.clone(),
                track_name.clone(),
                subscriber_priority,
                group_order,
                filter_type,
                start_group,
                start_object,
                end_group,
            )
            .await;

        assert!(result.is_ok());

        let (upstream_subscribe_id, upstream_track_alias) = result.unwrap();

        // Assert that the subscription is set
        let (consumers, _, _) =
            test_helper_fn::get_node_and_relation_clone(&pubsub_relation_manager).await;
        let consumer = consumers.get(&upstream_session_id).unwrap();
        let subscription = consumer
            .get_subscription(upstream_subscribe_id)
            .unwrap()
            .unwrap();

        let expected_subscription = Subscription::new(
            upstream_track_alias,
            track_namespace,
            track_name,
            subscriber_priority,
            group_order,
            filter_type,
            start_group,
            start_object,
            end_group,
            None,
        );

        assert_eq!(subscription, expected_subscription);
    }

    #[tokio::test]
    async fn set_pubsub_relation() {
        let max_subscribe_id = 10;
        let upstream_session_id = 1;
        let downstream_session_ids = [2, 3];
        let downstream_subscribe_ids = [4, 5];
        let downstream_track_aliases = [6, 7];
        let track_namespace = Vec::from(["test".to_string(), "test".to_string()]);
        let track_name = "track_name".to_string();
        let subscriber_priority = 0;
        let group_order = GroupOrder::Ascending;
        let filter_type = FilterType::AbsoluteStart;
        let start_group = Some(0);
        let start_object = Some(0);
        let end_group = None;

        // Start track management thread
        let (track_tx, mut track_rx) = mpsc::channel::<PubSubRelationCommand>(1024);
        tokio::spawn(async move { pubsub_relation_manager(&mut track_rx).await });

        let pubsub_relation_manager = PubSubRelationManagerWrapper::new(track_tx.clone());

        //   pub 1 <- sub 2, 3
        let _ = pubsub_relation_manager
            .setup_publisher(max_subscribe_id, upstream_session_id)
            .await;
        let _ = pubsub_relation_manager
            .set_upstream_announced_namespace(track_namespace.clone(), upstream_session_id)
            .await;
        let (upstream_subscribe_id, _) = pubsub_relation_manager
            .set_upstream_subscription(
                upstream_session_id,
                track_namespace.clone(),
                track_name.clone(),
                subscriber_priority,
                group_order,
                filter_type,
                start_group,
                start_object,
                end_group,
            )
            .await
            .unwrap();

        for i in [0, 1] {
            let _ = pubsub_relation_manager
                .setup_subscriber(max_subscribe_id, downstream_session_ids[i])
                .await;
            let _ = pubsub_relation_manager
                .set_downstream_subscription(
                    downstream_session_ids[i],
                    downstream_subscribe_ids[i],
                    downstream_track_aliases[i],
                    track_namespace.clone(),
                    track_name.clone(),
                    subscriber_priority,
                    group_order,
                    filter_type,
                    start_group,
                    start_object,
                    end_group,
                )
                .await;
            let result = pubsub_relation_manager
                .set_pubsub_relation(
                    upstream_session_id,
                    upstream_subscribe_id,
                    downstream_session_ids[i],
                    downstream_subscribe_ids[i],
                )
                .await;

            assert!(result.is_ok());
        }

        // Assert that the relation is registered
        let (_, _, pubsub_relation) =
            test_helper_fn::get_node_and_relation_clone(&pubsub_relation_manager).await;

        let subscriber = pubsub_relation
            .get_subscribers(upstream_session_id, upstream_subscribe_id)
            .unwrap()
            .to_vec();

        let expected_subscriber = vec![
            (downstream_session_ids[0], downstream_subscribe_ids[0]),
            (downstream_session_ids[1], downstream_subscribe_ids[1]),
        ];

        assert_eq!(subscriber, expected_subscriber);
    }

    #[tokio::test]
    async fn activate_downstream_subscription() {
        let max_subscribe_id = 10;
        let downstream_session_id = 1;
        let subscribe_id = 0;
        let track_alias = 0;
        let track_namespace = Vec::from(["test".to_string(), "test".to_string()]);
        let track_name = "track_name".to_string();
        let subscriber_priority = 0;
        let group_order = GroupOrder::Ascending;
        let filter_type = FilterType::AbsoluteStart;
        let start_group = Some(0);
        let start_object = Some(0);
        let end_group = None;

        // Start track management thread
        let (track_tx, mut track_rx) = mpsc::channel::<PubSubRelationCommand>(1024);
        tokio::spawn(async move { pubsub_relation_manager(&mut track_rx).await });

        let pubsub_relation_manager = PubSubRelationManagerWrapper::new(track_tx.clone());
        let _ = pubsub_relation_manager
            .setup_subscriber(max_subscribe_id, downstream_session_id)
            .await;
        let _ = pubsub_relation_manager
            .set_downstream_subscription(
                downstream_session_id,
                subscribe_id,
                track_alias,
                track_namespace,
                track_name,
                subscriber_priority,
                group_order,
                filter_type,
                start_group,
                start_object,
                end_group,
            )
            .await;

        let activate_occured = pubsub_relation_manager
            .activate_downstream_subscription(downstream_session_id, subscribe_id)
            .await
            .unwrap();

        assert!(activate_occured);

        // Assert that the subscription is active
        let (_, producers, _) =
            test_helper_fn::get_node_and_relation_clone(&pubsub_relation_manager).await;
        let producer = producers.get(&downstream_session_id).unwrap();
        let subscription = producer.get_subscription(subscribe_id).unwrap().unwrap();

        assert!(subscription.is_active());
    }

    #[tokio::test]
    async fn activate_upstream_subscription() {
        let max_subscribe_id = 10;
        let upstream_session_id = 1;
        let track_namespace = Vec::from(["test".to_string(), "test".to_string()]);
        let track_name = "track_name".to_string();
        let subscriber_priority = 0;
        let group_order = GroupOrder::Ascending;
        let filter_type = FilterType::AbsoluteStart;
        let start_group = Some(0);
        let start_object = Some(0);
        let end_group = None;

        // Start track management thread
        let (track_tx, mut track_rx) = mpsc::channel::<PubSubRelationCommand>(1024);
        tokio::spawn(async move { pubsub_relation_manager(&mut track_rx).await });

        let pubsub_relation_manager = PubSubRelationManagerWrapper::new(track_tx.clone());
        let _ = pubsub_relation_manager
            .setup_publisher(max_subscribe_id, upstream_session_id)
            .await;
        let (upstream_subscribe_id, _) = pubsub_relation_manager
            .set_upstream_subscription(
                upstream_session_id,
                track_namespace.clone(),
                track_name.clone(),
                subscriber_priority,
                group_order,
                filter_type,
                start_group,
                start_object,
                end_group,
            )
            .await
            .unwrap();

        let activate_occured = pubsub_relation_manager
            .activate_upstream_subscription(upstream_session_id, upstream_subscribe_id)
            .await
            .unwrap();

        assert!(activate_occured);

        // Assert that the subscription is active
        let (consumers, _, _) =
            test_helper_fn::get_node_and_relation_clone(&pubsub_relation_manager).await;
        let consumer = consumers.get(&upstream_session_id).unwrap();
        let subscription = consumer
            .get_subscription(upstream_subscribe_id)
            .unwrap()
            .unwrap();

        assert!(subscription.is_active());
    }

    #[tokio::test]
    async fn get_upstream_namespaces_matches_prefix_exist() {
        let max_subscribe_id = 10;
        let upstream_session_id = 1;
        let track_namespace = Vec::from(["aaa".to_string(), "bbb".to_string(), "ccc".to_string()]);
        let track_name = "track_name".to_string();
        let subscriber_priority = 0;
        let group_order = GroupOrder::Ascending;
        let filter_type = FilterType::AbsoluteStart;
        let start_group = Some(0);
        let start_object = Some(0);
        let end_group = None;
        let track_namespace_prefix = Vec::from(["aaa".to_string(), "bbb".to_string()]);

        // Start track management thread
        let (track_tx, mut track_rx) = mpsc::channel::<PubSubRelationCommand>(1024);
        tokio::spawn(async move { pubsub_relation_manager(&mut track_rx).await });

        let pubsub_relation_manager = PubSubRelationManagerWrapper::new(track_tx.clone());
        let _ = pubsub_relation_manager
            .setup_publisher(max_subscribe_id, upstream_session_id)
            .await;
        let _ = pubsub_relation_manager
            .set_upstream_announced_namespace(track_namespace.clone(), upstream_session_id)
            .await;
        let _ = pubsub_relation_manager
            .set_upstream_subscription(
                upstream_session_id,
                track_namespace.clone(),
                track_name.clone(),
                subscriber_priority,
                group_order,
                filter_type,
                start_group,
                start_object,
                end_group,
            )
            .await;

        let namespaces = pubsub_relation_manager
            .get_upstream_namespaces_matches_prefix(track_namespace_prefix)
            .await
            .unwrap();

        assert_eq!(namespaces, vec![track_namespace]);
    }

    #[tokio::test]
    async fn get_upstream_namespaces_matches_prefix_not_exist() {
        let max_subscribe_id = 10;
        let upstream_session_id = 1;
        let track_namespace = Vec::from(["aaa".to_string(), "bbb".to_string(), "ccc".to_string()]);
        let track_name = "track_name".to_string();
        let subscriber_priority = 0;
        let group_order = GroupOrder::Ascending;
        let filter_type = FilterType::AbsoluteStart;
        let start_group = Some(0);
        let start_object = Some(0);
        let end_group = None;
        let track_namespace_prefix = Vec::from(["aa".to_string()]);

        // Start track management thread
        let (track_tx, mut track_rx) = mpsc::channel::<PubSubRelationCommand>(1024);
        tokio::spawn(async move { pubsub_relation_manager(&mut track_rx).await });

        let pubsub_relation_manager = PubSubRelationManagerWrapper::new(track_tx.clone());
        let _ = pubsub_relation_manager
            .setup_publisher(max_subscribe_id, upstream_session_id)
            .await;
        let _ = pubsub_relation_manager
            .set_upstream_announced_namespace(track_namespace.clone(), upstream_session_id)
            .await;
        let _ = pubsub_relation_manager
            .set_upstream_subscription(
                upstream_session_id,
                track_namespace.clone(),
                track_name.clone(),
                subscriber_priority,
                group_order,
                filter_type,
                start_group,
                start_object,
                end_group,
            )
            .await;

        let namespaces = pubsub_relation_manager
            .get_upstream_namespaces_matches_prefix(track_namespace_prefix)
            .await
            .unwrap();

        let expected_namespaces: Vec<Vec<String>> = vec![];

        assert_eq!(namespaces, expected_namespaces);
    }

    #[tokio::test]
    async fn is_namespace_announced_exist() {
        let max_subscribe_id = 10;
        let downstream_session_id = 1;
        let track_namespace = Vec::from(["aaa".to_string(), "bbb".to_string()]);

        // Start track management thread
        let (track_tx, mut track_rx) = mpsc::channel::<PubSubRelationCommand>(1024);
        tokio::spawn(async move { pubsub_relation_manager(&mut track_rx).await });

        let pubsub_relation_manager = PubSubRelationManagerWrapper::new(track_tx.clone());
        let _ = pubsub_relation_manager
            .setup_subscriber(max_subscribe_id, downstream_session_id)
            .await;
        let _ = pubsub_relation_manager
            .set_downstream_announced_namespace(track_namespace.clone(), downstream_session_id)
            .await;

        let result = pubsub_relation_manager
            .is_namespace_announced(track_namespace.clone(), downstream_session_id)
            .await;

        let is_announced = result.unwrap();
        assert!(is_announced);
    }

    #[tokio::test]
    async fn is_namespace_announced_not_exist() {
        let max_subscribe_id = 10;
        let downstream_session_id = 1;
        let track_namespace = Vec::from(["aaa".to_string(), "bbb".to_string()]);

        // Start track management thread
        let (track_tx, mut track_rx) = mpsc::channel::<PubSubRelationCommand>(1024);
        tokio::spawn(async move { pubsub_relation_manager(&mut track_rx).await });

        let pubsub_relation_manager = PubSubRelationManagerWrapper::new(track_tx.clone());
        let _ = pubsub_relation_manager
            .setup_subscriber(max_subscribe_id, downstream_session_id)
            .await;

        let result = pubsub_relation_manager
            .is_namespace_announced(track_namespace.clone(), downstream_session_id)
            .await;

        let is_announced = result.unwrap();
        assert!(!is_announced);
    }

    #[tokio::test]
    async fn get_downstream_session_ids_by_upstream_namespace() {
        let max_subscribe_id = 10;
        let upstream_session_id = 1;
        let downstream_session_ids = [2, 3];
        let track_namespace = Vec::from(["aaa".to_string(), "bbb".to_string(), "ccc".to_string()]);
        let track_namespace_prefixes = Vec::from([
            Vec::from(["aaa".to_string()]),
            Vec::from(["bbb".to_string()]),
        ]);

        // Start track management thread
        let (track_tx, mut track_rx) = mpsc::channel::<PubSubRelationCommand>(1024);
        tokio::spawn(async move { pubsub_relation_manager(&mut track_rx).await });

        let pubsub_relation_manager = PubSubRelationManagerWrapper::new(track_tx.clone());

        //   pub 1 <- sub 2, 3
        let _ = pubsub_relation_manager
            .setup_publisher(max_subscribe_id, upstream_session_id)
            .await;

        let _ = pubsub_relation_manager
            .set_upstream_announced_namespace(track_namespace.clone(), upstream_session_id)
            .await;

        for i in [0, 1] {
            let _ = pubsub_relation_manager
                .setup_subscriber(max_subscribe_id, downstream_session_ids[i])
                .await;

            let _ = pubsub_relation_manager
                .set_downstream_subscribed_namespace_prefix(
                    track_namespace_prefixes[i].clone(),
                    downstream_session_ids[i],
                )
                .await;
        }

        let result = pubsub_relation_manager
            .get_downstream_session_ids_by_upstream_namespace(track_namespace)
            .await;

        assert!(result.is_ok());

        let expected_downstream_session_ids = vec![downstream_session_ids[0]];

        assert_eq!(result.unwrap(), expected_downstream_session_ids);
    }

    #[tokio::test]
    async fn delete_upstream_announced_namespace() {
        let max_subscribe_id = 10;
        let track_namespace = Vec::from(["test".to_string(), "test".to_string()]);
        let upstream_session_id = 1;

        // Start track management thread
        let (track_tx, mut track_rx) = mpsc::channel::<PubSubRelationCommand>(1024);
        tokio::spawn(async move { pubsub_relation_manager(&mut track_rx).await });

        let pubsub_relation_manager = PubSubRelationManagerWrapper::new(track_tx.clone());
        let _ = pubsub_relation_manager
            .setup_publisher(max_subscribe_id, upstream_session_id)
            .await;
        let _ = pubsub_relation_manager
            .set_upstream_announced_namespace(track_namespace.clone(), upstream_session_id)
            .await;

        let result = pubsub_relation_manager
            .delete_upstream_announced_namespace(track_namespace, upstream_session_id)
            .await;
        assert!(result.is_ok());

        let delete_occured = result.unwrap();
        assert!(delete_occured);

        // Assert that the announced namespace is deleted
        let (consumers, _, _) =
            test_helper_fn::get_node_and_relation_clone(&pubsub_relation_manager).await;
        let consumer = consumers.get(&upstream_session_id).unwrap();
        let announced_namespaces = consumer.get_namespaces().unwrap().to_vec();

        assert!(announced_namespaces.is_empty());
    }

    #[tokio::test]
    async fn delete_upstream_announced_namespace_not_exists() {
        let max_subscribe_id = 10;
        let track_namespace = Vec::from(["test".to_string(), "test".to_string()]);
        let upstream_session_id = 1;

        // Start track management thread
        let (track_tx, mut track_rx) = mpsc::channel::<PubSubRelationCommand>(1024);
        tokio::spawn(async move { pubsub_relation_manager(&mut track_rx).await });

        let pubsub_relation_manager = PubSubRelationManagerWrapper::new(track_tx.clone());

        let _ = pubsub_relation_manager
            .setup_publisher(max_subscribe_id, upstream_session_id)
            .await;
        let result = pubsub_relation_manager
            .delete_upstream_announced_namespace(track_namespace, upstream_session_id)
            .await;
        assert!(result.is_ok());

        let delete_occured = result.unwrap();
        assert!(!delete_occured);
    }

    #[tokio::test]
    async fn delete_client() {
        let max_subscribe_id = 10;
        let track_namespaces = [
            Vec::from(["test1".to_string(), "test1".to_string()]),
            Vec::from(["test2".to_string(), "test2".to_string()]),
        ];
        let upstream_session_ids = [1, 2];
        let mut upstream_subscribe_ids = vec![];
        let downstream_session_ids = [2, 3, 4];
        let downstream_subscribe_ids = [2, 3, 4];
        let downstream_track_aliases = [2, 3, 4];
        let track_name = "test_name".to_string();
        let subscriber_priority = 0;
        let group_order = GroupOrder::Ascending;
        let filter_type = FilterType::AbsoluteStart;
        let start_group = Some(0);
        let start_object = Some(0);
        let end_group = None;

        // Start track management thread
        let (track_tx, mut track_rx) = mpsc::channel::<PubSubRelationCommand>(1024);
        tokio::spawn(async move { pubsub_relation_manager(&mut track_rx).await });

        let pubsub_relation_manager = PubSubRelationManagerWrapper::new(track_tx.clone());

        // Register:
        //   pub 1 <- sub 2, 3, 4
        //   pub 2 <- sub 3, 4
        for i in [0, 1] {
            // for pub 1, 2
            let _ = pubsub_relation_manager
                .setup_publisher(max_subscribe_id, upstream_session_ids[i])
                .await;
            let _ = pubsub_relation_manager
                .set_upstream_announced_namespace(
                    track_namespaces[i].clone(),
                    upstream_session_ids[i],
                )
                .await;
            let (upstream_subscribe_id, _) = pubsub_relation_manager
                .set_upstream_subscription(
                    upstream_session_ids[i],
                    track_namespaces[i].clone(),
                    track_name.clone(),
                    subscriber_priority,
                    group_order,
                    filter_type,
                    start_group,
                    start_object,
                    end_group,
                )
                .await
                .unwrap();
            upstream_subscribe_ids.push(upstream_subscribe_id);
        }

        for j in [0, 1, 2] {
            // for sub 2, 3, 4
            let _ = pubsub_relation_manager
                .setup_subscriber(max_subscribe_id, downstream_session_ids[j])
                .await;
        }

        // for sub 2
        let _ = pubsub_relation_manager
            .set_downstream_subscription(
                downstream_session_ids[0],
                downstream_subscribe_ids[0],
                downstream_track_aliases[0],
                track_namespaces[0].clone(),
                track_name.clone(),
                subscriber_priority,
                group_order,
                filter_type,
                start_group,
                start_object,
                end_group,
            )
            .await;

        for i in [0, 1] {
            // for pub 1, 2
            for j in [1, 2] {
                // for sub 3, 4
                let _ = pubsub_relation_manager
                    .set_downstream_subscription(
                        downstream_session_ids[j],
                        downstream_subscribe_ids[j],
                        downstream_track_aliases[j],
                        track_namespaces[i].clone(),
                        track_name.clone(),
                        subscriber_priority,
                        group_order,
                        filter_type,
                        start_group,
                        start_object,
                        end_group,
                    )
                    .await;

                let _ = pubsub_relation_manager
                    .set_pubsub_relation(
                        upstream_session_ids[i],
                        upstream_subscribe_ids[i],
                        downstream_session_ids[j],
                        downstream_subscribe_ids[j],
                    )
                    .await;
                let _ = pubsub_relation_manager
                    .activate_downstream_subscription(
                        downstream_session_ids[j],
                        downstream_subscribe_ids[j],
                    )
                    .await;

                let _ = pubsub_relation_manager
                    .activate_upstream_subscription(
                        upstream_session_ids[i],
                        upstream_subscribe_ids[i],
                    )
                    .await;
            }
        }

        // for pub 1 and sub 2
        let _ = pubsub_relation_manager
            .set_pubsub_relation(
                upstream_session_ids[0],
                upstream_subscribe_ids[0],
                downstream_session_ids[0],
                downstream_subscribe_ids[0],
            )
            .await;
        let _ = pubsub_relation_manager
            .activate_downstream_subscription(
                downstream_session_ids[0],
                downstream_subscribe_ids[0],
            )
            .await;

        let _ = pubsub_relation_manager
            .activate_upstream_subscription(upstream_session_ids[0], upstream_subscribe_ids[0])
            .await;

        // Delete: pub 2, sub 2
        // Remain: pub 1 <- sub 3, 4
        let result = pubsub_relation_manager
            .delete_client(downstream_session_ids[0])
            .await;
        assert!(result.is_ok());

        let delete_occured = result.unwrap();
        assert!(delete_occured);

        let (consumers, producers, pubsub_relation) =
            test_helper_fn::get_node_and_relation_clone(&pubsub_relation_manager).await;

        // Assert that sub 2 is deleted
        // Remain: sub 3, 4
        let sub2 = producers.get(&downstream_session_ids[0]);
        assert!(sub2.is_none());

        let sub3 = producers.get(&downstream_session_ids[1]);
        assert!(sub3.is_some());

        let sub4 = producers.get(&downstream_session_ids[2]);
        assert!(sub4.is_some());

        // Assert that pub 2 is deleted
        // Remain: pub 1
        let pub1 = consumers.get(&upstream_session_ids[1]);
        assert!(pub1.is_none());

        let pub2 = consumers.get(&upstream_session_ids[0]);
        assert!(pub2.is_some());

        // Assert that the relation is deleted
        // Remain: pub 1 <- sub 3, 4
        let pub1_relation =
            pubsub_relation.get_subscribers(upstream_session_ids[0], upstream_subscribe_ids[0]);
        assert!(pub1_relation.is_some());

        let pub2_relation =
            pubsub_relation.get_subscribers(upstream_session_ids[1], upstream_subscribe_ids[1]);
        assert!(pub2_relation.is_none());
    }

    #[tokio::test]
    async fn delete_client_not_exists() {
        let session_id = 1;

        // Start track management thread
        let (track_tx, mut track_rx) = mpsc::channel::<PubSubRelationCommand>(1024);
        tokio::spawn(async move { pubsub_relation_manager(&mut track_rx).await });

        let pubsub_relation_manager = PubSubRelationManagerWrapper::new(track_tx.clone());

        let result = pubsub_relation_manager.delete_client(session_id).await;
        assert!(result.is_ok());

        let delete_occured = result.unwrap();
        assert!(!delete_occured);
    }

    #[tokio::test]
    async fn delete_pubsub_relation() {
        let max_subscribe_id = 10;
        let upstream_session_id = 1;
        let downstream_session_id = 2;
        let downstream_subscribe_id = 3;
        let track_namespace = Vec::from(["test".to_string(), "test".to_string()]);
        let track_name = "track_name".to_string();
        let subscriber_priority = 0;
        let group_order = GroupOrder::Ascending;
        let filter_type = FilterType::AbsoluteStart;
        let start_group = Some(0);
        let start_object = Some(0);
        let end_group = None;

        // Start track management thread
        let (track_tx, mut track_rx) = mpsc::channel::<PubSubRelationCommand>(1024);
        tokio::spawn(async move { pubsub_relation_manager(&mut track_rx).await });

        let pubsub_relation_manager = PubSubRelationManagerWrapper::new(track_tx.clone());
        let _ = pubsub_relation_manager
            .setup_publisher(max_subscribe_id, upstream_session_id)
            .await;
        let _ = pubsub_relation_manager
            .setup_subscriber(max_subscribe_id, downstream_session_id)
            .await;
        let _ = pubsub_relation_manager
            .set_upstream_announced_namespace(track_namespace.clone(), upstream_session_id)
            .await;
        let _ = pubsub_relation_manager
            .set_downstream_subscription(
                downstream_session_id,
                max_subscribe_id,
                0,
                track_namespace.clone(),
                track_name.clone(),
                subscriber_priority,
                group_order,
                filter_type,
                start_group,
                start_object,
                end_group,
            )
            .await;
        let (upstream_subscribe_id, _) = pubsub_relation_manager
            .set_upstream_subscription(
                upstream_session_id,
                track_namespace.clone(),
                track_name.clone(),
                subscriber_priority,
                group_order,
                filter_type,
                start_group,
                start_object,
                end_group,
            )
            .await
            .unwrap();
        let _ = pubsub_relation_manager
            .set_pubsub_relation(
                upstream_session_id,
                upstream_subscribe_id,
                downstream_session_id,
                downstream_subscribe_id,
            )
            .await;

        let result = pubsub_relation_manager
            .delete_pubsub_relation(
                upstream_session_id,
                upstream_subscribe_id,
                downstream_session_id,
                downstream_subscribe_id,
            )
            .await;

        assert!(result.is_ok());

        let (_, _, pubsub_relation) =
            test_helper_fn::get_node_and_relation_clone(&pubsub_relation_manager).await;

        let relation = pubsub_relation
            .get_subscribers(upstream_session_id, upstream_subscribe_id)
            .unwrap();

        assert!(relation.is_empty());
    }

    #[tokio::test]
    async fn delete_upstream_subscription() {
        let max_subscribe_id = 10;
        let upstream_session_id = 1;
        let track_namespace = Vec::from(["test".to_string(), "test".to_string()]);
        let track_name = "track_name".to_string();
        let subscriber_priority = 0;
        let group_order = GroupOrder::Ascending;
        let filter_type = FilterType::AbsoluteStart;
        let start_group = Some(0);
        let start_object = Some(0);
        let end_group = None;

        // Start track management thread
        let (track_tx, mut track_rx) = mpsc::channel::<PubSubRelationCommand>(1024);
        tokio::spawn(async move { pubsub_relation_manager(&mut track_rx).await });

        let pubsub_relation_manager = PubSubRelationManagerWrapper::new(track_tx.clone());
        let _ = pubsub_relation_manager
            .setup_publisher(max_subscribe_id, upstream_session_id)
            .await;
        let (upstream_subscribe_id, _) = pubsub_relation_manager
            .set_upstream_subscription(
                upstream_session_id,
                track_namespace.clone(),
                track_name.clone(),
                subscriber_priority,
                group_order,
                filter_type,
                start_group,
                start_object,
                end_group,
            )
            .await
            .unwrap();

        let result = pubsub_relation_manager
            .delete_upstream_subscription(upstream_session_id, upstream_subscribe_id)
            .await;
        assert!(result.is_ok());

        let (consumers, _, _) =
            test_helper_fn::get_node_and_relation_clone(&pubsub_relation_manager).await;
        let consumer = consumers.get(&upstream_session_id).unwrap();
        let subscription = consumer.get_subscription(upstream_subscribe_id).unwrap();

        assert!(subscription.is_none());
    }

    #[tokio::test]
    async fn delete_downstream_subscription() {
        let max_subscribe_id = 10;
        let downstream_session_id = 1;
        let subscribe_id = 0;
        let track_alias = 0;
        let track_namespace = Vec::from(["test".to_string(), "test".to_string()]);
        let track_name = "track_name".to_string();
        let subscriber_priority = 0;
        let group_order = GroupOrder::Ascending;
        let filter_type = FilterType::AbsoluteStart;
        let start_group = Some(0);
        let start_object = Some(0);
        let end_group = None;

        // Start track management thread
        let (track_tx, mut track_rx) = mpsc::channel::<PubSubRelationCommand>(1024);
        tokio::spawn(async move { pubsub_relation_manager(&mut track_rx).await });

        let pubsub_relation_manager = PubSubRelationManagerWrapper::new(track_tx.clone());
        let _ = pubsub_relation_manager
            .setup_subscriber(max_subscribe_id, downstream_session_id)
            .await;
        let _ = pubsub_relation_manager
            .set_downstream_subscription(
                downstream_session_id,
                subscribe_id,
                track_alias,
                track_namespace.clone(),
                track_name.clone(),
                subscriber_priority,
                group_order,
                filter_type,
                start_group,
                start_object,
                end_group,
            )
            .await;

        let result = pubsub_relation_manager
            .delete_downstream_subscription(downstream_session_id, subscribe_id)
            .await;
        assert!(result.is_ok());

        let (_, producers, _) =
            test_helper_fn::get_node_and_relation_clone(&pubsub_relation_manager).await;
        let producer = producers.get(&downstream_session_id).unwrap();
        let subscription = producer.get_subscription(subscribe_id).unwrap();

        assert!(subscription.is_none());
    }

    #[tokio::test]
    async fn set_upstream_forwarding_preference() {
        let max_subscribe_id = 10;
        let upstream_session_id = 1;
        let track_namespace = Vec::from(["test".to_string(), "test".to_string()]);
        let track_name = "track_name".to_string();
        let subscriber_priority = 0;
        let group_order = GroupOrder::Ascending;
        let filter_type = FilterType::AbsoluteStart;
        let start_group = Some(0);
        let start_object = Some(0);
        let end_group = None;
        let forwarding_preference = ForwardingPreference::Subgroup;

        // Start track management thread
        let (track_tx, mut track_rx) = mpsc::channel::<PubSubRelationCommand>(1024);
        tokio::spawn(async move { pubsub_relation_manager(&mut track_rx).await });

        let pubsub_relation_manager = PubSubRelationManagerWrapper::new(track_tx.clone());
        let _ = pubsub_relation_manager
            .setup_publisher(max_subscribe_id, upstream_session_id)
            .await;
        let _ = pubsub_relation_manager
            .set_upstream_announced_namespace(track_namespace.clone(), upstream_session_id)
            .await;
        let (upstream_subscribe_id, _) = pubsub_relation_manager
            .set_upstream_subscription(
                upstream_session_id,
                track_namespace.clone(),
                track_name.clone(),
                subscriber_priority,
                group_order,
                filter_type,
                start_group,
                start_object,
                end_group,
            )
            .await
            .unwrap();

        let result = pubsub_relation_manager
            .set_upstream_forwarding_preference(
                upstream_session_id,
                upstream_subscribe_id,
                forwarding_preference.clone(),
            )
            .await;
        assert!(result.is_ok());

        let (consumers, _, _) =
            test_helper_fn::get_node_and_relation_clone(&pubsub_relation_manager).await;
        let consumer = consumers.get(&upstream_session_id).unwrap();
        let subscription = consumer
            .get_subscription(upstream_subscribe_id)
            .unwrap()
            .unwrap();

        let result_forwarding_preference = subscription.get_forwarding_preference().unwrap();

        assert_eq!(result_forwarding_preference, forwarding_preference);
    }

    #[tokio::test]
    async fn get_upstream_forwarding_preference() {
        let max_subscribe_id = 10;
        let upstream_session_id = 1;
        let track_namespace = Vec::from(["test".to_string(), "test".to_string()]);
        let track_name = "track_name".to_string();
        let subscriber_priority = 0;
        let group_order = GroupOrder::Ascending;
        let filter_type = FilterType::AbsoluteStart;
        let start_group = Some(0);
        let start_object = Some(0);
        let end_group = None;
        let forwarding_preference = ForwardingPreference::Subgroup;

        // Start track management thread
        let (track_tx, mut track_rx) = mpsc::channel::<PubSubRelationCommand>(1024);
        tokio::spawn(async move { pubsub_relation_manager(&mut track_rx).await });

        let pubsub_relation_manager = PubSubRelationManagerWrapper::new(track_tx.clone());
        let _ = pubsub_relation_manager
            .setup_publisher(max_subscribe_id, upstream_session_id)
            .await;
        let _ = pubsub_relation_manager
            .set_upstream_announced_namespace(track_namespace.clone(), upstream_session_id)
            .await;
        let (upstream_subscribe_id, _) = pubsub_relation_manager
            .set_upstream_subscription(
                upstream_session_id,
                track_namespace.clone(),
                track_name.clone(),
                subscriber_priority,
                group_order,
                filter_type,
                start_group,
                start_object,
                end_group,
            )
            .await
            .unwrap();
        let _ = pubsub_relation_manager
            .set_upstream_forwarding_preference(
                upstream_session_id,
                upstream_subscribe_id,
                forwarding_preference.clone(),
            )
            .await;

        let result = pubsub_relation_manager
            .get_upstream_forwarding_preference(upstream_session_id, upstream_subscribe_id)
            .await;
        assert!(result.is_ok());

        let result_forwarding_preference = result.unwrap().unwrap();

        assert_eq!(result_forwarding_preference, forwarding_preference);
    }

    #[tokio::test]
    async fn set_downstream_forwarding_preference() {
        let max_subscribe_id = 10;
        let downstream_session_id = 1;
        let subscribe_id = 0;
        let track_alias = 0;
        let track_namespace = Vec::from(["test".to_string(), "test".to_string()]);
        let track_name = "track_name".to_string();
        let subscriber_priority = 0;
        let group_order = GroupOrder::Ascending;
        let filter_type = FilterType::AbsoluteStart;
        let start_group = Some(0);
        let start_object = Some(0);
        let end_group = None;
        let forwarding_preference = ForwardingPreference::Subgroup;

        // Start track management thread
        let (track_tx, mut track_rx) = mpsc::channel::<PubSubRelationCommand>(1024);
        tokio::spawn(async move { pubsub_relation_manager(&mut track_rx).await });

        let pubsub_relation_manager = PubSubRelationManagerWrapper::new(track_tx.clone());
        let _ = pubsub_relation_manager
            .setup_subscriber(max_subscribe_id, downstream_session_id)
            .await;
        let _ = pubsub_relation_manager
            .set_downstream_subscription(
                downstream_session_id,
                subscribe_id,
                track_alias,
                track_namespace.clone(),
                track_name.clone(),
                subscriber_priority,
                group_order,
                filter_type,
                start_group,
                start_object,
                end_group,
            )
            .await;

        let result = pubsub_relation_manager
            .set_downstream_forwarding_preference(
                downstream_session_id,
                subscribe_id,
                forwarding_preference.clone(),
            )
            .await;
        assert!(result.is_ok());

        let (_, producers, _) =
            test_helper_fn::get_node_and_relation_clone(&pubsub_relation_manager).await;
        let producer = producers.get(&downstream_session_id).unwrap();
        let subscription = producer.get_subscription(subscribe_id).unwrap().unwrap();

        let result_forwarding_preference = subscription.get_forwarding_preference().unwrap();

        assert_eq!(result_forwarding_preference, forwarding_preference);
    }

    #[tokio::test]
    async fn get_upstream_filter_type() {
        let max_subscribe_id = 10;
        let upstream_session_id = 1;
        let track_namespace = Vec::from(["test".to_string(), "test".to_string()]);
        let track_name = "track_name".to_string();
        let subscriber_priority = 0;
        let group_order = GroupOrder::Ascending;
        let filter_type = FilterType::AbsoluteStart;
        let start_group = Some(0);
        let start_object = Some(0);
        let end_group = None;

        // Start track management thread
        let (track_tx, mut track_rx) = mpsc::channel::<PubSubRelationCommand>(1024);
        tokio::spawn(async move { pubsub_relation_manager(&mut track_rx).await });

        let pubsub_relation_manager = PubSubRelationManagerWrapper::new(track_tx.clone());
        let _ = pubsub_relation_manager
            .setup_publisher(max_subscribe_id, upstream_session_id)
            .await;
        let _ = pubsub_relation_manager
            .set_upstream_announced_namespace(track_namespace.clone(), upstream_session_id)
            .await;
        let (upstream_subscribe_id, _) = pubsub_relation_manager
            .set_upstream_subscription(
                upstream_session_id,
                track_namespace,
                track_name,
                subscriber_priority,
                group_order,
                filter_type,
                start_group,
                start_object,
                end_group,
            )
            .await
            .unwrap();

        let result_filter_type = pubsub_relation_manager
            .get_upstream_filter_type(upstream_session_id, upstream_subscribe_id)
            .await
            .unwrap()
            .unwrap();

        assert_eq!(result_filter_type, filter_type);
    }

    #[tokio::test]
    async fn get_downstream_filter_type() {
        let max_subscribe_id = 10;
        let downstream_session_id = 1;
        let subscribe_id = 0;
        let track_alias = 0;
        let track_namespace = Vec::from(["test".to_string(), "test".to_string()]);
        let track_name = "track_name".to_string();
        let subscriber_priority = 0;
        let group_order = GroupOrder::Ascending;
        let filter_type = FilterType::AbsoluteStart;
        let start_group = Some(0);
        let start_object = Some(0);
        let end_group = None;

        // Start track management thread
        let (track_tx, mut track_rx) = mpsc::channel::<PubSubRelationCommand>(1024);
        tokio::spawn(async move { pubsub_relation_manager(&mut track_rx).await });

        let pubsub_relation_manager = PubSubRelationManagerWrapper::new(track_tx.clone());
        let _ = pubsub_relation_manager
            .setup_subscriber(max_subscribe_id, downstream_session_id)
            .await;
        let _ = pubsub_relation_manager
            .set_downstream_subscription(
                downstream_session_id,
                subscribe_id,
                track_alias,
                track_namespace,
                track_name,
                subscriber_priority,
                group_order,
                filter_type,
                start_group,
                start_object,
                end_group,
            )
            .await;

        let result_filter_type = pubsub_relation_manager
            .get_downstream_filter_type(downstream_session_id, subscribe_id)
            .await
            .unwrap()
            .unwrap();

        assert_eq!(result_filter_type, filter_type);
    }

    #[tokio::test]
    async fn get_upstream_requested_object_range() {
        let max_subscribe_id = 10;
        let upstream_session_id = 1;
        let track_namespace = Vec::from(["test".to_string(), "test".to_string()]);
        let track_name = "track_name".to_string();
        let subscriber_priority = 0;
        let group_order = GroupOrder::Ascending;
        let filter_type = FilterType::AbsoluteStart;
        let start_group = Some(0);
        let start_object = Some(0);
        let end_group = None;

        // Start track management thread
        let (track_tx, mut track_rx) = mpsc::channel::<PubSubRelationCommand>(1024);
        tokio::spawn(async move { pubsub_relation_manager(&mut track_rx).await });

        let pubsub_relation_manager = PubSubRelationManagerWrapper::new(track_tx.clone());
        let _ = pubsub_relation_manager
            .setup_publisher(max_subscribe_id, upstream_session_id)
            .await;
        let _ = pubsub_relation_manager
            .set_upstream_announced_namespace(track_namespace.clone(), upstream_session_id)
            .await;
        let (upstream_subscribe_id, _) = pubsub_relation_manager
            .set_upstream_subscription(
                upstream_session_id,
                track_namespace,
                track_name,
                subscriber_priority,
                group_order,
                filter_type,
                start_group,
                start_object,
                end_group,
            )
            .await
            .unwrap();

        let result_range = pubsub_relation_manager
            .get_upstream_requested_object_range(upstream_session_id, upstream_subscribe_id)
            .await
            .unwrap()
            .unwrap();

        assert_eq!(result_range.start_group(), start_group);
        assert_eq!(result_range.start_object(), start_object);
        assert_eq!(result_range.end_group(), end_group);
    }

    #[tokio::test]
    async fn get_downstream_requested_object_range() {
        let max_subscribe_id = 10;
        let downstream_session_id = 1;
        let subscribe_id = 0;
        let track_alias = 0;
        let track_namespace = Vec::from(["test".to_string(), "test".to_string()]);
        let track_name = "track_name".to_string();
        let subscriber_priority = 0;
        let group_order = GroupOrder::Ascending;
        let filter_type = FilterType::AbsoluteStart;
        let start_group = Some(0);
        let start_object = Some(0);
        let end_group = None;
        // Start track management thread
        let (track_tx, mut track_rx) = mpsc::channel::<PubSubRelationCommand>(1024);
        tokio::spawn(async move { pubsub_relation_manager(&mut track_rx).await });

        let pubsub_relation_manager = PubSubRelationManagerWrapper::new(track_tx.clone());
        let _ = pubsub_relation_manager
            .setup_subscriber(max_subscribe_id, downstream_session_id)
            .await;
        let _ = pubsub_relation_manager
            .set_downstream_subscription(
                downstream_session_id,
                subscribe_id,
                track_alias,
                track_namespace,
                track_name,
                subscriber_priority,
                group_order,
                filter_type,
                start_group,
                start_object,
                end_group,
            )
            .await;

        let result_range = pubsub_relation_manager
            .get_downstream_requested_object_range(downstream_session_id, subscribe_id)
            .await
            .unwrap()
            .unwrap();

        assert_eq!(result_range.start_group(), start_group);
        assert_eq!(result_range.start_object(), start_object);
        assert_eq!(result_range.end_group(), end_group);
    }

    #[tokio::test]
    async fn downstream_actual_object_start() {
        let max_subscribe_id = 10;
        let downstream_session_id = 1;
        let subscribe_id = 0;
        let track_alias = 0;
        let track_namespace = Vec::from(["test".to_string(), "test".to_string()]);
        let track_name = "track_name".to_string();
        let subscriber_priority = 0;
        let group_order = GroupOrder::Ascending;
        let filter_type = FilterType::LatestObject;
        let start_group = Some(0);
        let start_object = Some(0);
        let end_group = None;
        let actual_object_start = ObjectStart::new(1, 1);

        // Start track management thread
        let (track_tx, mut track_rx) = mpsc::channel::<PubSubRelationCommand>(1024);
        tokio::spawn(async move { pubsub_relation_manager(&mut track_rx).await });

        let pubsub_relation_manager = PubSubRelationManagerWrapper::new(track_tx.clone());
        let _ = pubsub_relation_manager
            .setup_subscriber(max_subscribe_id, downstream_session_id)
            .await;
        let _ = pubsub_relation_manager
            .set_downstream_subscription(
                downstream_session_id,
                subscribe_id,
                track_alias,
                track_namespace,
                track_name,
                subscriber_priority,
                group_order,
                filter_type,
                start_group,
                start_object,
                end_group,
            )
            .await;

        let result = pubsub_relation_manager
            .set_downstream_actual_object_start(
                downstream_session_id,
                subscribe_id,
                actual_object_start.clone(),
            )
            .await;
        assert!(result.is_ok());

        // Assert that the actual start is set
        let (_, producers, _) =
            test_helper_fn::get_node_and_relation_clone(&pubsub_relation_manager).await;
        let producer = producers.get(&downstream_session_id).unwrap();
        let subscription = producer.get_subscription(subscribe_id).unwrap().unwrap();

        let result_actual_object_start = subscription.get_actual_object_start().unwrap();

        assert_eq!(result_actual_object_start, actual_object_start);
    }

    #[tokio::test]
    async fn set_upstream_stream_id() {
        let max_subscribe_id = 10;
        let upstream_session_id = 1;
        let track_namespace = Vec::from(["test".to_string(), "test".to_string()]);
        let track_name = "track_name".to_string();
        let subscriber_priority = 0;
        let group_order = GroupOrder::Ascending;
        let filter_type = FilterType::AbsoluteStart;
        let start_group = Some(0);
        let start_object = Some(0);
        let end_group = None;
        let end_object = None;
        let group_id = 2;
        let subgroup_id = 3;
        let stream_id = 4;

        // Start track management thread
        let (track_tx, mut track_rx) = mpsc::channel::<PubSubRelationCommand>(1024);
        tokio::spawn(async move { pubsub_relation_manager(&mut track_rx).await });

        let pubsub_relation_manager = PubSubRelationManagerWrapper::new(track_tx.clone());
        let _ = pubsub_relation_manager
            .setup_publisher(max_subscribe_id, upstream_session_id)
            .await;
        let _ = pubsub_relation_manager
            .set_upstream_announced_namespace(track_namespace.clone(), upstream_session_id)
            .await;
        let (upstream_subscribe_id, _) = pubsub_relation_manager
            .set_upstream_subscription(
                upstream_session_id,
                track_namespace,
                track_name,
                subscriber_priority,
                group_order,
                filter_type,
                start_group,
                start_object,
                end_group,
                end_object,
            )
            .await
            .unwrap();

        let _ = pubsub_relation_manager
            .set_upstream_stream_id(
                upstream_session_id,
                upstream_subscribe_id,
                group_id,
                subgroup_id,
                stream_id,
            )
            .await;

        let (consumers, _, _) =
            test_helper_fn::get_node_and_relation_clone(&pubsub_relation_manager).await;
        let consumer = consumers.get(&upstream_session_id).unwrap();
        let subscription = consumer
            .get_subscription(upstream_subscribe_id)
            .unwrap()
            .unwrap();

        let result_subgroup_id = subscription.get_subgroup_ids_for_group(group_id)[0];
        assert_eq!(result_subgroup_id, subgroup_id);

        let result_stream_id = subscription
            .get_stream_id_for_subgroup(group_id, result_subgroup_id)
            .unwrap();
        assert_eq!(result_stream_id, stream_id);
    }

    #[tokio::test]
    async fn get_upstream_stream_ids_from_group() {
        let max_subscribe_id = 10;
        let upstream_session_id = 1;
        let track_namespace = Vec::from(["test".to_string(), "test".to_string()]);
        let track_name = "track_name".to_string();
        let subscriber_priority = 0;
        let group_order = GroupOrder::Ascending;
        let filter_type = FilterType::AbsoluteStart;
        let start_group = Some(0);
        let start_object = Some(0);
        let end_group = None;
        let end_object = None;
        let group_id = 2;
        let subgroup_ids: Vec<u64> = vec![3, 4, 5];
        let stream_ids: Vec<u64> = vec![6, 7, 8];

        // Start track management thread
        let (track_tx, mut track_rx) = mpsc::channel::<PubSubRelationCommand>(1024);
        tokio::spawn(async move { pubsub_relation_manager(&mut track_rx).await });

        let pubsub_relation_manager = PubSubRelationManagerWrapper::new(track_tx.clone());
        let _ = pubsub_relation_manager
            .setup_publisher(max_subscribe_id, upstream_session_id)
            .await;
        let _ = pubsub_relation_manager
            .set_upstream_announced_namespace(track_namespace.clone(), upstream_session_id)
            .await;
        let (upstream_subscribe_id, _) = pubsub_relation_manager
            .set_upstream_subscription(
                upstream_session_id,
                track_namespace,
                track_name,
                subscriber_priority,
                group_order,
                filter_type,
                start_group,
                start_object,
                end_group,
                end_object,
            )
            .await
            .unwrap();

        for i in 0..subgroup_ids.len() {
            let _ = pubsub_relation_manager
                .set_upstream_stream_id(
                    upstream_session_id,
                    upstream_subscribe_id,
                    group_id,
                    subgroup_ids[i],
                    stream_ids[i],
                )
                .await;
        }

        let result_subgroup_ids = pubsub_relation_manager
            .get_upstream_subgroup_ids_for_group(
                upstream_session_id,
                upstream_subscribe_id,
                group_id,
            )
            .await
            .unwrap();

        assert_eq!(result_subgroup_ids, subgroup_ids);

        for i in 0..subgroup_ids.len() {
            let result_stream_id = pubsub_relation_manager
                .get_upstream_stream_id_for_subgroup(
                    upstream_session_id,
                    upstream_subscribe_id,
                    group_id,
                    result_subgroup_ids[i],
                )
                .await
                .unwrap()
                .unwrap();

            assert_eq!(result_stream_id, stream_ids[i]);
        }
    }

    #[tokio::test]
    async fn set_downstream_stream_id() {
        let max_subscribe_id = 10;
        let downstream_session_id = 1;
        let subscribe_id = 0;
        let track_alias = 0;
        let track_namespace = Vec::from(["test".to_string(), "test".to_string()]);
        let track_name = "track_name".to_string();
        let subscriber_priority = 0;
        let group_order = GroupOrder::Ascending;
        let filter_type = FilterType::AbsoluteStart;
        let start_group = Some(0);
        let start_object = Some(0);
        let end_group = None;
        let end_object = None;
        let group_id = 2;
        let subgroup_id = 3;
        let stream_id = 4;

        // Start track management thread
        let (track_tx, mut track_rx) = mpsc::channel::<PubSubRelationCommand>(1024);
        tokio::spawn(async move { pubsub_relation_manager(&mut track_rx).await });

        let pubsub_relation_manager = PubSubRelationManagerWrapper::new(track_tx.clone());
        let _ = pubsub_relation_manager
            .setup_subscriber(max_subscribe_id, downstream_session_id)
            .await;
        let _ = pubsub_relation_manager
            .set_downstream_subscription(
                downstream_session_id,
                subscribe_id,
                track_alias,
                track_namespace,
                track_name,
                subscriber_priority,
                group_order,
                filter_type,
                start_group,
                start_object,
                end_group,
                end_object,
            )
            .await;

        let _ = pubsub_relation_manager
            .set_downstream_stream_id(
                downstream_session_id,
                subscribe_id,
                group_id,
                subgroup_id,
                stream_id,
            )
            .await;

        let (_, producers, _) =
            test_helper_fn::get_node_and_relation_clone(&pubsub_relation_manager).await;
        let producer = producers.get(&downstream_session_id).unwrap();
        let subscription = producer.get_subscription(subscribe_id).unwrap().unwrap();

        let result_subgroup_id = subscription.get_subgroup_ids_for_group(group_id)[0];
        assert_eq!(result_subgroup_id, subgroup_id);

        let result_stream_id = subscription
            .get_stream_id_for_subgroup(group_id, result_subgroup_id)
            .unwrap();
        assert_eq!(result_stream_id, stream_id);
    }

    #[tokio::test]
    async fn get_downstream_stream_ids_from_group() {
        let max_subscribe_id = 10;
        let downstream_session_id = 1;
        let subscribe_id = 0;
        let track_alias = 0;
        let track_namespace = Vec::from(["test".to_string(), "test".to_string()]);
        let track_name = "track_name".to_string();
        let subscriber_priority = 0;
        let group_order = GroupOrder::Ascending;
        let filter_type = FilterType::AbsoluteStart;
        let start_group = Some(0);
        let start_object = Some(0);
        let end_group = None;
        let end_object = None;
        let group_id = 2;
        let subgroup_ids: Vec<u64> = vec![3, 4, 5];
        let stream_ids: Vec<u64> = vec![6, 7, 8];

        // Start track management thread
        let (track_tx, mut track_rx) = mpsc::channel::<PubSubRelationCommand>(1024);
        tokio::spawn(async move { pubsub_relation_manager(&mut track_rx).await });

        let pubsub_relation_manager = PubSubRelationManagerWrapper::new(track_tx.clone());
        let _ = pubsub_relation_manager
            .setup_subscriber(max_subscribe_id, downstream_session_id)
            .await;
        let _ = pubsub_relation_manager
            .set_downstream_subscription(
                downstream_session_id,
                subscribe_id,
                track_alias,
                track_namespace,
                track_name,
                subscriber_priority,
                group_order,
                filter_type,
                start_group,
                start_object,
                end_group,
                end_object,
            )
            .await;

        for i in 0..stream_ids.len() {
            let _ = pubsub_relation_manager
                .set_downstream_stream_id(
                    downstream_session_id,
                    subscribe_id,
                    group_id,
                    subgroup_ids[i],
                    stream_ids[i],
                )
                .await;
        }

        let result_subgroup_ids = pubsub_relation_manager
            .get_downstream_subgroup_ids_for_group(downstream_session_id, subscribe_id, group_id)
            .await
            .unwrap();
        assert_eq!(result_subgroup_ids, subgroup_ids);

        for i in 0..subgroup_ids.len() {
            let result_stream_id = pubsub_relation_manager
                .get_downstream_stream_id_for_subgroup(
                    downstream_session_id,
                    subscribe_id,
                    group_id,
                    result_subgroup_ids[i],
                )
                .await
                .unwrap()
                .unwrap();

            assert_eq!(result_stream_id, stream_ids[i]);
        }
    }

    #[tokio::test]
    async fn get_related_subscribers() {
        let max_subscribe_id = 10;
        let upstream_session_id = 1;
        let downstream_session_ids = [2, 3];
        let downstream_subscribe_ids = [4, 5];
        let downstream_track_aliases = [6, 7];
        let track_namespace = Vec::from(["test".to_string(), "test".to_string()]);
        let track_name = "track_name".to_string();
        let subscriber_priority = 0;
        let group_order = GroupOrder::Ascending;
        let filter_type = FilterType::AbsoluteStart;
        let start_group = Some(0);
        let start_object = Some(0);
        let end_group = None;

        // Start track management thread
        let (track_tx, mut track_rx) = mpsc::channel::<PubSubRelationCommand>(1024);
        tokio::spawn(async move { pubsub_relation_manager(&mut track_rx).await });

        let pubsub_relation_manager = PubSubRelationManagerWrapper::new(track_tx.clone());

        //   pub 1 <- sub 2, 3
        let _ = pubsub_relation_manager
            .setup_publisher(max_subscribe_id, upstream_session_id)
            .await;
        let _ = pubsub_relation_manager
            .set_upstream_announced_namespace(track_namespace.clone(), upstream_session_id)
            .await;
        let (upstream_subscribe_id, _) = pubsub_relation_manager
            .set_upstream_subscription(
                upstream_session_id,
                track_namespace.clone(),
                track_name.clone(),
                subscriber_priority,
                group_order,
                filter_type,
                start_group,
                start_object,
                end_group,
            )
            .await
            .unwrap();

        for i in [0, 1] {
            let _ = pubsub_relation_manager
                .setup_subscriber(max_subscribe_id, downstream_session_ids[i])
                .await;
            let _ = pubsub_relation_manager
                .set_downstream_subscription(
                    downstream_session_ids[i],
                    downstream_subscribe_ids[i],
                    downstream_track_aliases[i],
                    track_namespace.clone(),
                    track_name.clone(),
                    subscriber_priority,
                    group_order,
                    filter_type,
                    start_group,
                    start_object,
                    end_group,
                )
                .await;
            let _ = pubsub_relation_manager
                .set_pubsub_relation(
                    upstream_session_id,
                    upstream_subscribe_id,
                    downstream_session_ids[i],
                    downstream_subscribe_ids[i],
                )
                .await;

            let _ = pubsub_relation_manager
                .activate_downstream_subscription(
                    downstream_session_ids[i],
                    downstream_subscribe_ids[i],
                )
                .await;

            let _ = pubsub_relation_manager
                .activate_upstream_subscription(upstream_session_id, upstream_subscribe_id)
                .await;
        }

        let related_subscribers = pubsub_relation_manager
            .get_related_subscribers(upstream_session_id, upstream_subscribe_id)
            .await
            .unwrap();

        let expected_related_subscribers = vec![
            (downstream_session_ids[0], downstream_subscribe_ids[0]),
            (downstream_session_ids[1], downstream_subscribe_ids[1]),
        ];

        assert_eq!(related_subscribers, expected_related_subscribers);
    }

    #[tokio::test]
    async fn get_related_publisher() {
        let max_subscribe_id = 10;
        let upstream_session_id = 1;
        let downstream_session_ids = [2, 3];
        let downstream_subscribe_ids = [4, 5];
        let downstream_track_aliases = [6, 7];
        let track_namespace = Vec::from(["test".to_string(), "test".to_string()]);
        let track_name = "track_name".to_string();
        let subscriber_priority = 0;
        let group_order = GroupOrder::Ascending;
        let filter_type = FilterType::AbsoluteStart;
        let start_group = Some(0);
        let start_object = Some(0);
        let end_group = None;

        // Start track management thread
        let (track_tx, mut track_rx) = mpsc::channel::<PubSubRelationCommand>(1024);
        tokio::spawn(async move { pubsub_relation_manager(&mut track_rx).await });

        let pubsub_relation_manager = PubSubRelationManagerWrapper::new(track_tx.clone());

        //   pub 1 <- sub 2, 3
        let _ = pubsub_relation_manager
            .setup_publisher(max_subscribe_id, upstream_session_id)
            .await;
        let _ = pubsub_relation_manager
            .set_upstream_announced_namespace(track_namespace.clone(), upstream_session_id)
            .await;
        let (upstream_subscribe_id, _) = pubsub_relation_manager
            .set_upstream_subscription(
                upstream_session_id,
                track_namespace.clone(),
                track_name.clone(),
                subscriber_priority,
                group_order,
                filter_type,
                start_group,
                start_object,
                end_group,
            )
            .await
            .unwrap();

        for i in [0, 1] {
            let _ = pubsub_relation_manager
                .setup_subscriber(max_subscribe_id, downstream_session_ids[i])
                .await;
            let _ = pubsub_relation_manager
                .set_downstream_subscription(
                    downstream_session_ids[i],
                    downstream_subscribe_ids[i],
                    downstream_track_aliases[i],
                    track_namespace.clone(),
                    track_name.clone(),
                    subscriber_priority,
                    group_order,
                    filter_type,
                    start_group,
                    start_object,
                    end_group,
                )
                .await;
            let _ = pubsub_relation_manager
                .set_pubsub_relation(
                    upstream_session_id,
                    upstream_subscribe_id,
                    downstream_session_ids[i],
                    downstream_subscribe_ids[i],
                )
                .await;
            let _ = pubsub_relation_manager
                .activate_downstream_subscription(
                    downstream_session_ids[i],
                    downstream_subscribe_ids[i],
                )
                .await;
            let _ = pubsub_relation_manager
                .activate_upstream_subscription(upstream_session_id, upstream_subscribe_id)
                .await;
        }

        let related_publisher = pubsub_relation_manager
            .get_related_publisher(downstream_session_ids[0], downstream_subscribe_ids[0])
            .await
            .unwrap();

        let expected_related_publisher = (upstream_session_id, upstream_subscribe_id);

        assert_eq!(related_publisher, expected_related_publisher);
    }
}

#[cfg(test)]
mod failure {
    use crate::modules::pubsub_relation_manager::{
        commands::PubSubRelationCommand, manager::pubsub_relation_manager,
        wrapper::PubSubRelationManagerWrapper,
    };
    use moqt_core::messages::control_messages::subscribe::{FilterType, GroupOrder};
    use moqt_core::pubsub_relation_manager_repository::PubSubRelationManagerRepository;
    use tokio::sync::mpsc;

    #[tokio::test]
    async fn setup_publisher_already_exist() {
        let max_subscribe_id = 10;
        let upstream_session_id = 1;

        // Start track management thread
        let (track_tx, mut track_rx) = mpsc::channel::<PubSubRelationCommand>(1024);
        tokio::spawn(async move { pubsub_relation_manager(&mut track_rx).await });

        let pubsub_relation_manager = PubSubRelationManagerWrapper::new(track_tx.clone());
        let _ = pubsub_relation_manager
            .setup_publisher(max_subscribe_id, upstream_session_id)
            .await;

        // Register the same publisher
        let result = pubsub_relation_manager
            .setup_publisher(max_subscribe_id, upstream_session_id)
            .await;

        assert!(result.is_err());
    }

    #[tokio::test]
    async fn set_upstream_announced_namespace_already_exist() {
        let max_subscribe_id = 10;
        let upstream_session_id = 1;
        let track_namespace = Vec::from(["test".to_string(), "test".to_string()]);

        // Start track management thread
        let (track_tx, mut track_rx) = mpsc::channel::<PubSubRelationCommand>(1024);
        tokio::spawn(async move { pubsub_relation_manager(&mut track_rx).await });

        let pubsub_relation_manager = PubSubRelationManagerWrapper::new(track_tx.clone());
        let _ = pubsub_relation_manager
            .setup_publisher(max_subscribe_id, upstream_session_id)
            .await;
        let _ = pubsub_relation_manager
            .set_upstream_announced_namespace(track_namespace.clone(), upstream_session_id)
            .await;

        // Register the same track namespace
        let result = pubsub_relation_manager
            .set_upstream_announced_namespace(track_namespace.clone(), upstream_session_id)
            .await;

        assert!(result.is_err());
    }

    #[tokio::test]
    async fn setup_subscriber_already_exist() {
        let max_subscribe_id = 10;
        let downstream_session_id = 1;

        // Start track management thread
        let (track_tx, mut track_rx) = mpsc::channel::<PubSubRelationCommand>(1024);
        tokio::spawn(async move { pubsub_relation_manager(&mut track_rx).await });

        let pubsub_relation_manager = PubSubRelationManagerWrapper::new(track_tx.clone());
        let _ = pubsub_relation_manager
            .setup_subscriber(max_subscribe_id, downstream_session_id)
            .await;

        // Register the same subscriber
        let result = pubsub_relation_manager
            .setup_subscriber(max_subscribe_id, downstream_session_id)
            .await;

        assert!(result.is_err());
    }

    #[tokio::test]
    async fn is_downstream_subscribe_id_subscriber_unique_not_found() {
        let max_subscribe_id = 10;
        let downstream_session_id = 1;
        let downstream_subscribe_id = 0;
        let invalid_downstream_session_id = 2;

        // Start track management thread
        let (track_tx, mut track_rx) = mpsc::channel::<PubSubRelationCommand>(1024);
        tokio::spawn(async move { pubsub_relation_manager(&mut track_rx).await });

        let pubsub_relation_manager = PubSubRelationManagerWrapper::new(track_tx.clone());
        let _ = pubsub_relation_manager
            .setup_subscriber(max_subscribe_id, downstream_session_id)
            .await;

        let result = pubsub_relation_manager
            .is_downstream_subscribe_id_unique(
                downstream_subscribe_id,
                invalid_downstream_session_id,
            )
            .await;

        assert!(result.is_err());
    }

    #[tokio::test]
    async fn is_downstream_subscribe_id_subscriber_less_than_max_not_found() {
        let max_subscribe_id = 10;
        let downstream_session_id = 1;
        let downstream_subscribe_id = 0;
        let invalid_downstream_session_id = 2;

        // Start track management thread
        let (track_tx, mut track_rx) = mpsc::channel::<PubSubRelationCommand>(1024);
        tokio::spawn(async move { pubsub_relation_manager(&mut track_rx).await });

        let pubsub_relation_manager = PubSubRelationManagerWrapper::new(track_tx.clone());
        let _ = pubsub_relation_manager
            .setup_subscriber(max_subscribe_id, downstream_session_id)
            .await;

        let result = pubsub_relation_manager
            .is_downstream_subscribe_id_less_than_max(
                downstream_subscribe_id,
                invalid_downstream_session_id,
            )
            .await;

        assert!(result.is_err());
    }

    #[tokio::test]
    async fn is_downstream_track_alias_unique_subscriber_not_found() {
        let max_subscribe_id = 10;
        let downstream_session_id = 1;
        let downstream_track_alias = 0;
        let invalid_downstream_session_id = 2;

        // Start track management thread
        let (track_tx, mut track_rx) = mpsc::channel::<PubSubRelationCommand>(1024);
        tokio::spawn(async move { pubsub_relation_manager(&mut track_rx).await });

        let pubsub_relation_manager = PubSubRelationManagerWrapper::new(track_tx.clone());
        let _ = pubsub_relation_manager
            .setup_subscriber(max_subscribe_id, downstream_session_id)
            .await;

        let result = pubsub_relation_manager
            .is_downstream_track_alias_unique(downstream_track_alias, invalid_downstream_session_id)
            .await;

        assert!(result.is_err());
    }

    #[tokio::test]
    async fn get_requesting_downstream_session_ids_and_subscribe_ids_publisher_not_found() {
        let upstream_session_id = 0;
        let upstream_subscribe_id = 0;
        // Start track management thread
        let (track_tx, mut track_rx) = mpsc::channel::<PubSubRelationCommand>(1024);
        tokio::spawn(async move { pubsub_relation_manager(&mut track_rx).await });

        let pubsub_relation_manager = PubSubRelationManagerWrapper::new(track_tx.clone());

        let result = pubsub_relation_manager
            .get_requesting_downstream_session_ids_and_subscribe_ids(
                upstream_subscribe_id,
                upstream_session_id,
            )
            .await;

        assert!(result.is_err());
    }

    #[tokio::test]
    async fn get_upstream_subscribe_id_publisher_not_found() {
        let track_namespace = Vec::from(["test".to_string(), "test".to_string()]);
        let track_name = "track_name".to_string();
        let invalid_upstream_session_id = 1;

        // Start track management thread
        let (track_tx, mut track_rx) = mpsc::channel::<PubSubRelationCommand>(1024);
        tokio::spawn(async move { pubsub_relation_manager(&mut track_rx).await });

        let pubsub_relation_manager = PubSubRelationManagerWrapper::new(track_tx.clone());

        let result = pubsub_relation_manager
            .get_upstream_subscribe_id(track_namespace, track_name, invalid_upstream_session_id)
            .await;

        assert!(result.is_err());
    }

    #[tokio::test]
    async fn get_upstream_subscribe_id_by_track_alias_publisher_not_found() {
        let track_alias = 0;
        let invalid_upstream_session_id = 1;

        // Start track management thread
        let (track_tx, mut track_rx) = mpsc::channel::<PubSubRelationCommand>(1024);
        tokio::spawn(async move { pubsub_relation_manager(&mut track_rx).await });

        let pubsub_relation_manager = PubSubRelationManagerWrapper::new(track_tx.clone());

        let result = pubsub_relation_manager
            .get_upstream_subscribe_id_by_track_alias(invalid_upstream_session_id, track_alias)
            .await;

        assert!(result.is_err());
    }

    #[tokio::test]
    async fn set_downstream_subscription_subscriber_not_found() {
        let max_subscribe_id = 10;
        let downstream_session_id = 1;
        let subscribe_id = 0;
        let track_alias = 0;
        let track_namespace = Vec::from(["test".to_string(), "test".to_string()]);
        let track_name = "track_name".to_string();
        let subscriber_priority = 0;
        let group_order = GroupOrder::Ascending;
        let filter_type = FilterType::AbsoluteStart;
        let start_group = Some(0);
        let start_object = Some(0);
        let end_group = None;
        let invalid_downstream_session_id = 2;

        // Start track management thread
        let (track_tx, mut track_rx) = mpsc::channel::<PubSubRelationCommand>(1024);
        tokio::spawn(async move { pubsub_relation_manager(&mut track_rx).await });

        let pubsub_relation_manager = PubSubRelationManagerWrapper::new(track_tx.clone());

        let _ = pubsub_relation_manager
            .setup_subscriber(max_subscribe_id, downstream_session_id)
            .await;

        let result = pubsub_relation_manager
            .set_downstream_subscription(
                invalid_downstream_session_id,
                subscribe_id,
                track_alias,
                track_namespace,
                track_name,
                subscriber_priority,
                group_order,
                filter_type,
                start_group,
                start_object,
                end_group,
            )
            .await;

        assert!(result.is_err());
    }

    #[tokio::test]
    async fn set_upstream_subscription_publisher_not_found() {
        let max_subscribe_id = 10;
        let upstream_session_id = 1;
        let track_namespace = Vec::from(["test".to_string(), "test".to_string()]);
        let track_name = "track_name".to_string();
        let subscriber_priority = 0;
        let group_order = GroupOrder::Ascending;
        let filter_type = FilterType::AbsoluteStart;
        let start_group = Some(0);
        let start_object = Some(0);
        let end_group = None;
        let invalid_upstream_session_id = 2;

        // Start track management thread
        let (track_tx, mut track_rx) = mpsc::channel::<PubSubRelationCommand>(1024);
        tokio::spawn(async move { pubsub_relation_manager(&mut track_rx).await });

        let pubsub_relation_manager = PubSubRelationManagerWrapper::new(track_tx.clone());

        let _ = pubsub_relation_manager
            .setup_publisher(max_subscribe_id, upstream_session_id)
            .await;

        let result = pubsub_relation_manager
            .set_upstream_subscription(
                invalid_upstream_session_id,
                track_namespace,
                track_name,
                subscriber_priority,
                group_order,
                filter_type,
                start_group,
                start_object,
                end_group,
            )
            .await;

        assert!(result.is_err());
    }

    #[tokio::test]
    async fn activate_downstream_subscription_subscriber_not_found() {
        let max_subscribe_id = 10;
        let downstream_session_id = 1;
        let subscribe_id = 0;
        let invalid_downstream_session_id = 2;

        // Start track management thread
        let (track_tx, mut track_rx) = mpsc::channel::<PubSubRelationCommand>(1024);
        tokio::spawn(async move { pubsub_relation_manager(&mut track_rx).await });

        let pubsub_relation_manager = PubSubRelationManagerWrapper::new(track_tx.clone());
        let _ = pubsub_relation_manager
            .setup_subscriber(max_subscribe_id, downstream_session_id)
            .await;

        let result = pubsub_relation_manager
            .activate_downstream_subscription(invalid_downstream_session_id, subscribe_id)
            .await;

        assert!(result.is_err());
    }

    #[tokio::test]
    async fn activate_upstream_subscription_publisher_not_found() {
        let max_subscribe_id = 10;
        let upstream_session_id = 1;
        let upstream_subscribe_id = 0;
        let invalid_upstream_session_id = 2;

        // Start track management thread
        let (track_tx, mut track_rx) = mpsc::channel::<PubSubRelationCommand>(1024);
        tokio::spawn(async move { pubsub_relation_manager(&mut track_rx).await });

        let pubsub_relation_manager = PubSubRelationManagerWrapper::new(track_tx.clone());
        let _ = pubsub_relation_manager
            .setup_publisher(max_subscribe_id, upstream_session_id)
            .await;

        let result = pubsub_relation_manager
            .activate_upstream_subscription(invalid_upstream_session_id, upstream_subscribe_id)
            .await;

        assert!(result.is_err());
    }

    #[tokio::test]
    async fn delete_upstream_announced_namespace_publisher_not_found() {
        let max_subscribe_id = 10;
        let track_namespace = Vec::from(["test".to_string(), "test".to_string()]);
        let upstream_session_id = 1;
        let invalid_upstream_session_id = 2;

        // Start track management thread
        let (track_tx, mut track_rx) = mpsc::channel::<PubSubRelationCommand>(1024);
        tokio::spawn(async move { pubsub_relation_manager(&mut track_rx).await });

        let pubsub_relation_manager = PubSubRelationManagerWrapper::new(track_tx.clone());
        let _ = pubsub_relation_manager
            .setup_publisher(max_subscribe_id, upstream_session_id)
            .await;

        let result = pubsub_relation_manager
            .delete_upstream_announced_namespace(track_namespace, invalid_upstream_session_id)
            .await;

        assert!(result.is_err());
    }
}<|MERGE_RESOLUTION|>--- conflicted
+++ resolved
@@ -769,7 +769,50 @@
         }
     }
 
-<<<<<<< HEAD
+    async fn set_downstream_actual_object_start(
+        &self,
+        downstream_session_id: usize,
+        downstream_subscribe_id: u64,
+        actual_object_start: ObjectStart,
+    ) -> Result<()> {
+        let (resp_tx, resp_rx) = oneshot::channel::<Result<()>>();
+        let cmd = PubSubRelationCommand::SetDownstreamActualObjectStart {
+            downstream_session_id,
+            downstream_subscribe_id,
+            actual_object_start,
+            resp: resp_tx,
+        };
+        self.tx.send(cmd).await.unwrap();
+
+        let result = resp_rx.await.unwrap();
+
+        match result {
+            Ok(_) => Ok(()),
+            Err(err) => bail!(err),
+        }
+    }
+
+    async fn get_downstream_actual_object_start(
+        &self,
+        downstream_session_id: usize,
+        downstream_subscribe_id: u64,
+    ) -> Result<Option<ObjectStart>> {
+        let (resp_tx, resp_rx) = oneshot::channel::<Result<Option<ObjectStart>>>();
+        let cmd = PubSubRelationCommand::GetDownstreamActualObjectStart {
+            downstream_session_id,
+            downstream_subscribe_id,
+            resp: resp_tx,
+        };
+        self.tx.send(cmd).await.unwrap();
+
+        let result = resp_rx.await.unwrap();
+
+        match result {
+            Ok(actual_object_start) => Ok(actual_object_start),
+            Err(err) => bail!(err),
+        }
+    }
+
     async fn set_upstream_stream_id(
         &self,
         upstream_session_id: usize,
@@ -860,19 +903,6 @@
             group_id,
             subgroup_id,
             stream_id,
-=======
-    async fn set_downstream_actual_object_start(
-        &self,
-        downstream_session_id: usize,
-        downstream_subscribe_id: u64,
-        actual_object_start: ObjectStart,
-    ) -> Result<()> {
-        let (resp_tx, resp_rx) = oneshot::channel::<Result<()>>();
-        let cmd = PubSubRelationCommand::SetDownstreamActualObjectStart {
-            downstream_session_id,
-            downstream_subscribe_id,
-            actual_object_start,
->>>>>>> 938f3abc
             resp: resp_tx,
         };
         self.tx.send(cmd).await.unwrap();
@@ -885,7 +915,6 @@
         }
     }
 
-<<<<<<< HEAD
     async fn get_downstream_stream_id_for_subgroup(
         &self,
         downstream_session_id: usize,
@@ -922,29 +951,14 @@
             downstream_session_id,
             downstream_subscribe_id,
             group_id,
-=======
-    async fn get_downstream_actual_object_start(
-        &self,
-        downstream_session_id: usize,
-        downstream_subscribe_id: u64,
-    ) -> Result<Option<ObjectStart>> {
-        let (resp_tx, resp_rx) = oneshot::channel::<Result<Option<ObjectStart>>>();
-        let cmd = PubSubRelationCommand::GetDownstreamActualObjectStart {
-            downstream_session_id,
-            downstream_subscribe_id,
->>>>>>> 938f3abc
-            resp: resp_tx,
-        };
-        self.tx.send(cmd).await.unwrap();
-
-        let result = resp_rx.await.unwrap();
-
-        match result {
-<<<<<<< HEAD
+            resp: resp_tx,
+        };
+        self.tx.send(cmd).await.unwrap();
+
+        let result = resp_rx.await.unwrap();
+
+        match result {
             Ok(stream_ids) => Ok(stream_ids),
-=======
-            Ok(actual_object_start) => Ok(actual_object_start),
->>>>>>> 938f3abc
             Err(err) => bail!(err),
         }
     }
@@ -3111,7 +3125,6 @@
         let start_group = Some(0);
         let start_object = Some(0);
         let end_group = None;
-        let end_object = None;
         let group_id = 2;
         let subgroup_id = 3;
         let stream_id = 4;
@@ -3138,7 +3151,6 @@
                 start_group,
                 start_object,
                 end_group,
-                end_object,
             )
             .await
             .unwrap();
@@ -3182,7 +3194,6 @@
         let start_group = Some(0);
         let start_object = Some(0);
         let end_group = None;
-        let end_object = None;
         let group_id = 2;
         let subgroup_ids: Vec<u64> = vec![3, 4, 5];
         let stream_ids: Vec<u64> = vec![6, 7, 8];
@@ -3209,7 +3220,6 @@
                 start_group,
                 start_object,
                 end_group,
-                end_object,
             )
             .await
             .unwrap();
@@ -3267,7 +3277,6 @@
         let start_group = Some(0);
         let start_object = Some(0);
         let end_group = None;
-        let end_object = None;
         let group_id = 2;
         let subgroup_id = 3;
         let stream_id = 4;
@@ -3293,7 +3302,6 @@
                 start_group,
                 start_object,
                 end_group,
-                end_object,
             )
             .await;
 
@@ -3335,7 +3343,6 @@
         let start_group = Some(0);
         let start_object = Some(0);
         let end_group = None;
-        let end_object = None;
         let group_id = 2;
         let subgroup_ids: Vec<u64> = vec![3, 4, 5];
         let stream_ids: Vec<u64> = vec![6, 7, 8];
@@ -3361,7 +3368,6 @@
                 start_group,
                 start_object,
                 end_group,
-                end_object,
             )
             .await;
 
