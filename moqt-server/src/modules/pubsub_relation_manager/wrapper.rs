use crate::modules::pubsub_relation_manager::commands::{
    PubSubRelationCommand, PubSubRelationCommand::*,
};
use anyhow::{bail, Result};
use async_trait::async_trait;
use moqt_core::messages::control_messages::subscribe::{FilterType, GroupOrder};
use moqt_core::models::subscriptions::Subscription;
use moqt_core::models::tracks::ForwardingPreference;
use moqt_core::pubsub_relation_manager_repository::PubSubRelationManagerRepository;
use tokio::sync::{mpsc, oneshot};

// Wrapper to encapsulate channel-related operations
pub(crate) struct PubSubRelationManagerWrapper {
    tx: mpsc::Sender<PubSubRelationCommand>,
}

impl PubSubRelationManagerWrapper {
    pub fn new(tx: mpsc::Sender<PubSubRelationCommand>) -> Self {
        Self { tx }
    }
}

#[async_trait]
impl PubSubRelationManagerRepository for PubSubRelationManagerWrapper {
    async fn setup_publisher(
        &self,
        max_subscribe_id: u64,
        upstream_session_id: usize,
    ) -> Result<()> {
        let (resp_tx, resp_rx) = oneshot::channel::<Result<()>>();

        let cmd = PubSubRelationCommand::SetupPublisher {
            max_subscribe_id,
            upstream_session_id,
            resp: resp_tx,
        };
        self.tx.send(cmd).await.unwrap();

        let result = resp_rx.await.unwrap();

        match result {
            Ok(_) => Ok(()),
            Err(err) => bail!(err),
        }
    }
    async fn set_upstream_announced_namespace(
        &self,
        track_namespace: Vec<String>,
        upstream_session_id: usize,
    ) -> Result<()> {
        let (resp_tx, resp_rx) = oneshot::channel::<Result<()>>();

        let cmd = PubSubRelationCommand::SetUpstreamAnnouncedNamespace {
            track_namespace,
            upstream_session_id,
            resp: resp_tx,
        };
        self.tx.send(cmd).await.unwrap();

        let result = resp_rx.await.unwrap();

        match result {
            Ok(_) => Ok(()),
            Err(err) => bail!(err),
        }
    }
    async fn setup_subscriber(
        &self,
        max_subscribe_id: u64,
        downstream_session_id: usize,
    ) -> Result<()> {
        let (resp_tx, resp_rx) = oneshot::channel::<Result<()>>();

        let cmd = PubSubRelationCommand::SetupSubscriber {
            max_subscribe_id,
            downstream_session_id,
            resp: resp_tx,
        };
        self.tx.send(cmd).await.unwrap();

        let result = resp_rx.await.unwrap();

        match result {
            Ok(_) => Ok(()),
            Err(err) => bail!(err),
        }
    }
    async fn is_valid_downstream_subscribe_id(
        &self,
        subscribe_id: u64,
        downstream_session_id: usize,
    ) -> Result<bool> {
        let (resp_tx, resp_rx) = oneshot::channel::<Result<bool>>();
        let cmd = PubSubRelationCommand::IsValidDownstreamSubscribeId {
            subscribe_id,
            downstream_session_id,
            resp: resp_tx,
        };
        self.tx.send(cmd).await.unwrap();

        let result = resp_rx.await.unwrap();

        match result {
            Ok(is_valid) => Ok(is_valid),
            Err(err) => bail!(err),
        }
    }
    async fn is_valid_downstream_track_alias(
        &self,
        track_alias: u64,
        downstream_session_id: usize,
    ) -> Result<bool> {
        let (resp_tx, resp_rx) = oneshot::channel::<Result<bool>>();
        let cmd = PubSubRelationCommand::IsValidDownstreamTrackAlias {
            track_alias,
            downstream_session_id,
            resp: resp_tx,
        };
        self.tx.send(cmd).await.unwrap();

        let result = resp_rx.await.unwrap();

        match result {
            Ok(is_valid) => Ok(is_valid),
            Err(err) => bail!(err),
        }
    }
    async fn is_track_existing(
        &self,
        track_namespace: Vec<String>,
        track_name: String,
    ) -> Result<bool> {
        let (resp_tx, resp_rx) = oneshot::channel::<Result<bool>>();
        let cmd = PubSubRelationCommand::IsTrackExisting {
            track_namespace,
            track_name,
            resp: resp_tx,
        };
        self.tx.send(cmd).await.unwrap();

        let result = resp_rx.await.unwrap();

        match result {
            Ok(is_existing) => Ok(is_existing),
            Err(err) => bail!(err),
        }
    }
    async fn get_upstream_subscription_by_full_track_name(
        &self,
        track_namespace: Vec<String>,
        track_name: String,
    ) -> Result<Option<Subscription>> {
        let (resp_tx, resp_rx) = oneshot::channel::<Result<Option<Subscription>>>();
        let cmd = PubSubRelationCommand::GetUpstreamSubscriptionByFullTrackName {
            track_namespace,
            track_name,
            resp: resp_tx,
        };
        self.tx.send(cmd).await.unwrap();

        let result = resp_rx.await.unwrap();

        match result {
            Ok(subscription) => Ok(subscription),
            Err(err) => bail!(err),
        }
    }
    async fn get_downstream_subscription_by_ids(
        &self,
        downstream_session_id: usize,
        downstream_subscribe_id: u64,
    ) -> Result<Option<Subscription>> {
        let (resp_tx, resp_rx) = oneshot::channel::<Result<Option<Subscription>>>();
        let cmd = PubSubRelationCommand::GetDownstreamSubscriptionBySessionIdAndSubscribeId {
            downstream_session_id,
            downstream_subscribe_id,
            resp: resp_tx,
        };
        self.tx.send(cmd).await.unwrap();

        let result = resp_rx.await.unwrap();

        match result {
            Ok(subscription) => Ok(subscription),
            Err(err) => bail!(err),
        }
    }
    async fn get_upstream_session_id(&self, track_namespace: Vec<String>) -> Result<Option<usize>> {
        let (resp_tx, resp_rx) = oneshot::channel::<Result<Option<usize>>>();
        let cmd = PubSubRelationCommand::GetUpstreamSessionId {
            track_namespace,
            resp: resp_tx,
        };
        self.tx.send(cmd).await.unwrap();

        let result = resp_rx.await.unwrap();

        match result {
            Ok(upstream_session_id) => Ok(upstream_session_id),
            Err(err) => bail!(err),
        }
    }
    async fn get_requesting_downstream_session_ids_and_subscribe_ids(
        &self,
        upstream_subscribe_id: u64,
        upstream_session_id: usize,
    ) -> Result<Option<Vec<(usize, u64)>>> {
        let (resp_tx, resp_rx) = oneshot::channel::<Result<Option<Vec<(usize, u64)>>>>();
        let cmd = PubSubRelationCommand::GetRequestingDownstreamSessionIdsAndSubscribeIds {
            upstream_subscribe_id,
            upstream_session_id,
            resp: resp_tx,
        };
        self.tx.send(cmd).await.unwrap();

        let result = resp_rx.await.unwrap();

        match result {
            Ok(requesting_subscribers) => Ok(requesting_subscribers),
            Err(err) => bail!(err),
        }
    }
    async fn get_upstream_subscribe_id(
        &self,
        track_namespace: Vec<String>,
        track_name: String,
        upstream_session_id: usize,
    ) -> Result<Option<u64>> {
        let (resp_tx, resp_rx) = oneshot::channel::<Result<Option<u64>>>();
        let cmd = PubSubRelationCommand::GetUpstreamSubscribeId {
            track_namespace,
            track_name,
            upstream_session_id,
            resp: resp_tx,
        };
        self.tx.send(cmd).await.unwrap();

        let result = resp_rx.await.unwrap();

        match result {
            Ok(subscribe_id) => Ok(subscribe_id),
            Err(err) => bail!(err),
        }
    }
    async fn set_downstream_subscription(
        &self,
        downstream_session_id: usize,
        subscribe_id: u64,
        track_alias: u64,
        track_namespace: Vec<String>,
        track_name: String,
        subscriber_priority: u8,
        group_order: GroupOrder,
        filter_type: FilterType,
        start_group: Option<u64>,
        start_object: Option<u64>,
        end_group: Option<u64>,
        end_object: Option<u64>,
    ) -> Result<()> {
        let (resp_tx, resp_rx) = oneshot::channel::<Result<()>>();
        let cmd = PubSubRelationCommand::SetDownstreamSubscription {
            downstream_session_id,
            subscribe_id,
            track_alias,
            track_namespace,
            track_name,
            subscriber_priority,
            group_order,
            filter_type,
            start_group,
            start_object,
            end_group,
            end_object,
            resp: resp_tx,
        };
        self.tx.send(cmd).await.unwrap();

        let result = resp_rx.await.unwrap();

        match result {
            Ok(_) => Ok(()),
            Err(err) => bail!(err),
        }
    }
    #[allow(clippy::too_many_arguments)]
    async fn set_upstream_subscription(
        &self,
        upstream_session_id: usize,
        track_namespace: Vec<String>,
        track_name: String,
        subscriber_priority: u8,
        group_order: GroupOrder,
        filter_type: FilterType,
        start_group: Option<u64>,
        start_object: Option<u64>,
        end_group: Option<u64>,
        end_object: Option<u64>,
    ) -> Result<(u64, u64)> {
        let (resp_tx, resp_rx) = oneshot::channel::<Result<(u64, u64)>>();
        let cmd = PubSubRelationCommand::SetUpstreamSubscription {
            upstream_session_id,
            track_namespace,
            track_name,
            subscriber_priority,
            group_order,
            filter_type,
            start_group,
            start_object,
            end_group,
            end_object,
            resp: resp_tx,
        };
        self.tx.send(cmd).await.unwrap();

        let result = resp_rx.await.unwrap();

        match result {
            Ok((subscribe_id, track_alias)) => Ok((subscribe_id, track_alias)),
            Err(err) => bail!(err),
        }
    }
    async fn set_pubsub_relation(
        &self,
        upstream_session_id: usize,
        upstream_subscribe_id: u64,
        downstream_session_id: usize,
        downstream_subscribe_id: u64,
    ) -> Result<()> {
        let (resp_tx, resp_rx) = oneshot::channel::<Result<()>>();
        let cmd = SetPubSubRelation {
            upstream_session_id,
            upstream_subscribe_id,
            downstream_session_id,
            downstream_subscribe_id,
            resp: resp_tx,
        };

        self.tx.send(cmd).await.unwrap();
        let result = resp_rx.await.unwrap();

        match result {
            Ok(_) => Ok(()),
            Err(err) => bail!(err),
        }
    }
    async fn activate_downstream_subscription(
        &self,
        downstream_session_id: usize,
        subscribe_id: u64,
    ) -> Result<bool> {
        let (resp_tx, resp_rx) = oneshot::channel::<Result<bool>>();
        let cmd = ActivateDownstreamSubscription {
            downstream_session_id,
            subscribe_id,
            resp: resp_tx,
        };
        self.tx.send(cmd).await.unwrap();
        let result = resp_rx.await.unwrap();

        match result {
            Ok(activation_occured) => Ok(activation_occured),
            Err(err) => bail!(err),
        }
    }
    async fn activate_upstream_subscription(
        &self,
        upstream_session_id: usize,
        subscribe_id: u64,
    ) -> Result<bool> {
        let (resp_tx, resp_rx) = oneshot::channel::<Result<bool>>();
        let cmd = ActivateUpstreamSubscription {
            upstream_session_id,
            subscribe_id,
            resp: resp_tx,
        };
        self.tx.send(cmd).await.unwrap();
        let result = resp_rx.await.unwrap();

        match result {
            Ok(activation_occured) => Ok(activation_occured),
            Err(err) => bail!(err),
        }
    }
    async fn delete_upstream_announced_namespace(
        &self,
        track_namespace: Vec<String>,
        upstream_session_id: usize,
    ) -> Result<bool> {
        let (resp_tx, resp_rx) = oneshot::channel::<Result<bool>>();
        let cmd = DeleteUpstreamAnnouncedNamespace {
            track_namespace,
            upstream_session_id,
            resp: resp_tx,
        };
        self.tx.send(cmd).await.unwrap();
        let result = resp_rx.await.unwrap();

        match result {
            Ok(delete_occured) => Ok(delete_occured),
            Err(err) => bail!(err),
        }
    }
    async fn delete_client(&self, session_id: usize) -> Result<bool> {
        let (resp_tx, resp_rx) = oneshot::channel::<Result<bool>>();
        let cmd = DeleteClient {
            session_id,
            resp: resp_tx,
        };
        self.tx.send(cmd).await.unwrap();
        let result = resp_rx.await.unwrap();

        match result {
            Ok(delete_occured) => Ok(delete_occured),
            Err(err) => bail!(err),
        }
    }
<<<<<<< HEAD

    async fn delete_pubsub_relation(
        &self,
        upstream_session_id: usize,
        upstream_subscribe_id: u64,
        downstream_session_id: usize,
        downstream_subscribe_id: u64,
    ) -> Result<()> {
        let (resp_tx, resp_rx) = oneshot::channel::<Result<()>>();
        let cmd = DeletePubSubRelation {
            upstream_session_id,
            upstream_subscribe_id,
            downstream_session_id,
            downstream_subscribe_id,
=======
    async fn set_downstream_forwarding_preference(
        &self,
        downstream_session_id: usize,
        downstream_subscribe_id: u64,
        forwarding_preference: ForwardingPreference,
    ) -> Result<()> {
        let (resp_tx, resp_rx) = oneshot::channel::<Result<()>>();
        let cmd = SetDownstreamForwardingPreference {
            downstream_session_id,
            downstream_subscribe_id,
            forwarding_preference,
>>>>>>> 60be2e07
            resp: resp_tx,
        };
        self.tx.send(cmd).await.unwrap();
        let result = resp_rx.await.unwrap();

        match result {
            Ok(_) => Ok(()),
            Err(err) => bail!(err),
        }
    }
<<<<<<< HEAD

    async fn delete_upstream_subscription(
        &self,
        upstream_session_id: usize,
        upstream_subscribe_id: u64,
    ) -> Result<()> {
        let (resp_tx, resp_rx) = oneshot::channel::<Result<()>>();
        let cmd = DeleteUpstreamSubscription {
            upstream_session_id,
            upstream_subscribe_id,
=======
    async fn set_upstream_forwarding_preference(
        &self,
        upstream_session_id: usize,
        upstream_subscribe_id: u64,
        forwarding_preference: ForwardingPreference,
    ) -> Result<()> {
        let (resp_tx, resp_rx) = oneshot::channel::<Result<()>>();
        let cmd = SetUpstreamForwardingPreference {
            upstream_session_id,
            upstream_subscribe_id,
            forwarding_preference,
>>>>>>> 60be2e07
            resp: resp_tx,
        };
        self.tx.send(cmd).await.unwrap();
        let result = resp_rx.await.unwrap();

        match result {
            Ok(_) => Ok(()),
            Err(err) => bail!(err),
        }
    }

<<<<<<< HEAD
    async fn delete_downstream_subscription(
        &self,
        downstream_session_id: usize,
        downstream_subscribe_id: u64,
    ) -> Result<()> {
        let (resp_tx, resp_rx) = oneshot::channel::<Result<()>>();
        let cmd = DeleteDownstreamSubscription {
=======
    async fn get_upstream_forwarding_preference(
        &self,
        upstream_session_id: usize,
        upstream_subscribe_id: u64,
    ) -> Result<Option<ForwardingPreference>> {
        let (resp_tx, resp_rx) = oneshot::channel::<Result<Option<ForwardingPreference>>>();
        let cmd = GetUpstreamForwardingPreference {
            upstream_session_id,
            upstream_subscribe_id,
            resp: resp_tx,
        };
        self.tx.send(cmd).await.unwrap();

        let result = resp_rx.await.unwrap();

        match result {
            Ok(forwarding_preference) => Ok(forwarding_preference),
            Err(err) => bail!(err),
        }
    }

    async fn get_related_subscribers(
        &self,
        upstream_session_id: usize,
        upstream_subscribe_id: u64,
    ) -> Result<Vec<(usize, u64)>> {
        let (resp_tx, resp_rx) = oneshot::channel::<Result<Vec<(usize, u64)>>>();
        let cmd = PubSubRelationCommand::GetRelatedSubscribers {
            upstream_session_id,
            upstream_subscribe_id,
            resp: resp_tx,
        };
        self.tx.send(cmd).await.unwrap();

        let result = resp_rx.await.unwrap();

        match result {
            Ok(related_subscribers) => Ok(related_subscribers),
            Err(err) => bail!(err),
        }
    }

    async fn get_related_publisher(
        &self,
        downstream_session_id: usize,
        downstream_subscribe_id: u64,
    ) -> Result<(usize, u64)> {
        let (resp_tx, resp_rx) = oneshot::channel::<Result<(usize, u64)>>();
        let cmd = PubSubRelationCommand::GetRelatedPublisher {
>>>>>>> 60be2e07
            downstream_session_id,
            downstream_subscribe_id,
            resp: resp_tx,
        };
        self.tx.send(cmd).await.unwrap();
<<<<<<< HEAD
        let result = resp_rx.await.unwrap();

        match result {
            Ok(_) => Ok(()),
=======

        let result = resp_rx.await.unwrap();

        match result {
            Ok(related_publisher) => Ok(related_publisher),
>>>>>>> 60be2e07
            Err(err) => bail!(err),
        }
    }
}

#[cfg(test)]
pub(crate) mod test_helper_fn {
    use crate::modules::pubsub_relation_manager::{
        commands::PubSubRelationCommand,
        manager::{Consumers, Producers},
        relation::PubSubRelation,
        wrapper::PubSubRelationManagerWrapper,
    };
    use anyhow::Result;

    use tokio::sync::oneshot;

    pub(crate) async fn get_node_and_relation_clone(
        pubsub_relation_manager: &PubSubRelationManagerWrapper,
    ) -> (Consumers, Producers, PubSubRelation) {
        let (resp_tx, resp_rx) = oneshot::channel::<Result<_>>();
        let cmd = PubSubRelationCommand::GetNodeAndRelationClone { resp: resp_tx };
        pubsub_relation_manager.tx.send(cmd).await.unwrap();

        resp_rx.await.unwrap().unwrap()
    }
}

#[cfg(test)]
mod success {
    use crate::modules::pubsub_relation_manager::{
        commands::PubSubRelationCommand, manager::pubsub_relation_manager, wrapper::test_helper_fn,
        wrapper::PubSubRelationManagerWrapper,
    };
    use moqt_core::messages::control_messages::subscribe::{FilterType, GroupOrder};
    use moqt_core::models::subscriptions::{
        nodes::registry::SubscriptionNodeRegistry, Subscription,
    };
    use moqt_core::models::tracks::ForwardingPreference;
    use moqt_core::pubsub_relation_manager_repository::PubSubRelationManagerRepository;
    use tokio::sync::mpsc;

    #[tokio::test]
    async fn setup_publisher() {
        let max_subscribe_id = 10;
        let upstream_session_id = 1;

        // Start track management thread
        let (track_tx, mut track_rx) = mpsc::channel::<PubSubRelationCommand>(1024);
        tokio::spawn(async move { pubsub_relation_manager(&mut track_rx).await });

        let pubsub_relation_manager = PubSubRelationManagerWrapper::new(track_tx.clone());
        let result = pubsub_relation_manager
            .setup_publisher(max_subscribe_id, upstream_session_id)
            .await;
        assert!(result.is_ok());

        // Check if the publisher is created
        let (consumers, _, _) =
            test_helper_fn::get_node_and_relation_clone(&pubsub_relation_manager).await;
        let length = consumers.len();

        assert_eq!(length, 1);
    }

    #[tokio::test]
    async fn set_upstream_announced_namespace() {
        let max_subscribe_id = 10;
        let track_namespace = Vec::from(["test".to_string(), "test".to_string()]);
        let upstream_session_id = 1;

        // Start track management thread
        let (track_tx, mut track_rx) = mpsc::channel::<PubSubRelationCommand>(1024);
        tokio::spawn(async move { pubsub_relation_manager(&mut track_rx).await });

        let pubsub_relation_manager = PubSubRelationManagerWrapper::new(track_tx.clone());
        let _ = pubsub_relation_manager
            .setup_publisher(max_subscribe_id, upstream_session_id)
            .await;
        let result = pubsub_relation_manager
            .set_upstream_announced_namespace(track_namespace.clone(), upstream_session_id)
            .await;
        assert!(result.is_ok());

        // Check if the track_namespace is set
        let (consumers, _, _) =
            test_helper_fn::get_node_and_relation_clone(&pubsub_relation_manager).await;

        let consumer = consumers.get(&upstream_session_id).unwrap();
        let announced_namespaces = consumer.get_namespaces().unwrap();
        let announced_namespace = announced_namespaces.first().unwrap().to_vec();

        assert_eq!(announced_namespace, track_namespace);
    }

    #[tokio::test]
    async fn setup_subscriber() {
        let max_subscribe_id = 10;
        let downstream_session_id = 1;

        // Start track management thread
        let (track_tx, mut track_rx) = mpsc::channel::<PubSubRelationCommand>(1024);
        tokio::spawn(async move { pubsub_relation_manager(&mut track_rx).await });

        let pubsub_relation_manager = PubSubRelationManagerWrapper::new(track_tx.clone());
        let result = pubsub_relation_manager
            .setup_subscriber(max_subscribe_id, downstream_session_id)
            .await;
        assert!(result.is_ok());

        // Check if the subscriber is created
        let (_, producers, _) =
            test_helper_fn::get_node_and_relation_clone(&pubsub_relation_manager).await;
        let length = producers.len();

        assert_eq!(length, 1);
    }

    #[tokio::test]
    async fn is_valid_downstream_subscribe_id_valid() {
        let max_subscribe_id = 10;
        let subscribe_id = 1;
        let downstream_session_id = 1;

        // Start track management thread
        let (track_tx, mut track_rx) = mpsc::channel::<PubSubRelationCommand>(1024);
        tokio::spawn(async move { pubsub_relation_manager(&mut track_rx).await });

        let pubsub_relation_manager = PubSubRelationManagerWrapper::new(track_tx.clone());
        let _ = pubsub_relation_manager
            .setup_subscriber(max_subscribe_id, downstream_session_id)
            .await;

        let result = pubsub_relation_manager
            .is_valid_downstream_subscribe_id(subscribe_id, downstream_session_id)
            .await;

        let is_valid = result.unwrap();
        assert!(is_valid);
    }

    #[tokio::test]
    async fn is_valid_downstream_subscribe_id_invalid() {
        let max_subscribe_id = 10;
        let subscribe_id = 11;
        let downstream_session_id = 1;

        // Start track management thread
        let (track_tx, mut track_rx) = mpsc::channel::<PubSubRelationCommand>(1024);
        tokio::spawn(async move { pubsub_relation_manager(&mut track_rx).await });

        let pubsub_relation_manager = PubSubRelationManagerWrapper::new(track_tx.clone());
        let _ = pubsub_relation_manager
            .setup_subscriber(max_subscribe_id, downstream_session_id)
            .await;

        let result = pubsub_relation_manager
            .is_valid_downstream_subscribe_id(subscribe_id, downstream_session_id)
            .await;

        let is_valid = result.unwrap();
        assert!(!is_valid);
    }

    #[tokio::test]
    async fn is_valid_downstream_track_alias_valid() {
        let max_subscribe_id = 10;
        let track_alias = 1;
        let downstream_session_id = 1;

        // Start track management thread
        let (track_tx, mut track_rx) = mpsc::channel::<PubSubRelationCommand>(1024);
        tokio::spawn(async move { pubsub_relation_manager(&mut track_rx).await });

        let pubsub_relation_manager = PubSubRelationManagerWrapper::new(track_tx.clone());
        let _ = pubsub_relation_manager
            .setup_subscriber(max_subscribe_id, downstream_session_id)
            .await;

        let result = pubsub_relation_manager
            .is_valid_downstream_track_alias(track_alias, downstream_session_id)
            .await;

        let is_valid = result.unwrap();
        assert!(is_valid);
    }

    #[tokio::test]
    async fn is_valid_downstream_track_alias_invalid() {
        let max_subscribe_id = 10;
        let downstream_session_id = 1;
        let subscribe_id = 0;
        let track_alias = 0;
        let track_namespace = Vec::from(["test".to_string(), "test".to_string()]);
        let track_name = "track_name".to_string();
        let subscriber_priority = 0;
        let group_order = GroupOrder::Ascending;
        let filter_type = FilterType::AbsoluteStart;
        let start_group = Some(0);
        let start_object = Some(0);
        let end_group = None;
        let end_object = None;

        // Start track management thread
        let (track_tx, mut track_rx) = mpsc::channel::<PubSubRelationCommand>(1024);
        tokio::spawn(async move { pubsub_relation_manager(&mut track_rx).await });

        let pubsub_relation_manager = PubSubRelationManagerWrapper::new(track_tx.clone());
        let _ = pubsub_relation_manager
            .setup_subscriber(max_subscribe_id, downstream_session_id)
            .await;
        let _ = pubsub_relation_manager
            .set_downstream_subscription(
                downstream_session_id,
                subscribe_id,
                track_alias,
                track_namespace,
                track_name,
                subscriber_priority,
                group_order,
                filter_type,
                start_group,
                start_object,
                end_group,
                end_object,
            )
            .await;

        let result = pubsub_relation_manager
            .is_valid_downstream_track_alias(track_alias, downstream_session_id)
            .await;
        assert!(result.is_ok());

        let is_valid = result.unwrap();
        assert!(!is_valid);
    }

    #[tokio::test]
    async fn is_track_existing_exists() {
        let max_subscribe_id = 10;
        let upstream_session_id = 1;
        let track_namespace = Vec::from(["test".to_string(), "test".to_string()]);
        let track_name = "track_name".to_string();
        let subscriber_priority = 0;
        let group_order = GroupOrder::Ascending;
        let filter_type = FilterType::AbsoluteStart;
        let start_group = Some(0);
        let start_object = Some(0);
        let end_group = None;
        let end_object = None;

        // Start track management thread
        let (track_tx, mut track_rx) = mpsc::channel::<PubSubRelationCommand>(1024);
        tokio::spawn(async move { pubsub_relation_manager(&mut track_rx).await });

        let pubsub_relation_manager = PubSubRelationManagerWrapper::new(track_tx.clone());

        let _ = pubsub_relation_manager
            .setup_publisher(max_subscribe_id, upstream_session_id)
            .await;

        let _ = pubsub_relation_manager
            .set_upstream_announced_namespace(track_namespace.clone(), upstream_session_id)
            .await;

        let _ = pubsub_relation_manager
            .set_upstream_subscription(
                upstream_session_id,
                track_namespace.clone(),
                track_name.clone(),
                subscriber_priority,
                group_order,
                filter_type,
                start_group,
                start_object,
                end_group,
                end_object,
            )
            .await;

        let result = pubsub_relation_manager
            .is_track_existing(track_namespace, track_name)
            .await;
        assert!(result.is_ok());

        let is_existing = result.unwrap();
        assert!(is_existing);
    }

    #[tokio::test]
    async fn is_track_existing_not_exists() {
        let track_namespace = Vec::from(["test".to_string(), "test".to_string()]);
        let track_name = "test_name".to_string();

        // Start track management thread
        let (track_tx, mut track_rx) = mpsc::channel::<PubSubRelationCommand>(1024);
        tokio::spawn(async move { pubsub_relation_manager(&mut track_rx).await });

        let pubsub_relation_manager = PubSubRelationManagerWrapper::new(track_tx.clone());
        let result = pubsub_relation_manager
            .is_track_existing(track_namespace, track_name)
            .await;
        assert!(result.is_ok());

        let is_existing = result.unwrap();
        assert!(!is_existing);
    }

    #[tokio::test]
    async fn get_upstream_subscription_by_full_track_name() {
        let max_subscribe_id = 10;
        let upstream_session_id = 1;
        let track_alias = 0;
        let track_namespace = Vec::from(["test".to_string(), "test".to_string()]);
        let track_name = "track_name".to_string();
        let subscriber_priority = 0;
        let group_order = GroupOrder::Ascending;
        let filter_type = FilterType::AbsoluteStart;
        let start_group = Some(0);
        let start_object = Some(0);
        let end_group = None;
        let end_object = None;

        // Start track management thread
        let (track_tx, mut track_rx) = mpsc::channel::<PubSubRelationCommand>(1024);
        tokio::spawn(async move { pubsub_relation_manager(&mut track_rx).await });

        let pubsub_relation_manager = PubSubRelationManagerWrapper::new(track_tx.clone());
        let _ = pubsub_relation_manager
            .setup_publisher(max_subscribe_id, upstream_session_id)
            .await;
        let _ = pubsub_relation_manager
            .set_upstream_subscription(
                upstream_session_id,
                track_namespace.clone(),
                track_name.clone(),
                subscriber_priority,
                group_order,
                filter_type,
                start_group,
                start_object,
                end_group,
                end_object,
            )
            .await;

        let subscription = pubsub_relation_manager
            .get_upstream_subscription_by_full_track_name(
                track_namespace.clone(),
                track_name.clone(),
            )
            .await
            .unwrap();

        let forwarding_preference = None;
        let expected_subscription = Subscription::new(
            track_alias,
            track_namespace,
            track_name,
            subscriber_priority,
            group_order,
            filter_type,
            start_group,
            start_object,
            end_group,
            end_object,
            forwarding_preference,
        );

        assert_eq!(subscription, Some(expected_subscription));
    }

    #[tokio::test]
    async fn get_downstream_subscription_by_ids() {
        let max_subscribe_id = 10;
        let downstream_session_id = 1;
        let downstream_subscribe_id = 1;
        let track_alias = 0;
        let track_namespace = Vec::from(["test".to_string(), "test".to_string()]);
        let track_name = "track_name".to_string();
        let subscriber_priority = 0;
        let group_order = GroupOrder::Ascending;
        let filter_type = FilterType::AbsoluteStart;
        let start_group = Some(0);
        let start_object = Some(0);
        let end_group = None;
        let end_object = None;

        // Start track management thread
        let (track_tx, mut track_rx) = mpsc::channel::<PubSubRelationCommand>(1024);
        tokio::spawn(async move { pubsub_relation_manager(&mut track_rx).await });

        let pubsub_relation_manager = PubSubRelationManagerWrapper::new(track_tx.clone());
        let _ = pubsub_relation_manager
            .setup_subscriber(max_subscribe_id, downstream_session_id)
            .await;
        let _ = pubsub_relation_manager
            .set_downstream_subscription(
                downstream_session_id,
                downstream_subscribe_id,
                track_alias,
                track_namespace.clone(),
                track_name.clone(),
                subscriber_priority,
                group_order,
                filter_type,
                start_group,
                start_object,
                end_group,
                end_object,
            )
            .await;

        let subscription = pubsub_relation_manager
            .get_downstream_subscription_by_ids(downstream_session_id, downstream_subscribe_id)
            .await
            .unwrap();

        let forwarding_preference = None;
        let expected_subscription = Subscription::new(
            track_alias,
            track_namespace,
            track_name,
            subscriber_priority,
            group_order,
            filter_type,
            start_group,
            start_object,
            end_group,
            end_object,
            forwarding_preference,
        );

        assert_eq!(subscription, Some(expected_subscription));
    }

    #[tokio::test]
    async fn get_upstream_session_id() {
        let max_subscribe_id = 10;
        let track_namespace = Vec::from(["test".to_string(), "test".to_string()]);
        let upstream_session_id = 1;

        // Start track management thread
        let (track_tx, mut track_rx) = mpsc::channel::<PubSubRelationCommand>(1024);
        tokio::spawn(async move { pubsub_relation_manager(&mut track_rx).await });

        let pubsub_relation_manager = PubSubRelationManagerWrapper::new(track_tx.clone());

        let _ = pubsub_relation_manager
            .setup_publisher(max_subscribe_id, upstream_session_id)
            .await;
        let _ = pubsub_relation_manager
            .set_upstream_announced_namespace(track_namespace.clone(), upstream_session_id)
            .await;

        let session_id = pubsub_relation_manager
            .get_upstream_session_id(track_namespace.clone())
            .await
            .unwrap()
            .unwrap();

        assert_eq!(session_id, upstream_session_id);
    }

    #[tokio::test]
    async fn get_requesting_downstream_session_ids_and_subscribe_ids() {
        let max_subscribe_id = 10;
        let upstream_session_id = 1;
        let downstream_session_ids = [2, 3];
        let downstream_subscribe_ids = [4, 5];
        let downstream_track_aliases = [6, 7];
        let track_namespace = Vec::from(["test".to_string(), "test".to_string()]);
        let track_name = "track_name".to_string();
        let subscriber_priority = 0;
        let group_order = GroupOrder::Ascending;
        let filter_type = FilterType::AbsoluteStart;
        let start_group = Some(0);
        let start_object = Some(0);
        let end_group = None;
        let end_object = None;

        // Start track management thread
        let (track_tx, mut track_rx) = mpsc::channel::<PubSubRelationCommand>(1024);
        tokio::spawn(async move { pubsub_relation_manager(&mut track_rx).await });

        let pubsub_relation_manager = PubSubRelationManagerWrapper::new(track_tx.clone());

        let _ = pubsub_relation_manager
            .setup_publisher(max_subscribe_id, upstream_session_id)
            .await;
        let _ = pubsub_relation_manager
            .set_upstream_announced_namespace(track_namespace.clone(), upstream_session_id)
            .await;
        let (upstream_subscribe_id, _) = pubsub_relation_manager
            .set_upstream_subscription(
                upstream_session_id,
                track_namespace.clone(),
                track_name.clone(),
                subscriber_priority,
                group_order,
                filter_type,
                start_group,
                start_object,
                end_group,
                end_object,
            )
            .await
            .unwrap();

        for i in [0, 1] {
            let _ = pubsub_relation_manager
                .setup_subscriber(max_subscribe_id, downstream_session_ids[i])
                .await;
            let _ = pubsub_relation_manager
                .set_downstream_subscription(
                    downstream_session_ids[i],
                    downstream_subscribe_ids[i],
                    downstream_track_aliases[i],
                    track_namespace.clone(),
                    track_name.clone(),
                    subscriber_priority,
                    group_order,
                    filter_type,
                    start_group,
                    start_object,
                    end_group,
                    end_object,
                )
                .await;
            let _ = pubsub_relation_manager
                .set_pubsub_relation(
                    upstream_session_id,
                    upstream_subscribe_id,
                    downstream_session_ids[i],
                    downstream_subscribe_ids[i],
                )
                .await;
        }

        let list = pubsub_relation_manager
            .get_requesting_downstream_session_ids_and_subscribe_ids(
                upstream_subscribe_id,
                upstream_session_id,
            )
            .await
            .unwrap()
            .unwrap();

        let expected_list = vec![
            (downstream_session_ids[0], downstream_subscribe_ids[0]),
            (downstream_session_ids[1], downstream_subscribe_ids[1]),
        ];

        assert_eq!(list, expected_list);
    }

    #[tokio::test]
    async fn get_upstream_subscribe_id() {
        let max_subscribe_id = 10;
        let upstream_session_id = 1;
        let track_namespace = Vec::from(["test".to_string(), "test".to_string()]);
        let track_name = "track_name".to_string();
        let subscriber_priority = 0;
        let group_order = GroupOrder::Ascending;
        let filter_type = FilterType::AbsoluteStart;
        let start_group = Some(0);
        let start_object = Some(0);
        let end_group = None;
        let end_object = None;

        // Start track management thread
        let (track_tx, mut track_rx) = mpsc::channel::<PubSubRelationCommand>(1024);
        tokio::spawn(async move { pubsub_relation_manager(&mut track_rx).await });

        let pubsub_relation_manager = PubSubRelationManagerWrapper::new(track_tx.clone());

        let _ = pubsub_relation_manager
            .setup_publisher(max_subscribe_id, upstream_session_id)
            .await;
        let _ = pubsub_relation_manager
            .set_upstream_announced_namespace(track_namespace.clone(), upstream_session_id)
            .await;
        let (expected_upstream_subscribe_id, _) = pubsub_relation_manager
            .set_upstream_subscription(
                upstream_session_id,
                track_namespace.clone(),
                track_name.clone(),
                subscriber_priority,
                group_order,
                filter_type,
                start_group,
                start_object,
                end_group,
                end_object,
            )
            .await
            .unwrap();

        let upstream_subscribe_id = pubsub_relation_manager
            .get_upstream_subscribe_id(track_namespace, track_name, upstream_session_id)
            .await
            .unwrap()
            .unwrap();

        assert_eq!(upstream_subscribe_id, expected_upstream_subscribe_id);
    }

    #[tokio::test]
    async fn set_downstream_subscription() {
        let max_subscribe_id = 10;
        let downstream_session_id = 1;
        let subscribe_id = 0;
        let track_alias = 0;
        let track_namespace = Vec::from(["test".to_string(), "test".to_string()]);
        let track_name = "track_name".to_string();
        let subscriber_priority = 0;
        let group_order = GroupOrder::Ascending;
        let filter_type = FilterType::AbsoluteStart;
        let start_group = Some(0);
        let start_object = Some(0);
        let end_group = None;
        let end_object = None;

        // Start track management thread
        let (track_tx, mut track_rx) = mpsc::channel::<PubSubRelationCommand>(1024);
        tokio::spawn(async move { pubsub_relation_manager(&mut track_rx).await });

        let pubsub_relation_manager = PubSubRelationManagerWrapper::new(track_tx.clone());
        let _ = pubsub_relation_manager
            .setup_subscriber(max_subscribe_id, downstream_session_id)
            .await;
        let result = pubsub_relation_manager
            .set_downstream_subscription(
                downstream_session_id,
                subscribe_id,
                track_alias,
                track_namespace.clone(),
                track_name.clone(),
                subscriber_priority,
                group_order,
                filter_type,
                start_group,
                start_object,
                end_group,
                end_object,
            )
            .await;

        assert!(result.is_ok());

        // Assert that the subscription is set
        let (_, producers, _) =
            test_helper_fn::get_node_and_relation_clone(&pubsub_relation_manager).await;
        let producer = producers.get(&downstream_session_id).unwrap();
        let subscription = producer.get_subscription(subscribe_id).unwrap().unwrap();

        let expected_subscription = Subscription::new(
            track_alias,
            track_namespace,
            track_name,
            subscriber_priority,
            group_order,
            filter_type,
            start_group,
            start_object,
            end_group,
            end_object,
            None,
        );

        assert_eq!(subscription, expected_subscription);
    }

    #[tokio::test]
    async fn set_upstream_subscription() {
        let max_subscribe_id = 10;
        let upstream_session_id = 1;
        let track_namespace = Vec::from(["test".to_string(), "test".to_string()]);
        let track_name = "track_name".to_string();
        let subscriber_priority = 0;
        let group_order = GroupOrder::Ascending;
        let filter_type = FilterType::AbsoluteStart;
        let start_group = Some(0);
        let start_object = Some(0);
        let end_group = None;
        let end_object = None;

        // Start track management thread
        let (track_tx, mut track_rx) = mpsc::channel::<PubSubRelationCommand>(1024);
        tokio::spawn(async move { pubsub_relation_manager(&mut track_rx).await });

        let pubsub_relation_manager = PubSubRelationManagerWrapper::new(track_tx.clone());
        let _ = pubsub_relation_manager
            .setup_publisher(max_subscribe_id, upstream_session_id)
            .await;
        let result = pubsub_relation_manager
            .set_upstream_subscription(
                upstream_session_id,
                track_namespace.clone(),
                track_name.clone(),
                subscriber_priority,
                group_order,
                filter_type,
                start_group,
                start_object,
                end_group,
                end_object,
            )
            .await;

        assert!(result.is_ok());

        let (upstream_subscribe_id, upstream_track_alias) = result.unwrap();

        // Assert that the subscription is set
        let (consumers, _, _) =
            test_helper_fn::get_node_and_relation_clone(&pubsub_relation_manager).await;
        let consumer = consumers.get(&upstream_session_id).unwrap();
        let subscription = consumer
            .get_subscription(upstream_subscribe_id)
            .unwrap()
            .unwrap();

        let expected_subscription = Subscription::new(
            upstream_track_alias,
            track_namespace,
            track_name,
            subscriber_priority,
            group_order,
            filter_type,
            start_group,
            start_object,
            end_group,
            end_object,
            None,
        );

        assert_eq!(subscription, expected_subscription);
    }

    #[tokio::test]
    async fn set_pubsub_relation() {
        let max_subscribe_id = 10;
        let upstream_session_id = 1;
        let downstream_session_ids = [2, 3];
        let downstream_subscribe_ids = [4, 5];
        let downstream_track_aliases = [6, 7];
        let track_namespace = Vec::from(["test".to_string(), "test".to_string()]);
        let track_name = "track_name".to_string();
        let subscriber_priority = 0;
        let group_order = GroupOrder::Ascending;
        let filter_type = FilterType::AbsoluteStart;
        let start_group = Some(0);
        let start_object = Some(0);
        let end_group = None;
        let end_object = None;

        // Start track management thread
        let (track_tx, mut track_rx) = mpsc::channel::<PubSubRelationCommand>(1024);
        tokio::spawn(async move { pubsub_relation_manager(&mut track_rx).await });

        let pubsub_relation_manager = PubSubRelationManagerWrapper::new(track_tx.clone());

        //   pub 1 <- sub 2, 3
        let _ = pubsub_relation_manager
            .setup_publisher(max_subscribe_id, upstream_session_id)
            .await;
        let _ = pubsub_relation_manager
            .set_upstream_announced_namespace(track_namespace.clone(), upstream_session_id)
            .await;
        let (upstream_subscribe_id, _) = pubsub_relation_manager
            .set_upstream_subscription(
                upstream_session_id,
                track_namespace.clone(),
                track_name.clone(),
                subscriber_priority,
                group_order,
                filter_type,
                start_group,
                start_object,
                end_group,
                end_object,
            )
            .await
            .unwrap();

        for i in [0, 1] {
            let _ = pubsub_relation_manager
                .setup_subscriber(max_subscribe_id, downstream_session_ids[i])
                .await;
            let _ = pubsub_relation_manager
                .set_downstream_subscription(
                    downstream_session_ids[i],
                    downstream_subscribe_ids[i],
                    downstream_track_aliases[i],
                    track_namespace.clone(),
                    track_name.clone(),
                    subscriber_priority,
                    group_order,
                    filter_type,
                    start_group,
                    start_object,
                    end_group,
                    end_object,
                )
                .await;
            let result = pubsub_relation_manager
                .set_pubsub_relation(
                    upstream_session_id,
                    upstream_subscribe_id,
                    downstream_session_ids[i],
                    downstream_subscribe_ids[i],
                )
                .await;

            assert!(result.is_ok());
        }

        // Assert that the relation is registered
        let (_, _, pubsub_relation) =
            test_helper_fn::get_node_and_relation_clone(&pubsub_relation_manager).await;

        let subscriber = pubsub_relation
            .get_subscribers(upstream_session_id, upstream_subscribe_id)
            .unwrap()
            .to_vec();

        let expected_subscriber = vec![
            (downstream_session_ids[0], downstream_subscribe_ids[0]),
            (downstream_session_ids[1], downstream_subscribe_ids[1]),
        ];

        assert_eq!(subscriber, expected_subscriber);
    }

    #[tokio::test]
    async fn activate_downstream_subscription() {
        let max_subscribe_id = 10;
        let downstream_session_id = 1;
        let subscribe_id = 0;
        let track_alias = 0;
        let track_namespace = Vec::from(["test".to_string(), "test".to_string()]);
        let track_name = "track_name".to_string();
        let subscriber_priority = 0;
        let group_order = GroupOrder::Ascending;
        let filter_type = FilterType::AbsoluteStart;
        let start_group = Some(0);
        let start_object = Some(0);
        let end_group = None;
        let end_object = None;

        // Start track management thread
        let (track_tx, mut track_rx) = mpsc::channel::<PubSubRelationCommand>(1024);
        tokio::spawn(async move { pubsub_relation_manager(&mut track_rx).await });

        let pubsub_relation_manager = PubSubRelationManagerWrapper::new(track_tx.clone());
        let _ = pubsub_relation_manager
            .setup_subscriber(max_subscribe_id, downstream_session_id)
            .await;
        let _ = pubsub_relation_manager
            .set_downstream_subscription(
                downstream_session_id,
                subscribe_id,
                track_alias,
                track_namespace,
                track_name,
                subscriber_priority,
                group_order,
                filter_type,
                start_group,
                start_object,
                end_group,
                end_object,
            )
            .await;

        let activate_occured = pubsub_relation_manager
            .activate_downstream_subscription(downstream_session_id, subscribe_id)
            .await
            .unwrap();

        assert!(activate_occured);

        // Assert that the subscription is active
        let (_, producers, _) =
            test_helper_fn::get_node_and_relation_clone(&pubsub_relation_manager).await;
        let producer = producers.get(&downstream_session_id).unwrap();
        let subscription = producer.get_subscription(subscribe_id).unwrap().unwrap();

        assert!(subscription.is_active());
    }

    #[tokio::test]
    async fn activate_upstream_subscription() {
        let max_subscribe_id = 10;
        let upstream_session_id = 1;
        let track_namespace = Vec::from(["test".to_string(), "test".to_string()]);
        let track_name = "track_name".to_string();
        let subscriber_priority = 0;
        let group_order = GroupOrder::Ascending;
        let filter_type = FilterType::AbsoluteStart;
        let start_group = Some(0);
        let start_object = Some(0);
        let end_group = None;
        let end_object = None;

        // Start track management thread
        let (track_tx, mut track_rx) = mpsc::channel::<PubSubRelationCommand>(1024);
        tokio::spawn(async move { pubsub_relation_manager(&mut track_rx).await });

        let pubsub_relation_manager = PubSubRelationManagerWrapper::new(track_tx.clone());
        let _ = pubsub_relation_manager
            .setup_publisher(max_subscribe_id, upstream_session_id)
            .await;
        let (upstream_subscribe_id, _) = pubsub_relation_manager
            .set_upstream_subscription(
                upstream_session_id,
                track_namespace.clone(),
                track_name.clone(),
                subscriber_priority,
                group_order,
                filter_type,
                start_group,
                start_object,
                end_group,
                end_object,
            )
            .await
            .unwrap();

        let activate_occured = pubsub_relation_manager
            .activate_upstream_subscription(upstream_session_id, upstream_subscribe_id)
            .await
            .unwrap();

        assert!(activate_occured);

        // Assert that the subscription is active
        let (consumers, _, _) =
            test_helper_fn::get_node_and_relation_clone(&pubsub_relation_manager).await;
        let consumer = consumers.get(&upstream_session_id).unwrap();
        let subscription = consumer
            .get_subscription(upstream_subscribe_id)
            .unwrap()
            .unwrap();

        assert!(subscription.is_active());
    }

    #[tokio::test]
    async fn delete_upstream_announced_namespace() {
        let max_subscribe_id = 10;
        let track_namespace = Vec::from(["test".to_string(), "test".to_string()]);
        let upstream_session_id = 1;

        // Start track management thread
        let (track_tx, mut track_rx) = mpsc::channel::<PubSubRelationCommand>(1024);
        tokio::spawn(async move { pubsub_relation_manager(&mut track_rx).await });

        let pubsub_relation_manager = PubSubRelationManagerWrapper::new(track_tx.clone());
        let _ = pubsub_relation_manager
            .setup_publisher(max_subscribe_id, upstream_session_id)
            .await;
        let _ = pubsub_relation_manager
            .set_upstream_announced_namespace(track_namespace.clone(), upstream_session_id)
            .await;

        let result = pubsub_relation_manager
            .delete_upstream_announced_namespace(track_namespace, upstream_session_id)
            .await;
        assert!(result.is_ok());

        let delete_occured = result.unwrap();
        assert!(delete_occured);

        // Assert that the announced namespace is deleted
        let (consumers, _, _) =
            test_helper_fn::get_node_and_relation_clone(&pubsub_relation_manager).await;
        let consumer = consumers.get(&upstream_session_id).unwrap();
        let announced_namespaces = consumer.get_namespaces().unwrap().to_vec();

        assert!(announced_namespaces.is_empty());
    }

    #[tokio::test]
    async fn delete_upstream_announced_namespace_not_exists() {
        let max_subscribe_id = 10;
        let track_namespace = Vec::from(["test".to_string(), "test".to_string()]);
        let upstream_session_id = 1;

        // Start track management thread
        let (track_tx, mut track_rx) = mpsc::channel::<PubSubRelationCommand>(1024);
        tokio::spawn(async move { pubsub_relation_manager(&mut track_rx).await });

        let pubsub_relation_manager = PubSubRelationManagerWrapper::new(track_tx.clone());

        let _ = pubsub_relation_manager
            .setup_publisher(max_subscribe_id, upstream_session_id)
            .await;
        let result = pubsub_relation_manager
            .delete_upstream_announced_namespace(track_namespace, upstream_session_id)
            .await;
        assert!(result.is_ok());

        let delete_occured = result.unwrap();
        assert!(!delete_occured);
    }

    #[tokio::test]
    async fn delete_client() {
        let max_subscribe_id = 10;
        let track_namespaces = [
            Vec::from(["test1".to_string(), "test1".to_string()]),
            Vec::from(["test2".to_string(), "test2".to_string()]),
        ];
        let upstream_session_ids = [1, 2];
        let mut upstream_subscribe_ids = vec![];
        let downstream_session_ids = [2, 3, 4];
        let downstream_subscribe_ids = [2, 3, 4];
        let downstream_track_aliases = [2, 3, 4];
        let track_name = "test_name".to_string();
        let subscriber_priority = 0;
        let group_order = GroupOrder::Ascending;
        let filter_type = FilterType::AbsoluteStart;
        let start_group = Some(0);
        let start_object = Some(0);
        let end_group = None;
        let end_object = None;

        // Start track management thread
        let (track_tx, mut track_rx) = mpsc::channel::<PubSubRelationCommand>(1024);
        tokio::spawn(async move { pubsub_relation_manager(&mut track_rx).await });

        let pubsub_relation_manager = PubSubRelationManagerWrapper::new(track_tx.clone());

        // Register:
        //   pub 1 <- sub 2, 3, 4
        //   pub 2 <- sub 3, 4
        for i in [0, 1] {
            // for pub 1, 2
            let _ = pubsub_relation_manager
                .setup_publisher(max_subscribe_id, upstream_session_ids[i])
                .await;
            let _ = pubsub_relation_manager
                .set_upstream_announced_namespace(
                    track_namespaces[i].clone(),
                    upstream_session_ids[i],
                )
                .await;
            let (upstream_subscribe_id, _) = pubsub_relation_manager
                .set_upstream_subscription(
                    upstream_session_ids[i],
                    track_namespaces[i].clone(),
                    track_name.clone(),
                    subscriber_priority,
                    group_order,
                    filter_type,
                    start_group,
                    start_object,
                    end_group,
                    end_object,
                )
                .await
                .unwrap();
            upstream_subscribe_ids.push(upstream_subscribe_id);
        }

        for j in [0, 1, 2] {
            // for sub 2, 3, 4
            let _ = pubsub_relation_manager
                .setup_subscriber(max_subscribe_id, downstream_session_ids[j])
                .await;
        }

        // for sub 2
        let _ = pubsub_relation_manager
            .set_downstream_subscription(
                downstream_session_ids[0],
                downstream_subscribe_ids[0],
                downstream_track_aliases[0],
                track_namespaces[0].clone(),
                track_name.clone(),
                subscriber_priority,
                group_order,
                filter_type,
                start_group,
                start_object,
                end_group,
                end_object,
            )
            .await;

        for i in [0, 1] {
            // for pub 1, 2
            for j in [1, 2] {
                // for sub 3, 4
                let _ = pubsub_relation_manager
                    .set_downstream_subscription(
                        downstream_session_ids[j],
                        downstream_subscribe_ids[j],
                        downstream_track_aliases[j],
                        track_namespaces[i].clone(),
                        track_name.clone(),
                        subscriber_priority,
                        group_order,
                        filter_type,
                        start_group,
                        start_object,
                        end_group,
                        end_object,
                    )
                    .await;

                let _ = pubsub_relation_manager
                    .set_pubsub_relation(
                        upstream_session_ids[i],
                        upstream_subscribe_ids[i],
                        downstream_session_ids[j],
                        downstream_subscribe_ids[j],
                    )
                    .await;
                let _ = pubsub_relation_manager
                    .activate_downstream_subscription(
                        downstream_session_ids[j],
                        downstream_subscribe_ids[j],
                    )
                    .await;

                let _ = pubsub_relation_manager
                    .activate_upstream_subscription(
                        upstream_session_ids[i],
                        upstream_subscribe_ids[i],
                    )
                    .await;
            }
        }

        // for pub 1 and sub 2
        let _ = pubsub_relation_manager
            .set_pubsub_relation(
                upstream_session_ids[0],
                upstream_subscribe_ids[0],
                downstream_session_ids[0],
                downstream_subscribe_ids[0],
            )
            .await;
        let _ = pubsub_relation_manager
            .activate_downstream_subscription(
                downstream_session_ids[0],
                downstream_subscribe_ids[0],
            )
            .await;

        let _ = pubsub_relation_manager
            .activate_upstream_subscription(upstream_session_ids[0], upstream_subscribe_ids[0])
            .await;

        // Delete: pub 2, sub 2
        // Remain: pub 1 <- sub 3, 4
        let result = pubsub_relation_manager
            .delete_client(downstream_session_ids[0])
            .await;
        assert!(result.is_ok());

        let delete_occured = result.unwrap();
        assert!(delete_occured);

        let (consumers, producers, pubsub_relation) =
            test_helper_fn::get_node_and_relation_clone(&pubsub_relation_manager).await;

        // Assert that sub 2 is deleted
        // Remain: sub 3, 4
        let sub2 = producers.get(&downstream_session_ids[0]);
        assert!(sub2.is_none());

        let sub3 = producers.get(&downstream_session_ids[1]);
        assert!(sub3.is_some());

        let sub4 = producers.get(&downstream_session_ids[2]);
        assert!(sub4.is_some());

        // Assert that pub 2 is deleted
        // Remain: pub 1
        let pub1 = consumers.get(&upstream_session_ids[1]);
        assert!(pub1.is_none());

        let pub2 = consumers.get(&upstream_session_ids[0]);
        assert!(pub2.is_some());

        // Assert that the relation is deleted
        // Remain: pub 1 <- sub 3, 4
        let pub1_relation =
            pubsub_relation.get_subscribers(upstream_session_ids[0], upstream_subscribe_ids[0]);
        assert!(pub1_relation.is_some());

        let pub2_relation =
            pubsub_relation.get_subscribers(upstream_session_ids[1], upstream_subscribe_ids[1]);
        assert!(pub2_relation.is_none());
    }

    #[tokio::test]
    async fn delete_client_not_exists() {
        let session_id = 1;

        // Start track management thread
        let (track_tx, mut track_rx) = mpsc::channel::<PubSubRelationCommand>(1024);
        tokio::spawn(async move { pubsub_relation_manager(&mut track_rx).await });

        let pubsub_relation_manager = PubSubRelationManagerWrapper::new(track_tx.clone());

        let result = pubsub_relation_manager.delete_client(session_id).await;
        assert!(result.is_ok());

        let delete_occured = result.unwrap();
        assert!(!delete_occured);
    }

    #[tokio::test]
<<<<<<< HEAD
    async fn delete_pubsub_relation() {
        let max_subscribe_id = 10;
        let upstream_session_id = 1;
        let downstream_session_id = 2;
        let downstream_subscribe_id = 3;
=======
    async fn set_upstream_forwarding_preference() {
        let max_subscribe_id = 10;
        let upstream_session_id = 1;
>>>>>>> 60be2e07
        let track_namespace = Vec::from(["test".to_string(), "test".to_string()]);
        let track_name = "track_name".to_string();
        let subscriber_priority = 0;
        let group_order = GroupOrder::Ascending;
        let filter_type = FilterType::AbsoluteStart;
        let start_group = Some(0);
        let start_object = Some(0);
        let end_group = None;
        let end_object = None;
<<<<<<< HEAD
=======
        let forwarding_preference = ForwardingPreference::Track;
>>>>>>> 60be2e07

        // Start track management thread
        let (track_tx, mut track_rx) = mpsc::channel::<PubSubRelationCommand>(1024);
        tokio::spawn(async move { pubsub_relation_manager(&mut track_rx).await });

        let pubsub_relation_manager = PubSubRelationManagerWrapper::new(track_tx.clone());
        let _ = pubsub_relation_manager
            .setup_publisher(max_subscribe_id, upstream_session_id)
            .await;
        let _ = pubsub_relation_manager
<<<<<<< HEAD
            .setup_subscriber(max_subscribe_id, downstream_session_id)
            .await;
        let _ = pubsub_relation_manager
            .set_upstream_announced_namespace(track_namespace.clone(), upstream_session_id)
            .await;
        let _ = pubsub_relation_manager
            .set_downstream_subscription(
                downstream_session_id,
                max_subscribe_id,
                0,
                track_namespace.clone(),
                track_name.clone(),
                subscriber_priority,
                group_order,
                filter_type,
                start_group,
                start_object,
                end_group,
                end_object,
            )
            .await;
=======
            .set_upstream_announced_namespace(track_namespace.clone(), upstream_session_id)
            .await;
>>>>>>> 60be2e07
        let (upstream_subscribe_id, _) = pubsub_relation_manager
            .set_upstream_subscription(
                upstream_session_id,
                track_namespace.clone(),
                track_name.clone(),
                subscriber_priority,
                group_order,
                filter_type,
                start_group,
                start_object,
                end_group,
                end_object,
            )
            .await
            .unwrap();
<<<<<<< HEAD
        let _ = pubsub_relation_manager
            .set_pubsub_relation(
                upstream_session_id,
                upstream_subscribe_id,
                downstream_session_id,
                downstream_subscribe_id,
            )
            .await;

        let result = pubsub_relation_manager
            .delete_pubsub_relation(
                upstream_session_id,
                upstream_subscribe_id,
                downstream_session_id,
                downstream_subscribe_id,
            )
            .await;

        assert!(result.is_ok());

        let (_, _, pubsub_relation) =
            test_helper_fn::get_node_and_relation_clone(&pubsub_relation_manager).await;

        let relation = pubsub_relation
            .get_subscribers(upstream_session_id, upstream_subscribe_id)
            .unwrap();

        assert!(relation.is_empty());
    }

    #[tokio::test]
    async fn delete_upstream_subscription() {
=======

        let result = pubsub_relation_manager
            .set_upstream_forwarding_preference(
                upstream_session_id,
                upstream_subscribe_id,
                forwarding_preference.clone(),
            )
            .await;
        assert!(result.is_ok());

        // Assert that the forwarding preference is set
        let (consumers, _, _) =
            test_helper_fn::get_node_and_relation_clone(&pubsub_relation_manager).await;
        let consumer = consumers.get(&upstream_session_id).unwrap();
        let subscription = consumer
            .get_subscription(upstream_subscribe_id)
            .unwrap()
            .unwrap();

        let result_forwarding_preference = subscription.get_forwarding_preference().unwrap();

        assert_eq!(result_forwarding_preference, forwarding_preference);
    }

    #[tokio::test]
    async fn get_upstream_forwarding_preference() {
>>>>>>> 60be2e07
        let max_subscribe_id = 10;
        let upstream_session_id = 1;
        let track_namespace = Vec::from(["test".to_string(), "test".to_string()]);
        let track_name = "track_name".to_string();
        let subscriber_priority = 0;
        let group_order = GroupOrder::Ascending;
        let filter_type = FilterType::AbsoluteStart;
        let start_group = Some(0);
        let start_object = Some(0);
        let end_group = None;
        let end_object = None;
<<<<<<< HEAD
=======
        let forwarding_preference = ForwardingPreference::Track;
>>>>>>> 60be2e07

        // Start track management thread
        let (track_tx, mut track_rx) = mpsc::channel::<PubSubRelationCommand>(1024);
        tokio::spawn(async move { pubsub_relation_manager(&mut track_rx).await });

        let pubsub_relation_manager = PubSubRelationManagerWrapper::new(track_tx.clone());
        let _ = pubsub_relation_manager
            .setup_publisher(max_subscribe_id, upstream_session_id)
            .await;
<<<<<<< HEAD
=======
        let _ = pubsub_relation_manager
            .set_upstream_announced_namespace(track_namespace.clone(), upstream_session_id)
            .await;
>>>>>>> 60be2e07
        let (upstream_subscribe_id, _) = pubsub_relation_manager
            .set_upstream_subscription(
                upstream_session_id,
                track_namespace.clone(),
                track_name.clone(),
                subscriber_priority,
                group_order,
                filter_type,
                start_group,
                start_object,
                end_group,
                end_object,
            )
            .await
            .unwrap();
<<<<<<< HEAD

        let result = pubsub_relation_manager
            .delete_upstream_subscription(upstream_session_id, upstream_subscribe_id)
            .await;
        assert!(result.is_ok());

        let (consumers, _, _) =
            test_helper_fn::get_node_and_relation_clone(&pubsub_relation_manager).await;
        let consumer = consumers.get(&upstream_session_id).unwrap();
        let subscription = consumer.get_subscription(upstream_subscribe_id).unwrap();

        assert!(subscription.is_none());
    }

    #[tokio::test]
    async fn delete_downstream_subscription() {
=======
        let _ = pubsub_relation_manager
            .set_upstream_forwarding_preference(
                upstream_session_id,
                upstream_subscribe_id,
                forwarding_preference.clone(),
            )
            .await;

        let result = pubsub_relation_manager
            .get_upstream_forwarding_preference(upstream_session_id, upstream_subscribe_id)
            .await;
        assert!(result.is_ok());

        let result_forwarding_preference = result.unwrap().unwrap();

        assert_eq!(result_forwarding_preference, forwarding_preference);
    }

    #[tokio::test]
    async fn set_downstream_forwarding_preference() {
>>>>>>> 60be2e07
        let max_subscribe_id = 10;
        let downstream_session_id = 1;
        let subscribe_id = 0;
        let track_alias = 0;
        let track_namespace = Vec::from(["test".to_string(), "test".to_string()]);
        let track_name = "track_name".to_string();
        let subscriber_priority = 0;
        let group_order = GroupOrder::Ascending;
        let filter_type = FilterType::AbsoluteStart;
        let start_group = Some(0);
        let start_object = Some(0);
        let end_group = None;
        let end_object = None;
<<<<<<< HEAD
=======
        let forwarding_preference = ForwardingPreference::Subgroup;
>>>>>>> 60be2e07

        // Start track management thread
        let (track_tx, mut track_rx) = mpsc::channel::<PubSubRelationCommand>(1024);
        tokio::spawn(async move { pubsub_relation_manager(&mut track_rx).await });

        let pubsub_relation_manager = PubSubRelationManagerWrapper::new(track_tx.clone());
        let _ = pubsub_relation_manager
            .setup_subscriber(max_subscribe_id, downstream_session_id)
            .await;
        let _ = pubsub_relation_manager
            .set_downstream_subscription(
                downstream_session_id,
                subscribe_id,
                track_alias,
                track_namespace.clone(),
                track_name.clone(),
                subscriber_priority,
                group_order,
                filter_type,
                start_group,
                start_object,
                end_group,
                end_object,
            )
            .await;

        let result = pubsub_relation_manager
<<<<<<< HEAD
            .delete_downstream_subscription(downstream_session_id, subscribe_id)
            .await;
        assert!(result.is_ok());

        let (_, producers, _) =
            test_helper_fn::get_node_and_relation_clone(&pubsub_relation_manager).await;
        let producer = producers.get(&downstream_session_id).unwrap();
        let subscription = producer.get_subscription(subscribe_id).unwrap();

        assert!(subscription.is_none());
=======
            .set_downstream_forwarding_preference(
                downstream_session_id,
                subscribe_id,
                forwarding_preference.clone(),
            )
            .await;
        assert!(result.is_ok());

        // Assert that the forwarding preference is set
        let (_, producers, _) =
            test_helper_fn::get_node_and_relation_clone(&pubsub_relation_manager).await;
        let producer = producers.get(&downstream_session_id).unwrap();
        let subscription = producer.get_subscription(subscribe_id).unwrap().unwrap();

        let result_forwarding_preference = subscription.get_forwarding_preference().unwrap();

        assert_eq!(result_forwarding_preference, forwarding_preference);
    }

    #[tokio::test]
    async fn get_related_subscribers() {
        let max_subscribe_id = 10;
        let upstream_session_id = 1;
        let downstream_session_ids = [2, 3];
        let downstream_subscribe_ids = [4, 5];
        let downstream_track_aliases = [6, 7];
        let track_namespace = Vec::from(["test".to_string(), "test".to_string()]);
        let track_name = "track_name".to_string();
        let subscriber_priority = 0;
        let group_order = GroupOrder::Ascending;
        let filter_type = FilterType::AbsoluteStart;
        let start_group = Some(0);
        let start_object = Some(0);
        let end_group = None;
        let end_object = None;

        // Start track management thread
        let (track_tx, mut track_rx) = mpsc::channel::<PubSubRelationCommand>(1024);
        tokio::spawn(async move { pubsub_relation_manager(&mut track_rx).await });

        let pubsub_relation_manager = PubSubRelationManagerWrapper::new(track_tx.clone());

        //   pub 1 <- sub 2, 3
        let _ = pubsub_relation_manager
            .setup_publisher(max_subscribe_id, upstream_session_id)
            .await;
        let _ = pubsub_relation_manager
            .set_upstream_announced_namespace(track_namespace.clone(), upstream_session_id)
            .await;
        let (upstream_subscribe_id, _) = pubsub_relation_manager
            .set_upstream_subscription(
                upstream_session_id,
                track_namespace.clone(),
                track_name.clone(),
                subscriber_priority,
                group_order,
                filter_type,
                start_group,
                start_object,
                end_group,
                end_object,
            )
            .await
            .unwrap();

        for i in [0, 1] {
            let _ = pubsub_relation_manager
                .setup_subscriber(max_subscribe_id, downstream_session_ids[i])
                .await;
            let _ = pubsub_relation_manager
                .set_downstream_subscription(
                    downstream_session_ids[i],
                    downstream_subscribe_ids[i],
                    downstream_track_aliases[i],
                    track_namespace.clone(),
                    track_name.clone(),
                    subscriber_priority,
                    group_order,
                    filter_type,
                    start_group,
                    start_object,
                    end_group,
                    end_object,
                )
                .await;
            let _ = pubsub_relation_manager
                .set_pubsub_relation(
                    upstream_session_id,
                    upstream_subscribe_id,
                    downstream_session_ids[i],
                    downstream_subscribe_ids[i],
                )
                .await;

            let _ = pubsub_relation_manager
                .activate_downstream_subscription(
                    downstream_session_ids[i],
                    downstream_subscribe_ids[i],
                )
                .await;

            let _ = pubsub_relation_manager
                .activate_upstream_subscription(upstream_session_id, upstream_subscribe_id)
                .await;
        }

        let related_subscribers = pubsub_relation_manager
            .get_related_subscribers(upstream_session_id, upstream_subscribe_id)
            .await
            .unwrap();

        let expected_related_subscribers = vec![
            (downstream_session_ids[0], downstream_subscribe_ids[0]),
            (downstream_session_ids[1], downstream_subscribe_ids[1]),
        ];

        assert_eq!(related_subscribers, expected_related_subscribers);
    }

    #[tokio::test]
    async fn get_related_publisher() {
        let max_subscribe_id = 10;
        let upstream_session_id = 1;
        let downstream_session_ids = [2, 3];
        let downstream_subscribe_ids = [4, 5];
        let downstream_track_aliases = [6, 7];
        let track_namespace = Vec::from(["test".to_string(), "test".to_string()]);
        let track_name = "track_name".to_string();
        let subscriber_priority = 0;
        let group_order = GroupOrder::Ascending;
        let filter_type = FilterType::AbsoluteStart;
        let start_group = Some(0);
        let start_object = Some(0);
        let end_group = None;
        let end_object = None;

        // Start track management thread
        let (track_tx, mut track_rx) = mpsc::channel::<PubSubRelationCommand>(1024);
        tokio::spawn(async move { pubsub_relation_manager(&mut track_rx).await });

        let pubsub_relation_manager = PubSubRelationManagerWrapper::new(track_tx.clone());

        //   pub 1 <- sub 2, 3
        let _ = pubsub_relation_manager
            .setup_publisher(max_subscribe_id, upstream_session_id)
            .await;
        let _ = pubsub_relation_manager
            .set_upstream_announced_namespace(track_namespace.clone(), upstream_session_id)
            .await;
        let (upstream_subscribe_id, _) = pubsub_relation_manager
            .set_upstream_subscription(
                upstream_session_id,
                track_namespace.clone(),
                track_name.clone(),
                subscriber_priority,
                group_order,
                filter_type,
                start_group,
                start_object,
                end_group,
                end_object,
            )
            .await
            .unwrap();

        for i in [0, 1] {
            let _ = pubsub_relation_manager
                .setup_subscriber(max_subscribe_id, downstream_session_ids[i])
                .await;
            let _ = pubsub_relation_manager
                .set_downstream_subscription(
                    downstream_session_ids[i],
                    downstream_subscribe_ids[i],
                    downstream_track_aliases[i],
                    track_namespace.clone(),
                    track_name.clone(),
                    subscriber_priority,
                    group_order,
                    filter_type,
                    start_group,
                    start_object,
                    end_group,
                    end_object,
                )
                .await;
            let _ = pubsub_relation_manager
                .set_pubsub_relation(
                    upstream_session_id,
                    upstream_subscribe_id,
                    downstream_session_ids[i],
                    downstream_subscribe_ids[i],
                )
                .await;
            let _ = pubsub_relation_manager
                .activate_downstream_subscription(
                    downstream_session_ids[i],
                    downstream_subscribe_ids[i],
                )
                .await;
            let _ = pubsub_relation_manager
                .activate_upstream_subscription(upstream_session_id, upstream_subscribe_id)
                .await;
        }

        let related_publisher = pubsub_relation_manager
            .get_related_publisher(downstream_session_ids[0], downstream_subscribe_ids[0])
            .await
            .unwrap();

        let expected_related_publisher = (upstream_session_id, upstream_subscribe_id);

        assert_eq!(related_publisher, expected_related_publisher);
>>>>>>> 60be2e07
    }
}

#[cfg(test)]
mod failure {
    use crate::modules::pubsub_relation_manager::{
        commands::PubSubRelationCommand, manager::pubsub_relation_manager,
        wrapper::PubSubRelationManagerWrapper,
    };
    use moqt_core::messages::control_messages::subscribe::{FilterType, GroupOrder};
    use moqt_core::pubsub_relation_manager_repository::PubSubRelationManagerRepository;
    use tokio::sync::mpsc;

    #[tokio::test]
    async fn setup_publisher_already_exist() {
        let max_subscribe_id = 10;
        let upstream_session_id = 1;

        // Start track management thread
        let (track_tx, mut track_rx) = mpsc::channel::<PubSubRelationCommand>(1024);
        tokio::spawn(async move { pubsub_relation_manager(&mut track_rx).await });

        let pubsub_relation_manager = PubSubRelationManagerWrapper::new(track_tx.clone());
        let _ = pubsub_relation_manager
            .setup_publisher(max_subscribe_id, upstream_session_id)
            .await;

        // Register the same publisher
        let result = pubsub_relation_manager
            .setup_publisher(max_subscribe_id, upstream_session_id)
            .await;

        assert!(result.is_err());
    }

    #[tokio::test]
    async fn set_upstream_announced_namespace_already_exist() {
        let max_subscribe_id = 10;
        let upstream_session_id = 1;
        let track_namespace = Vec::from(["test".to_string(), "test".to_string()]);

        // Start track management thread
        let (track_tx, mut track_rx) = mpsc::channel::<PubSubRelationCommand>(1024);
        tokio::spawn(async move { pubsub_relation_manager(&mut track_rx).await });

        let pubsub_relation_manager = PubSubRelationManagerWrapper::new(track_tx.clone());
        let _ = pubsub_relation_manager
            .setup_publisher(max_subscribe_id, upstream_session_id)
            .await;
        let _ = pubsub_relation_manager
            .set_upstream_announced_namespace(track_namespace.clone(), upstream_session_id)
            .await;

        // Register the same track namespace
        let result = pubsub_relation_manager
            .set_upstream_announced_namespace(track_namespace.clone(), upstream_session_id)
            .await;

        assert!(result.is_err());
    }

    #[tokio::test]
    async fn setup_subscriber_already_exist() {
        let max_subscribe_id = 10;
        let downstream_session_id = 1;

        // Start track management thread
        let (track_tx, mut track_rx) = mpsc::channel::<PubSubRelationCommand>(1024);
        tokio::spawn(async move { pubsub_relation_manager(&mut track_rx).await });

        let pubsub_relation_manager = PubSubRelationManagerWrapper::new(track_tx.clone());
        let _ = pubsub_relation_manager
            .setup_subscriber(max_subscribe_id, downstream_session_id)
            .await;

        // Register the same subscriber
        let result = pubsub_relation_manager
            .setup_subscriber(max_subscribe_id, downstream_session_id)
            .await;

        assert!(result.is_err());
    }

    #[tokio::test]
    async fn is_valid_downstream_subscribe_id_subscriber_not_found() {
        let max_subscribe_id = 10;
        let downstream_session_id = 1;
        let downstream_subscribe_id = 0;
        let invalid_downstream_session_id = 2;

        // Start track management thread
        let (track_tx, mut track_rx) = mpsc::channel::<PubSubRelationCommand>(1024);
        tokio::spawn(async move { pubsub_relation_manager(&mut track_rx).await });

        let pubsub_relation_manager = PubSubRelationManagerWrapper::new(track_tx.clone());
        let _ = pubsub_relation_manager
            .setup_subscriber(max_subscribe_id, downstream_session_id)
            .await;

        let result = pubsub_relation_manager
            .is_valid_downstream_subscribe_id(
                downstream_subscribe_id,
                invalid_downstream_session_id,
            )
            .await;

        assert!(result.is_err());
    }

    #[tokio::test]
    async fn is_valid_downstream_track_alias_subscriber_not_found() {
        let max_subscribe_id = 10;
        let downstream_session_id = 1;
        let downstream_track_alias = 0;
        let invalid_downstream_session_id = 2;

        // Start track management thread
        let (track_tx, mut track_rx) = mpsc::channel::<PubSubRelationCommand>(1024);
        tokio::spawn(async move { pubsub_relation_manager(&mut track_rx).await });

        let pubsub_relation_manager = PubSubRelationManagerWrapper::new(track_tx.clone());
        let _ = pubsub_relation_manager
            .setup_subscriber(max_subscribe_id, downstream_session_id)
            .await;

        let result = pubsub_relation_manager
            .is_valid_downstream_track_alias(downstream_track_alias, invalid_downstream_session_id)
            .await;

        assert!(result.is_err());
    }

    #[tokio::test]
    async fn get_requesting_downstream_session_ids_and_subscribe_ids_publisher_not_found() {
        let upstream_session_id = 0;
        let upstream_subscribe_id = 0;
        // Start track management thread
        let (track_tx, mut track_rx) = mpsc::channel::<PubSubRelationCommand>(1024);
        tokio::spawn(async move { pubsub_relation_manager(&mut track_rx).await });

        let pubsub_relation_manager = PubSubRelationManagerWrapper::new(track_tx.clone());

        let result = pubsub_relation_manager
            .get_requesting_downstream_session_ids_and_subscribe_ids(
                upstream_subscribe_id,
                upstream_session_id,
            )
            .await;

        assert!(result.is_err());
    }

    #[tokio::test]
    async fn get_upstream_subscribe_id_publisher_not_found() {
        let track_namespace = Vec::from(["test".to_string(), "test".to_string()]);
        let track_name = "track_name".to_string();
        let invalid_upstream_session_id = 1;

        // Start track management thread
        let (track_tx, mut track_rx) = mpsc::channel::<PubSubRelationCommand>(1024);
        tokio::spawn(async move { pubsub_relation_manager(&mut track_rx).await });

        let pubsub_relation_manager = PubSubRelationManagerWrapper::new(track_tx.clone());

        let result = pubsub_relation_manager
            .get_upstream_subscribe_id(track_namespace, track_name, invalid_upstream_session_id)
            .await;

        assert!(result.is_err());
    }

    #[tokio::test]
    async fn set_downstream_subscription_subscriber_not_found() {
        let max_subscribe_id = 10;
        let downstream_session_id = 1;
        let subscribe_id = 0;
        let track_alias = 0;
        let track_namespace = Vec::from(["test".to_string(), "test".to_string()]);
        let track_name = "track_name".to_string();
        let subscriber_priority = 0;
        let group_order = GroupOrder::Ascending;
        let filter_type = FilterType::AbsoluteStart;
        let start_group = Some(0);
        let start_object = Some(0);
        let end_group = None;
        let end_object = None;
        let invalid_downstream_session_id = 2;

        // Start track management thread
        let (track_tx, mut track_rx) = mpsc::channel::<PubSubRelationCommand>(1024);
        tokio::spawn(async move { pubsub_relation_manager(&mut track_rx).await });

        let pubsub_relation_manager = PubSubRelationManagerWrapper::new(track_tx.clone());

        let _ = pubsub_relation_manager
            .setup_subscriber(max_subscribe_id, downstream_session_id)
            .await;

        let result = pubsub_relation_manager
            .set_downstream_subscription(
                invalid_downstream_session_id,
                subscribe_id,
                track_alias,
                track_namespace,
                track_name,
                subscriber_priority,
                group_order,
                filter_type,
                start_group,
                start_object,
                end_group,
                end_object,
            )
            .await;

        assert!(result.is_err());
    }

    #[tokio::test]
    async fn set_upstream_subscription_publisher_not_found() {
        let max_subscribe_id = 10;
        let upstream_session_id = 1;
        let track_namespace = Vec::from(["test".to_string(), "test".to_string()]);
        let track_name = "track_name".to_string();
        let subscriber_priority = 0;
        let group_order = GroupOrder::Ascending;
        let filter_type = FilterType::AbsoluteStart;
        let start_group = Some(0);
        let start_object = Some(0);
        let end_group = None;
        let end_object = None;
        let invalid_upstream_session_id = 2;

        // Start track management thread
        let (track_tx, mut track_rx) = mpsc::channel::<PubSubRelationCommand>(1024);
        tokio::spawn(async move { pubsub_relation_manager(&mut track_rx).await });

        let pubsub_relation_manager = PubSubRelationManagerWrapper::new(track_tx.clone());

        let _ = pubsub_relation_manager
            .setup_publisher(max_subscribe_id, upstream_session_id)
            .await;

        let result = pubsub_relation_manager
            .set_upstream_subscription(
                invalid_upstream_session_id,
                track_namespace,
                track_name,
                subscriber_priority,
                group_order,
                filter_type,
                start_group,
                start_object,
                end_group,
                end_object,
            )
            .await;

        assert!(result.is_err());
    }

    #[tokio::test]
    async fn activate_downstream_subscription_subscriber_not_found() {
        let max_subscribe_id = 10;
        let downstream_session_id = 1;
        let subscribe_id = 0;
        let invalid_downstream_session_id = 2;

        // Start track management thread
        let (track_tx, mut track_rx) = mpsc::channel::<PubSubRelationCommand>(1024);
        tokio::spawn(async move { pubsub_relation_manager(&mut track_rx).await });

        let pubsub_relation_manager = PubSubRelationManagerWrapper::new(track_tx.clone());
        let _ = pubsub_relation_manager
            .setup_subscriber(max_subscribe_id, downstream_session_id)
            .await;

        let result = pubsub_relation_manager
            .activate_downstream_subscription(invalid_downstream_session_id, subscribe_id)
            .await;

        assert!(result.is_err());
    }

    #[tokio::test]
    async fn activate_upstream_subscription_publisher_not_found() {
        let max_subscribe_id = 10;
        let upstream_session_id = 1;
        let upstream_subscribe_id = 0;
        let invalid_upstream_session_id = 2;

        // Start track management thread
        let (track_tx, mut track_rx) = mpsc::channel::<PubSubRelationCommand>(1024);
        tokio::spawn(async move { pubsub_relation_manager(&mut track_rx).await });

        let pubsub_relation_manager = PubSubRelationManagerWrapper::new(track_tx.clone());
        let _ = pubsub_relation_manager
            .setup_publisher(max_subscribe_id, upstream_session_id)
            .await;

        let result = pubsub_relation_manager
            .activate_upstream_subscription(invalid_upstream_session_id, upstream_subscribe_id)
            .await;

        assert!(result.is_err());
    }

    #[tokio::test]
    async fn delete_upstream_announced_namespace_publisher_not_found() {
        let max_subscribe_id = 10;
        let track_namespace = Vec::from(["test".to_string(), "test".to_string()]);
        let upstream_session_id = 1;
        let invalid_upstream_session_id = 2;

        // Start track management thread
        let (track_tx, mut track_rx) = mpsc::channel::<PubSubRelationCommand>(1024);
        tokio::spawn(async move { pubsub_relation_manager(&mut track_rx).await });

        let pubsub_relation_manager = PubSubRelationManagerWrapper::new(track_tx.clone());
        let _ = pubsub_relation_manager
            .setup_publisher(max_subscribe_id, upstream_session_id)
            .await;

        let result = pubsub_relation_manager
            .delete_upstream_announced_namespace(track_namespace, invalid_upstream_session_id)
            .await;

        assert!(result.is_err());
    }
}<|MERGE_RESOLUTION|>--- conflicted
+++ resolved
@@ -414,8 +414,6 @@
             Err(err) => bail!(err),
         }
     }
-<<<<<<< HEAD
-
     async fn delete_pubsub_relation(
         &self,
         upstream_session_id: usize,
@@ -429,7 +427,57 @@
             upstream_subscribe_id,
             downstream_session_id,
             downstream_subscribe_id,
-=======
+            resp: resp_tx,
+        };
+        self.tx.send(cmd).await.unwrap();
+        let result = resp_rx.await.unwrap();
+
+        match result {
+            Ok(_) => Ok(()),
+            Err(err) => bail!(err),
+        }
+    }
+
+    async fn delete_upstream_subscription(
+        &self,
+        upstream_session_id: usize,
+        upstream_subscribe_id: u64,
+    ) -> Result<()> {
+        let (resp_tx, resp_rx) = oneshot::channel::<Result<()>>();
+        let cmd = DeleteUpstreamSubscription {
+            upstream_session_id,
+            upstream_subscribe_id,
+            resp: resp_tx,
+        };
+        self.tx.send(cmd).await.unwrap();
+        let result = resp_rx.await.unwrap();
+
+        match result {
+            Ok(_) => Ok(()),
+            Err(err) => bail!(err),
+        }
+    }
+
+    async fn delete_downstream_subscription(
+        &self,
+        downstream_session_id: usize,
+        downstream_subscribe_id: u64,
+    ) -> Result<()> {
+        let (resp_tx, resp_rx) = oneshot::channel::<Result<()>>();
+        let cmd = DeleteDownstreamSubscription {
+            downstream_session_id,
+            downstream_subscribe_id,
+            resp: resp_tx,
+        };
+        self.tx.send(cmd).await.unwrap();
+        let result = resp_rx.await.unwrap();
+
+        match result {
+            Ok(_) => Ok(()),
+            Err(err) => bail!(err),
+        }
+    }
+
     async fn set_downstream_forwarding_preference(
         &self,
         downstream_session_id: usize,
@@ -441,7 +489,6 @@
             downstream_session_id,
             downstream_subscribe_id,
             forwarding_preference,
->>>>>>> 60be2e07
             resp: resp_tx,
         };
         self.tx.send(cmd).await.unwrap();
@@ -452,18 +499,7 @@
             Err(err) => bail!(err),
         }
     }
-<<<<<<< HEAD
-
-    async fn delete_upstream_subscription(
-        &self,
-        upstream_session_id: usize,
-        upstream_subscribe_id: u64,
-    ) -> Result<()> {
-        let (resp_tx, resp_rx) = oneshot::channel::<Result<()>>();
-        let cmd = DeleteUpstreamSubscription {
-            upstream_session_id,
-            upstream_subscribe_id,
-=======
+
     async fn set_upstream_forwarding_preference(
         &self,
         upstream_session_id: usize,
@@ -475,7 +511,6 @@
             upstream_session_id,
             upstream_subscribe_id,
             forwarding_preference,
->>>>>>> 60be2e07
             resp: resp_tx,
         };
         self.tx.send(cmd).await.unwrap();
@@ -487,15 +522,6 @@
         }
     }
 
-<<<<<<< HEAD
-    async fn delete_downstream_subscription(
-        &self,
-        downstream_session_id: usize,
-        downstream_subscribe_id: u64,
-    ) -> Result<()> {
-        let (resp_tx, resp_rx) = oneshot::channel::<Result<()>>();
-        let cmd = DeleteDownstreamSubscription {
-=======
     async fn get_upstream_forwarding_preference(
         &self,
         upstream_session_id: usize,
@@ -545,24 +571,16 @@
     ) -> Result<(usize, u64)> {
         let (resp_tx, resp_rx) = oneshot::channel::<Result<(usize, u64)>>();
         let cmd = PubSubRelationCommand::GetRelatedPublisher {
->>>>>>> 60be2e07
             downstream_session_id,
             downstream_subscribe_id,
             resp: resp_tx,
         };
         self.tx.send(cmd).await.unwrap();
-<<<<<<< HEAD
-        let result = resp_rx.await.unwrap();
-
-        match result {
-            Ok(_) => Ok(()),
-=======
 
         let result = resp_rx.await.unwrap();
 
         match result {
             Ok(related_publisher) => Ok(related_publisher),
->>>>>>> 60be2e07
             Err(err) => bail!(err),
         }
     }
@@ -1781,17 +1799,11 @@
     }
 
     #[tokio::test]
-<<<<<<< HEAD
     async fn delete_pubsub_relation() {
         let max_subscribe_id = 10;
         let upstream_session_id = 1;
         let downstream_session_id = 2;
         let downstream_subscribe_id = 3;
-=======
-    async fn set_upstream_forwarding_preference() {
-        let max_subscribe_id = 10;
-        let upstream_session_id = 1;
->>>>>>> 60be2e07
         let track_namespace = Vec::from(["test".to_string(), "test".to_string()]);
         let track_name = "track_name".to_string();
         let subscriber_priority = 0;
@@ -1801,10 +1813,6 @@
         let start_object = Some(0);
         let end_group = None;
         let end_object = None;
-<<<<<<< HEAD
-=======
-        let forwarding_preference = ForwardingPreference::Track;
->>>>>>> 60be2e07
 
         // Start track management thread
         let (track_tx, mut track_rx) = mpsc::channel::<PubSubRelationCommand>(1024);
@@ -1815,7 +1823,6 @@
             .setup_publisher(max_subscribe_id, upstream_session_id)
             .await;
         let _ = pubsub_relation_manager
-<<<<<<< HEAD
             .setup_subscriber(max_subscribe_id, downstream_session_id)
             .await;
         let _ = pubsub_relation_manager
@@ -1837,10 +1844,6 @@
                 end_object,
             )
             .await;
-=======
-            .set_upstream_announced_namespace(track_namespace.clone(), upstream_session_id)
-            .await;
->>>>>>> 60be2e07
         let (upstream_subscribe_id, _) = pubsub_relation_manager
             .set_upstream_subscription(
                 upstream_session_id,
@@ -1856,7 +1859,6 @@
             )
             .await
             .unwrap();
-<<<<<<< HEAD
         let _ = pubsub_relation_manager
             .set_pubsub_relation(
                 upstream_session_id,
@@ -1889,34 +1891,6 @@
 
     #[tokio::test]
     async fn delete_upstream_subscription() {
-=======
-
-        let result = pubsub_relation_manager
-            .set_upstream_forwarding_preference(
-                upstream_session_id,
-                upstream_subscribe_id,
-                forwarding_preference.clone(),
-            )
-            .await;
-        assert!(result.is_ok());
-
-        // Assert that the forwarding preference is set
-        let (consumers, _, _) =
-            test_helper_fn::get_node_and_relation_clone(&pubsub_relation_manager).await;
-        let consumer = consumers.get(&upstream_session_id).unwrap();
-        let subscription = consumer
-            .get_subscription(upstream_subscribe_id)
-            .unwrap()
-            .unwrap();
-
-        let result_forwarding_preference = subscription.get_forwarding_preference().unwrap();
-
-        assert_eq!(result_forwarding_preference, forwarding_preference);
-    }
-
-    #[tokio::test]
-    async fn get_upstream_forwarding_preference() {
->>>>>>> 60be2e07
         let max_subscribe_id = 10;
         let upstream_session_id = 1;
         let track_namespace = Vec::from(["test".to_string(), "test".to_string()]);
@@ -1928,10 +1902,6 @@
         let start_object = Some(0);
         let end_group = None;
         let end_object = None;
-<<<<<<< HEAD
-=======
-        let forwarding_preference = ForwardingPreference::Track;
->>>>>>> 60be2e07
 
         // Start track management thread
         let (track_tx, mut track_rx) = mpsc::channel::<PubSubRelationCommand>(1024);
@@ -1941,12 +1911,6 @@
         let _ = pubsub_relation_manager
             .setup_publisher(max_subscribe_id, upstream_session_id)
             .await;
-<<<<<<< HEAD
-=======
-        let _ = pubsub_relation_manager
-            .set_upstream_announced_namespace(track_namespace.clone(), upstream_session_id)
-            .await;
->>>>>>> 60be2e07
         let (upstream_subscribe_id, _) = pubsub_relation_manager
             .set_upstream_subscription(
                 upstream_session_id,
@@ -1962,7 +1926,6 @@
             )
             .await
             .unwrap();
-<<<<<<< HEAD
 
         let result = pubsub_relation_manager
             .delete_upstream_subscription(upstream_session_id, upstream_subscribe_id)
@@ -1979,28 +1942,6 @@
 
     #[tokio::test]
     async fn delete_downstream_subscription() {
-=======
-        let _ = pubsub_relation_manager
-            .set_upstream_forwarding_preference(
-                upstream_session_id,
-                upstream_subscribe_id,
-                forwarding_preference.clone(),
-            )
-            .await;
-
-        let result = pubsub_relation_manager
-            .get_upstream_forwarding_preference(upstream_session_id, upstream_subscribe_id)
-            .await;
-        assert!(result.is_ok());
-
-        let result_forwarding_preference = result.unwrap().unwrap();
-
-        assert_eq!(result_forwarding_preference, forwarding_preference);
-    }
-
-    #[tokio::test]
-    async fn set_downstream_forwarding_preference() {
->>>>>>> 60be2e07
         let max_subscribe_id = 10;
         let downstream_session_id = 1;
         let subscribe_id = 0;
@@ -2014,10 +1955,6 @@
         let start_object = Some(0);
         let end_group = None;
         let end_object = None;
-<<<<<<< HEAD
-=======
-        let forwarding_preference = ForwardingPreference::Subgroup;
->>>>>>> 60be2e07
 
         // Start track management thread
         let (track_tx, mut track_rx) = mpsc::channel::<PubSubRelationCommand>(1024);
@@ -2045,7 +1982,6 @@
             .await;
 
         let result = pubsub_relation_manager
-<<<<<<< HEAD
             .delete_downstream_subscription(downstream_session_id, subscribe_id)
             .await;
         assert!(result.is_ok());
@@ -2056,7 +1992,175 @@
         let subscription = producer.get_subscription(subscribe_id).unwrap();
 
         assert!(subscription.is_none());
-=======
+    }
+
+    #[tokio::test]
+    async fn set_upstream_forwarding_preference() {
+        let max_subscribe_id = 10;
+        let upstream_session_id = 1;
+        let track_namespace = Vec::from(["test".to_string(), "test".to_string()]);
+        let track_name = "track_name".to_string();
+        let subscriber_priority = 0;
+        let group_order = GroupOrder::Ascending;
+        let filter_type = FilterType::AbsoluteStart;
+        let start_group = Some(0);
+        let start_object = Some(0);
+        let end_group = None;
+        let end_object = None;
+        let forwarding_preference = ForwardingPreference::Track;
+
+        // Start track management thread
+        let (track_tx, mut track_rx) = mpsc::channel::<PubSubRelationCommand>(1024);
+        tokio::spawn(async move { pubsub_relation_manager(&mut track_rx).await });
+
+        let pubsub_relation_manager = PubSubRelationManagerWrapper::new(track_tx.clone());
+        let _ = pubsub_relation_manager
+            .setup_publisher(max_subscribe_id, upstream_session_id)
+            .await;
+        let _ = pubsub_relation_manager
+            .set_upstream_announced_namespace(track_namespace.clone(), upstream_session_id)
+            .await;
+        let (upstream_subscribe_id, _) = pubsub_relation_manager
+            .set_upstream_subscription(
+                upstream_session_id,
+                track_namespace.clone(),
+                track_name.clone(),
+                subscriber_priority,
+                group_order,
+                filter_type,
+                start_group,
+                start_object,
+                end_group,
+                end_object,
+            )
+            .await
+            .unwrap();
+
+        let result = pubsub_relation_manager
+            .set_upstream_forwarding_preference(
+                upstream_session_id,
+                upstream_subscribe_id,
+                forwarding_preference.clone(),
+            )
+            .await;
+        assert!(result.is_ok());
+
+        // Assert that the forwarding preference is set
+        let (consumers, _, _) =
+            test_helper_fn::get_node_and_relation_clone(&pubsub_relation_manager).await;
+        let consumer = consumers.get(&upstream_session_id).unwrap();
+        let subscription = consumer
+            .get_subscription(upstream_subscribe_id)
+            .unwrap()
+            .unwrap();
+
+        let result_forwarding_preference = subscription.get_forwarding_preference().unwrap();
+
+        assert_eq!(result_forwarding_preference, forwarding_preference);
+    }
+
+    #[tokio::test]
+    async fn get_upstream_forwarding_preference() {
+        let max_subscribe_id = 10;
+        let upstream_session_id = 1;
+        let track_namespace = Vec::from(["test".to_string(), "test".to_string()]);
+        let track_name = "track_name".to_string();
+        let subscriber_priority = 0;
+        let group_order = GroupOrder::Ascending;
+        let filter_type = FilterType::AbsoluteStart;
+        let start_group = Some(0);
+        let start_object = Some(0);
+        let end_group = None;
+        let end_object = None;
+        let forwarding_preference = ForwardingPreference::Track;
+
+        // Start track management thread
+        let (track_tx, mut track_rx) = mpsc::channel::<PubSubRelationCommand>(1024);
+        tokio::spawn(async move { pubsub_relation_manager(&mut track_rx).await });
+
+        let pubsub_relation_manager = PubSubRelationManagerWrapper::new(track_tx.clone());
+        let _ = pubsub_relation_manager
+            .setup_publisher(max_subscribe_id, upstream_session_id)
+            .await;
+        let _ = pubsub_relation_manager
+            .set_upstream_announced_namespace(track_namespace.clone(), upstream_session_id)
+            .await;
+        let (upstream_subscribe_id, _) = pubsub_relation_manager
+            .set_upstream_subscription(
+                upstream_session_id,
+                track_namespace.clone(),
+                track_name.clone(),
+                subscriber_priority,
+                group_order,
+                filter_type,
+                start_group,
+                start_object,
+                end_group,
+                end_object,
+            )
+            .await
+            .unwrap();
+        let _ = pubsub_relation_manager
+            .set_upstream_forwarding_preference(
+                upstream_session_id,
+                upstream_subscribe_id,
+                forwarding_preference.clone(),
+            )
+            .await;
+
+        let result = pubsub_relation_manager
+            .get_upstream_forwarding_preference(upstream_session_id, upstream_subscribe_id)
+            .await;
+        assert!(result.is_ok());
+
+        let result_forwarding_preference = result.unwrap().unwrap();
+
+        assert_eq!(result_forwarding_preference, forwarding_preference);
+    }
+
+    #[tokio::test]
+    async fn set_downstream_forwarding_preference() {
+        let max_subscribe_id = 10;
+        let downstream_session_id = 1;
+        let subscribe_id = 0;
+        let track_alias = 0;
+        let track_namespace = Vec::from(["test".to_string(), "test".to_string()]);
+        let track_name = "track_name".to_string();
+        let subscriber_priority = 0;
+        let group_order = GroupOrder::Ascending;
+        let filter_type = FilterType::AbsoluteStart;
+        let start_group = Some(0);
+        let start_object = Some(0);
+        let end_group = None;
+        let end_object = None;
+        let forwarding_preference = ForwardingPreference::Subgroup;
+
+        // Start track management thread
+        let (track_tx, mut track_rx) = mpsc::channel::<PubSubRelationCommand>(1024);
+        tokio::spawn(async move { pubsub_relation_manager(&mut track_rx).await });
+
+        let pubsub_relation_manager = PubSubRelationManagerWrapper::new(track_tx.clone());
+        let _ = pubsub_relation_manager
+            .setup_subscriber(max_subscribe_id, downstream_session_id)
+            .await;
+        let _ = pubsub_relation_manager
+            .set_downstream_subscription(
+                downstream_session_id,
+                subscribe_id,
+                track_alias,
+                track_namespace.clone(),
+                track_name.clone(),
+                subscriber_priority,
+                group_order,
+                filter_type,
+                start_group,
+                start_object,
+                end_group,
+                end_object,
+            )
+            .await;
+
+        let result = pubsub_relation_manager
             .set_downstream_forwarding_preference(
                 downstream_session_id,
                 subscribe_id,
@@ -2269,7 +2373,6 @@
         let expected_related_publisher = (upstream_session_id, upstream_subscribe_id);
 
         assert_eq!(related_publisher, expected_related_publisher);
->>>>>>> 60be2e07
     }
 }
 
