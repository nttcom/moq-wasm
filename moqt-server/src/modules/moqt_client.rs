--- conflicted
+++ resolved
@@ -14,12 +14,7 @@
     id: usize,
     status: MOQTClientStatus,
     role: Option<RoleCase>,
-<<<<<<< HEAD
-    senders: Option<Arc<Senders>>, // TODO: remove Option
-=======
-
     senders: Arc<Senders>,
->>>>>>> 6e21eaba
 }
 
 impl MOQTClient {
@@ -29,11 +24,7 @@
             id,
             status: MOQTClientStatus::Connected,
             role: None,
-<<<<<<< HEAD
-            senders: Some(senders),
-=======
             senders,
->>>>>>> 6e21eaba
         }
     }
     pub fn id(&self) -> usize {
@@ -59,20 +50,6 @@
     }
 
     pub fn senders(&self) -> Arc<Senders> {
-<<<<<<< HEAD
-        self.senders.clone().unwrap()
-    }
-
-    #[cfg(test)]
-    pub fn new_without_senders(id: usize) -> Self {
-        MOQTClient {
-            id,
-            status: MOQTClientStatus::Connected,
-            role: None,
-            senders: None,
-        }
-=======
         self.senders.clone()
->>>>>>> 6e21eaba
     }
 }