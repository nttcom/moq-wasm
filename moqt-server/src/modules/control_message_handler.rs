--- conflicted
+++ resolved
@@ -1,24 +1,17 @@
 use crate::constants::TerminationErrorCode;
 use crate::modules::{
-<<<<<<< HEAD
-    handlers::{announce_handler::AnnounceResponse, unannounce_handler::unannounce_handler},
+    handlers::unannounce_handler::unannounce_handler,
     object_cache_storage::ObjectCacheStorageWrapper,
+    server_processes::{
+        announce_error_message::process_announce_error_message,
+        announce_ok_message::process_announce_ok_message,
+        subscribe_namespace_message::process_subscribe_namespace_message,
+    },
     server_processes::{
         announce_message::process_announce_message,
         client_setup_message::process_client_setup_message,
         subscribe_error_message::process_subscribe_error_message,
         subscribe_message::process_subscribe_message,
-=======
-    handlers::{subscribe_handler::SubscribeResponse, unannounce_handler::unannounce_handler},
-    server_processes::{
-        announce_error_message::process_announce_error_message,
-        announce_message::process_announce_message,
-        announce_ok_message::process_announce_ok_message,
-        client_setup_message::process_client_setup_message,
-        subscribe_error_message::process_subscribe_error_message,
-        subscribe_message::process_subscribe_message,
-        subscribe_namespace_message::process_subscribe_namespace_message,
->>>>>>> 5219d47f
         subscribe_ok_message::process_subscribe_ok_message,
     },
 };
@@ -150,12 +143,7 @@
             .await
             {
                 Ok(result) => match result {
-<<<<<<< HEAD
                     Some(_) => ControlMessageType::SubscribeError,
-=======
-                    Some(SubscribeResponse::Success(_)) => ControlMessageType::SubscribeOk,
-                    Some(SubscribeResponse::Failure(_)) => ControlMessageType::SubscribeError,
->>>>>>> 5219d47f
                     None => {
                         return MessageProcessResult::SuccessWithoutResponse;
                     }
@@ -190,47 +178,6 @@
             }
         }
         ControlMessageType::SubscribeError => {
-<<<<<<< HEAD
-            if client.status() != MOQTClientStatus::SetUp {
-                let message = String::from("Invalid timing");
-                tracing::error!(message);
-                return MessageProcessResult::Failure(
-                    TerminationErrorCode::ProtocolViolation,
-                    message,
-                );
-            }
-
-            match process_subscribe_error_message(
-                &mut payload_buf,
-                pubsub_relation_manager_repository,
-                send_stream_dispatcher_repository,
-                client,
-            )
-            .await
-            {
-                Ok(_) => {
-                    return MessageProcessResult::SuccessWithoutResponse;
-                }
-                Err(err) => {
-                    return MessageProcessResult::Failure(
-                        TerminationErrorCode::InternalError,
-                        err.to_string(),
-                    );
-                }
-            }
-        }
-        ControlMessageType::UnSubscribe => {
-=======
->>>>>>> 5219d47f
-            if client.status() != MOQTClientStatus::SetUp {
-                let message = String::from("Invalid timing");
-                tracing::error!(message);
-                return MessageProcessResult::Failure(
-                    TerminationErrorCode::ProtocolViolation,
-                    message,
-                );
-            }
-
             match process_subscribe_error_message(
                 &mut payload_buf,
                 pubsub_relation_manager_repository,
