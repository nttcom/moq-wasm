use crate::constants::TerminationErrorCode;
use crate::modules::object_cache_storage::CacheObject;
use crate::modules::object_cache_storage::ObjectCacheStorageWrapper;
use bytes::{Buf, BytesMut};
use moqt_core::messages::data_streams::object_stream_track::ObjectStreamTrack;
use moqt_core::messages::data_streams::DataStreams;
use moqt_core::moqt_client::MOQTClientStatus;
use moqt_core::{data_stream_type::DataStreamType, MOQTClient};
use std::io::Cursor;

#[derive(Debug, PartialEq)]
pub enum ObjectStreamProcessResult {
    Success,
    Continue,
    Failure(TerminationErrorCode, String),
}

pub async fn object_stream_handler(
    header_type: DataStreamType,
    subscribe_id: u64,
    read_buf: &mut BytesMut,
    client: &mut MOQTClient,
    object_cache_storage: &mut ObjectCacheStorageWrapper,
) -> ObjectStreamProcessResult {
    let payload_length = read_buf.len();
    tracing::trace!("object_stream_handler! {}", payload_length);

    // Check if the data is exist
    if payload_length == 0 {
        return ObjectStreamProcessResult::Continue;
    }

    // TODO: Set the accurate duration
    let duration = 100000;
<<<<<<< HEAD
    tracing::trace!("object_stream_handler! {}", read_buf.len());
=======

    let mut read_cur = Cursor::new(&read_buf[..]);
>>>>>>> 8c64d355

    let mut read_cur = Cursor::new(&read_buf[..]);

    // check subscription and judge if it is invalid timing
    if client.status() != MOQTClientStatus::SetUp {
        let message = String::from("Invalid timing");
        tracing::error!(message);
        return ObjectStreamProcessResult::Failure(
            TerminationErrorCode::ProtocolViolation,
            message,
        );
    }

    tracing::debug!("object_stream: read_buf: {:?}", read_buf);

    match header_type {
        DataStreamType::StreamHeaderTrack => {
            let result = ObjectStreamTrack::depacketize(&mut read_cur);
<<<<<<< HEAD
            read_buf.advance(read_cur.position() as usize);
=======
>>>>>>> 8c64d355
            match result {
                Ok(object) => {
                    read_buf.advance(read_cur.position() as usize);

                    let cache_object = CacheObject::Track(object);
                    object_cache_storage
                        .set_object(client.id, subscribe_id, cache_object, duration)
                        .await
                        .unwrap();
                }
                Err(err) => {
                    tracing::warn!("{:#?}", err);
                    read_cur.set_position(0);
                    return ObjectStreamProcessResult::Continue;
                }
            }
        }
        DataStreamType::StreamHeaderSubgroup => {
            unimplemented!();
        }
        unknown => {
            return ObjectStreamProcessResult::Failure(
                TerminationErrorCode::ProtocolViolation,
                format!("Unknown message type: {:?}", unknown),
            );
        }
    };

    ObjectStreamProcessResult::Success
}<|MERGE_RESOLUTION|>--- conflicted
+++ resolved
@@ -32,12 +32,8 @@
 
     // TODO: Set the accurate duration
     let duration = 100000;
-<<<<<<< HEAD
+
     tracing::trace!("object_stream_handler! {}", read_buf.len());
-=======
-
-    let mut read_cur = Cursor::new(&read_buf[..]);
->>>>>>> 8c64d355
 
     let mut read_cur = Cursor::new(&read_buf[..]);
 
@@ -56,10 +52,6 @@
     match header_type {
         DataStreamType::StreamHeaderTrack => {
             let result = ObjectStreamTrack::depacketize(&mut read_cur);
-<<<<<<< HEAD
-            read_buf.advance(read_cur.position() as usize);
-=======
->>>>>>> 8c64d355
             match result {
                 Ok(object) => {
                     read_buf.advance(read_cur.position() as usize);
