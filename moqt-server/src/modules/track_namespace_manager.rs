use std::collections::HashMap;

use anyhow::Result;
use async_trait::async_trait;
use moqt_core::TrackNamespaceManagerRepository;
use tokio::sync::{mpsc, oneshot};
use TrackCommand::*;

type SubscriberSessionId = usize;
type TrackName = String;
type TrackNamespace = String;

#[derive(Debug, PartialEq, Clone)]
pub enum SubscriberStatus {
    Waiting,
    Activate,
}

#[derive(Debug)]
struct SubscriberObject {
    state: SubscriberStatus,
}

impl SubscriberObject {
    fn new() -> Self {
        Self {
            state: SubscriberStatus::Waiting,
        }
    }

    fn set_state(&mut self, state: SubscriberStatus) {
        self.state = state;
    }

    fn is_active(&self) -> bool {
        self.state == SubscriberStatus::Activate
    }

    fn is_waiting(&self) -> bool {
        self.state == "waiting"
    }
}

#[derive(Debug)]
struct TrackNameObject {
    track_id: Option<u64>,
    subscribers: HashMap<SubscriberSessionId, SubscriberObject>,
}

impl TrackNameObject {
    fn new() -> Self {
        Self {
            track_id: Option::None,
            subscribers: HashMap::new(),
        }
    }

    fn set_track_id(&mut self, track_id: u64) {
        self.track_id = Some(track_id);
    }

    fn is_exist_subscriber(&self, subscriber_session_id: usize) -> bool {
        self.subscribers.contains_key(&subscriber_session_id)
    }

    fn is_subscriber_empty(&self) -> bool {
        self.subscribers.is_empty()
    }

    fn set_subscriber(&mut self, subscriber_session_id: usize) {
        self.subscribers
            .insert(subscriber_session_id, SubscriberObject::new());
    }

    fn delete_subscriber(&mut self, subscriber_session_id: usize) {
        self.subscribers.remove(&subscriber_session_id);
    }
}

#[derive(Debug)]
struct TrackNamespaceObject {
    publisher_session_id: usize,
    tracks: HashMap<TrackName, TrackNameObject>,
}

impl TrackNamespaceObject {
    fn new(publisher_session_id: usize) -> Self {
        Self {
            publisher_session_id,
            tracks: HashMap::new(),
        }
    }

    fn is_exist_track_name(&self, track_name: String) -> bool {
        self.tracks.contains_key(&track_name)
    }

    fn set_track(&mut self, track_name: String) {
        self.tracks.insert(track_name, TrackNameObject::new());
    }

    fn delete_track(&mut self, track_name: String) {
        self.tracks.remove(&track_name);
    }
}

#[derive(Debug)]
struct TrackNamespaces {
    publishers: HashMap<TrackNamespace, TrackNamespaceObject>,
}

impl TrackNamespaces {
    fn new() -> Self {
        Self {
            publishers: HashMap::new(),
        }
    }

    fn is_exist_track_namespace(&self, track_namespace: String) -> bool {
        self.publishers.contains_key(&track_namespace)
    }

    fn set_publisher(
        &mut self,
        track_namespace: String,
        publisher_session_id: usize,
    ) -> Result<()> {
        if self.is_exist_track_namespace(track_namespace.clone()) {
            return Err(anyhow::anyhow!("already exist"));
        }

        let publisher = TrackNamespaceObject::new(publisher_session_id);
        self.publishers.insert(track_namespace, publisher);
        Ok(())
    }

    fn delete_publisher(&mut self, track_namespace: String) -> Result<()> {
        if !self.is_exist_track_namespace(track_namespace.clone()) {
            return Err(anyhow::anyhow!("not found"));
        }

        self.publishers.remove(&track_namespace);
        Ok(())
    }

    fn get_publisher_session_id_by_track_namespace(
        &self,
        track_namespace: String,
    ) -> Option<usize> {
        self.publishers
            .get(&track_namespace)
            .map(|p| p.publisher_session_id)
    }

    fn set_subscriber(
        &mut self,
        track_namespace: String,
        subscriber_session_id: usize,
        track_name: String,
    ) -> Result<()> {
        if !self.is_exist_track_namespace(track_namespace.clone()) {
            return Err(anyhow::anyhow!("track_namespace not found"));
        }
        // track_namespaceが存在する場合はobjectを取得する
        let track_namespace_object = self.publishers.get_mut(&track_namespace).unwrap();

        if track_namespace_object.is_exist_track_name(track_name.clone()) {
            // trackが存在する場合はobjectを取得する
            let track_name_object = track_namespace_object.tracks.get_mut(&track_name).unwrap();

            if track_name_object.is_exist_subscriber(subscriber_session_id) {
                return Err(anyhow::anyhow!("already exist"));
            }
            // subscriberが存在しない場合は追加する
            track_name_object.set_subscriber(subscriber_session_id);

            Ok(())
        } else {
            // track_nameが存在しない場合はtrackを新規作成してからsubscriberを追加する
            track_namespace_object.set_track(track_name.clone());
            let new_track_name_object = track_namespace_object.tracks.get_mut(&track_name).unwrap();
            new_track_name_object.set_subscriber(subscriber_session_id);

            Ok(())
        }
    }

    fn delete_subscriber(
        &mut self,
        track_namespace: String,
        track_name: String,
        subscriber_session_id: usize,
    ) -> Result<()> {
        if !self.is_exist_track_namespace(track_namespace.clone()) {
            return Err(anyhow::anyhow!("track_namespace not found"));
        }
        // track_namespaceが存在する場合はobjectを取得する
        let track_namespace_object = self.publishers.get_mut(&track_namespace).unwrap();

        if !track_namespace_object.is_exist_track_name(track_name.clone()) {
            return Err(anyhow::anyhow!("track_name not found"));
        }
        // trackが存在する場合はobjectを取得する
        let track_name_object = track_namespace_object.tracks.get_mut(&track_name).unwrap();

        if !track_name_object.is_exist_subscriber(subscriber_session_id) {
            return Err(anyhow::anyhow!("subscriber not found"));
        }
        // subscriberが存在する場合は削除する
        track_name_object.delete_subscriber(subscriber_session_id);

        // subscriberが一つも存在しない場合はtrackも削除する
        if track_name_object.is_subscriber_empty() {
            track_namespace_object.delete_track(track_name);
        }

        Ok(())
    }

    fn get_subscriber_session_ids_by_track_namespace_and_track_name(
        &self,
        track_namespace: String,
        track_name: String,
    ) -> Option<Vec<usize>> {
        if !self.is_exist_track_namespace(track_namespace.clone()) {
            return None;
        }

        if !self.publishers[&track_namespace].is_exist_track_name(track_name.clone()) {
            return None;
        }

        let waiting_session_ids: Vec<usize> = self.publishers[&track_namespace].tracks[&track_name]
            .subscribers
            .iter()
            .filter(|(_, status)| status.is_waiting())
            .map(|(session_id, _)| *session_id)
            .collect();

        if waiting_session_ids.is_empty() {
            return None;
        }

        Some(waiting_session_ids)
    }

    fn get_subscriber_session_ids_by_track_id(&self, track_id: u64) -> Option<Vec<usize>> {
        // track_idが一致するtrackを取得する
        let track = self
            .publishers
            .values()
            .flat_map(|publisher| publisher.tracks.values())
            .find(|track| track.track_id == Some(track_id))?;

        // trackに紐づくactiveなsubscriberを取得する
        let active_subscribers = track
            .subscribers
            .iter()
            .filter(|(_, status)| status.is_active());

        // session_idを取得する
        let active_subscriber_session_ids: Vec<usize> = active_subscribers
            .map(|(session_id, _)| *session_id)
            .collect();

        if active_subscriber_session_ids.is_empty() {
            return None;
        }
        Some(active_subscriber_session_ids)
    }

    fn set_track_id(
        &mut self,
        track_namespace: String,
        track_name: String,
        track_id: u64,
    ) -> Result<()> {
        if !self.is_exist_track_namespace(track_namespace.clone()) {
            return Err(anyhow::anyhow!("track_namespace not found"));
        }
        // track_namespaceが存在する場合はobjectを取得する
        let track_namespace_object = self.publishers.get_mut(&track_namespace).unwrap();

        if !track_namespace_object.is_exist_track_name(track_name.clone()) {
            return Err(anyhow::anyhow!("track_name not found"));
        }
        // track_nameが存在する場合はtrack_idを設定する
        let track_name_object = track_namespace_object.tracks.get_mut(&track_name).unwrap();
        track_name_object.set_track_id(track_id);

        Ok(())
    }

    fn set_status(
        &mut self,
        track_namespace: String,
        track_name: String,
<<<<<<< HEAD
        subscriber_session_id: usize,
        status: String,
=======
        status: SubscriberStatus,
>>>>>>> b6b2f0b8
    ) -> Result<()> {
        if !self.is_exist_track_namespace(track_namespace.clone()) {
            return Err(anyhow::anyhow!("track_namespace not found"));
        }
        // track_namespaceが存在する場合はobjectを取得する
        let track_namespace_object = self.publishers.get_mut(&track_namespace).unwrap();

        if !track_namespace_object.is_exist_track_name(track_name.clone()) {
            return Err(anyhow::anyhow!("track_name not found"));
        }
<<<<<<< HEAD

        // subscriberが存在するか確認する
        if !self.publishers[&track_namespace].tracks[&track_name]
            .is_exist_subscriber(subscriber_session_id)
        {
            return Err(anyhow::anyhow!("subscriber not found"));
        }

        // subscriber_session_idが一致するsubscriberのstatusを変更する
        self.publishers
            .get_mut(&track_namespace)
            .unwrap()
            .tracks
            .get_mut(&track_name)
            .unwrap()
            .subscribers
            .get_mut(&subscriber_session_id)
            .unwrap()
            .set_state(status);
=======
        // track_nameが存在する場合はsubscriberのstatusを設定する
        let track_name_object = track_namespace_object.tracks.get_mut(&track_name).unwrap();
        let subscribers = track_name_object.subscribers.values_mut();
        subscribers.for_each(|subscriber| subscriber.set_state(status.clone()));
>>>>>>> b6b2f0b8

        Ok(())
    }
}

// Called as a separate thread
pub(crate) async fn track_namespace_manager(rx: &mut mpsc::Receiver<TrackCommand>) {
    tracing::info!("track_namespace_manager start");

    // TrackNamespaces
    // {
    //     "publishers": {
    //       "${track_namespace}": {
    //         "publisher_session_id": "usize",
    //         "tracks": {
    //           "${track_name}": {
    //             "track_id": "Option<u64>",
    //             "subscribers": {
    //               "${subscriber_session_id}": {
    //                 "state": "SubscriberStatus"
    //               }
    //             }
    //           }
    //         }
    //       }
    //     }
    //   }
    let mut namespaces: TrackNamespaces = TrackNamespaces::new();

    while let Some(cmd) = rx.recv().await {
        tracing::info!("command received");
        match cmd {
            SetPublisher {
                track_namespace,
                publisher_session_id,
                resp,
            } => match namespaces.set_publisher(track_namespace, publisher_session_id) {
                Ok(_) => resp.send(true).unwrap(),
                Err(err) => {
                    tracing::info!("set_publisher: err: {:?}", err.to_string());
                    resp.send(false).unwrap();
                }
            },
            DeletePublisher {
                track_namespace,
                resp,
            } => match namespaces.delete_publisher(track_namespace) {
                Ok(_) => resp.send(true).unwrap(),
                Err(err) => {
                    tracing::info!("set_publisher: err: {:?}", err.to_string());
                    resp.send(false).unwrap();
                }
            },
            HasNamespace {
                track_namespace,
                resp,
            } => {
                let result = namespaces.is_exist_track_namespace(track_namespace);
                resp.send(result).unwrap();
            }
            GetPublisherSessionId {
                track_namespace,
                resp,
            } => {
                let result =
                    namespaces.get_publisher_session_id_by_track_namespace(track_namespace);
                resp.send(result).unwrap();
            }
            SetSubscliber {
                track_namespace,
                subscriber_session_id,
                track_name,
                resp,
            } => {
                match namespaces.set_subscriber(track_namespace, subscriber_session_id, track_name)
                {
                    Ok(_) => resp.send(true).unwrap(),
                    Err(err) => {
                        tracing::info!("set_subscriber: err: {:?}", err.to_string());
                        resp.send(false).unwrap();
                    }
                }
            }
            DeleteSubscliber {
                track_namespace,
                track_name,
                subscriber_session_id,
                resp,
            } => match namespaces.delete_subscriber(
                track_namespace,
                track_name,
                subscriber_session_id,
            ) {
                Ok(_) => resp.send(true).unwrap(),
                Err(err) => {
                    tracing::info!("delete_subscriber: err: {:?}", err.to_string());
                    resp.send(false).unwrap();
                }
            },
            SetTrackId {
                track_namespace,
                track_name,
                track_id,
                resp,
            } => match namespaces.set_track_id(track_namespace, track_name, track_id) {
                Ok(_) => resp.send(true).unwrap(),
                Err(err) => {
                    tracing::info!("set_track_id: err: {:?}", err.to_string());
                    resp.send(false).unwrap();
                }
            },
            SetStatus {
                track_namespace,
                track_name,
                subscriber_session_id,
                status,
                resp,
            } => match namespaces.set_status(
                track_namespace,
                track_name,
                subscriber_session_id,
                status,
            ) {
                Ok(_) => resp.send(true).unwrap(),
                Err(err) => {
                    tracing::info!("set_status: err: {:?}", err.to_string());
                    resp.send(false).unwrap();
                }
            },
            GetSubscliberSessionIdsByNamespaceAndName {
                track_namespace,
                track_name,
                resp,
            } => {
                let result = namespaces
                    .get_subscriber_session_ids_by_track_namespace_and_track_name(
                        track_namespace,
                        track_name,
                    );
                resp.send(result).unwrap();
            }
            GetSubscliberSessionIdsByTrackId { track_id, resp } => {
                let result = namespaces.get_subscriber_session_ids_by_track_id(track_id);
                resp.send(result).unwrap();
            }
        }
    }

    tracing::info!("track_namespace_manager end");
}

#[derive(Debug)]
pub(crate) enum TrackCommand {
    SetPublisher {
        track_namespace: String,
        publisher_session_id: usize,
        resp: oneshot::Sender<bool>,
    },
    DeletePublisher {
        track_namespace: String,
        resp: oneshot::Sender<bool>,
    },
    HasNamespace {
        track_namespace: String,
        resp: oneshot::Sender<bool>,
    },
    GetPublisherSessionId {
        track_namespace: String,
        resp: oneshot::Sender<Option<usize>>,
    },
    SetSubscliber {
        track_namespace: String,
        subscriber_session_id: usize,
        track_name: String,
        resp: oneshot::Sender<bool>,
    },
    DeleteSubscliber {
        track_namespace: String,
        track_name: String,
        subscriber_session_id: usize,
        resp: oneshot::Sender<bool>,
    },
    SetTrackId {
        track_namespace: String,
        track_name: String,
        track_id: u64,
        resp: oneshot::Sender<bool>,
    },
    SetStatus {
        track_namespace: String,
        track_name: String,
<<<<<<< HEAD
        subscriber_session_id: usize,
        status: String,
=======
        status: SubscriberStatus,
>>>>>>> b6b2f0b8
        resp: oneshot::Sender<bool>,
    },
    GetSubscliberSessionIdsByNamespaceAndName {
        track_namespace: String,
        track_name: String,
        resp: oneshot::Sender<Option<Vec<usize>>>,
    },
    GetSubscliberSessionIdsByTrackId {
        track_id: u64,
        resp: oneshot::Sender<Option<Vec<usize>>>,
    },
}

// channel周りの処理を隠蔽するためのラッパー
pub(crate) struct TrackNamespaceManager {
    tx: mpsc::Sender<TrackCommand>,
}

impl TrackNamespaceManager {
    pub fn new(tx: mpsc::Sender<TrackCommand>) -> Self {
        Self { tx }
    }
}

#[async_trait]
impl TrackNamespaceManagerRepository for TrackNamespaceManager {
    async fn set_publisher(
        &self,
        track_namespace: &str,
        publisher_session_id: usize,
    ) -> Result<()> {
        let (resp_tx, resp_rx) = oneshot::channel::<bool>();

        let cmd = TrackCommand::SetPublisher {
            track_namespace: track_namespace.to_string(),
            publisher_session_id,
            resp: resp_tx,
        };
        self.tx.send(cmd).await.unwrap();

        let result = resp_rx.await.unwrap();

        if result {
            Ok(())
        } else {
            Err(anyhow::anyhow!("already exist"))
        }
    }

    async fn delete_publisher(&self, track_namespace: &str) -> Result<()> {
        let (resp_tx, resp_rx) = oneshot::channel::<bool>();

        let cmd = TrackCommand::DeletePublisher {
            track_namespace: track_namespace.to_string(),
            resp: resp_tx,
        };
        self.tx.send(cmd).await.unwrap();

        let result = resp_rx.await.unwrap();

        if result {
            Ok(())
        } else {
            Err(anyhow::anyhow!("not found"))
        }
    }

    async fn has_namespace(&self, track_namespace: &str) -> bool {
        let (resp_tx, resp_rx) = oneshot::channel::<bool>();

        let cmd = TrackCommand::HasNamespace {
            track_namespace: track_namespace.to_string(),
            resp: resp_tx,
        };
        self.tx.send(cmd).await.unwrap();

        let result = resp_rx.await.unwrap();
        return result;
    }

    // track_namespaceからpublisherのsession_idを取得する
    async fn get_publisher_session_id_by_track_namespace(
        &self,
        track_namespace: &str,
    ) -> Option<usize> {
        let (resp_tx, resp_rx) = oneshot::channel::<Option<usize>>();
        let cmd = TrackCommand::GetPublisherSessionId {
            track_namespace: track_namespace.to_string(),
            resp: resp_tx,
        };
        self.tx.send(cmd).await.unwrap();

        let session_id = resp_rx.await.unwrap();

        return session_id;
    }

    async fn set_subscriber(
        &self,
        track_namespace: &str,
        subscriber_session_id: usize,
        track_name: &str,
    ) -> Result<()> {
        let (resp_tx, resp_rx) = oneshot::channel::<bool>();

        let cmd = TrackCommand::SetSubscliber {
            track_namespace: track_namespace.to_string(),
            subscriber_session_id,
            track_name: track_name.to_string(),
            resp: resp_tx,
        };
        self.tx.send(cmd).await.unwrap();

        let result = resp_rx.await.unwrap();

        if result {
            Ok(())
        } else {
            Err(anyhow::anyhow!("already exist"))
        }
    }

    async fn delete_subscriber(
        &self,
        track_namespace: &str,
        track_name: &str,
        subscriber_session_id: usize,
    ) -> Result<()> {
        let (resp_tx, resp_rx) = oneshot::channel::<bool>();

        let cmd = TrackCommand::DeleteSubscliber {
            track_namespace: track_namespace.to_string(),
            track_name: track_name.to_string(),
            subscriber_session_id,
            resp: resp_tx,
        };
        self.tx.send(cmd).await.unwrap();

        let result = resp_rx.await.unwrap();

        if result {
            Ok(())
        } else {
            Err(anyhow::anyhow!("not found"))
        }
    }

    async fn set_track_id(
        &self,
        track_namespace: &str,
        track_name: &str,
        track_id: u64,
    ) -> Result<()> {
        let (resp_tx, resp_rx) = oneshot::channel::<bool>();

        let cmd = TrackCommand::SetTrackId {
            track_namespace: track_namespace.to_string(),
            track_name: track_name.to_string(),
            track_id,
            resp: resp_tx,
        };
        self.tx.send(cmd).await.unwrap();

        let result = resp_rx.await.unwrap();

        if result {
            Ok(())
        } else {
            Err(anyhow::anyhow!("not found"))
        }
    }

    // track_idからsubscriberのsession_idを取得する
    async fn get_subscriber_session_ids_by_track_namespace_and_track_name(
        &self,
        track_namespace: &str,
        track_name: &str,
    ) -> Option<Vec<usize>> {
        let (resp_tx, resp_rx) = oneshot::channel::<Option<Vec<usize>>>();

        let cmd = TrackCommand::GetSubscliberSessionIdsByNamespaceAndName {
            track_namespace: track_namespace.to_string(),
            track_name: track_name.to_string(),
            resp: resp_tx,
        };
        self.tx.send(cmd).await.unwrap();

        let session_ids = resp_rx.await.unwrap();

        return session_ids;
    }

    // track_idからsubscriberのsession_idを取得する
    async fn get_subscriber_session_ids_by_track_id(&self, track_id: u64) -> Option<Vec<usize>> {
        let (resp_tx, resp_rx) = oneshot::channel::<Option<Vec<usize>>>();

        let cmd = TrackCommand::GetSubscliberSessionIdsByTrackId {
            track_id,
            resp: resp_tx,
        };
        self.tx.send(cmd).await.unwrap();

        let session_ids = resp_rx.await.unwrap();

        return session_ids;
    }

    async fn activate_subscriber(
        &self,
        track_namespace: &str,
        track_name: &str,
        subscriber_session_id: usize,
    ) -> Result<()> {
        let (resp_tx, resp_rx) = oneshot::channel::<bool>();

        let cmd = TrackCommand::SetStatus {
            track_namespace: track_namespace.to_string(),
            track_name: track_name.to_string(),
<<<<<<< HEAD
            subscriber_session_id,
            status: "active".to_string(),
=======
            status: SubscriberStatus::Activate,
>>>>>>> b6b2f0b8
            resp: resp_tx,
        };
        self.tx.send(cmd).await.unwrap();

        let result = resp_rx.await.unwrap();

        if result {
            Ok(())
        } else {
            Err(anyhow::anyhow!("not found"))
        }
    }
}

#[cfg(test)]
mod success {
    use crate::modules::track_namespace_manager::{
        track_namespace_manager, TrackNamespaceManager, TrackNamespaceManagerRepository,
    };
    use crate::TrackCommand;
    use tokio::sync::mpsc;
    #[tokio::test]
    async fn set_publisher() {
        let track_namespace = "test";
        let publisher_session_id = 1;

        // Start track management thread
        let (track_tx, mut track_rx) = mpsc::channel::<TrackCommand>(1024);
        tokio::spawn(async move { track_namespace_manager(&mut track_rx).await });

        let track_namespace_manager = TrackNamespaceManager::new(track_tx.clone());
        let result = track_namespace_manager
            .set_publisher(track_namespace, publisher_session_id)
            .await;

        assert!(result.is_ok());
    }

    #[tokio::test]
    async fn delete_publisher() {
        let track_namespace = "test";
        let publisher_session_id = 1;

        // Start track management thread
        let (track_tx, mut track_rx) = mpsc::channel::<TrackCommand>(1024);
        tokio::spawn(async move { track_namespace_manager(&mut track_rx).await });

        let track_namespace_manager = TrackNamespaceManager::new(track_tx.clone());
        let _ = track_namespace_manager
            .set_publisher(track_namespace, publisher_session_id)
            .await;

        let result = track_namespace_manager
            .delete_publisher(track_namespace)
            .await;

        assert!(result.is_ok());
    }

    #[tokio::test]
    async fn has_namespace() {
        let track_namespace = "test";
        let publisher_session_id = 1;

        // Start track management thread
        let (track_tx, mut track_rx) = mpsc::channel::<TrackCommand>(1024);
        tokio::spawn(async move { track_namespace_manager(&mut track_rx).await });

        let track_namespace_manager = TrackNamespaceManager::new(track_tx.clone());
        let _ = track_namespace_manager
            .set_publisher(track_namespace, publisher_session_id)
            .await;

        let result = track_namespace_manager.has_namespace(track_namespace).await;

        assert!(result);
    }

    #[tokio::test]
    async fn get_publisher_session_id_by_track_namespace() {
        let track_namespace = "test";
        let publisher_session_id = 1;

        // Start track management thread
        let (track_tx, mut track_rx) = mpsc::channel::<TrackCommand>(1024);
        tokio::spawn(async move { track_namespace_manager(&mut track_rx).await });

        let track_namespace_manager = TrackNamespaceManager::new(track_tx.clone());
        let _ = track_namespace_manager
            .set_publisher(track_namespace, publisher_session_id)
            .await;

        let result = track_namespace_manager
            .get_publisher_session_id_by_track_namespace(track_namespace)
            .await;

        assert_eq!(result, Some(publisher_session_id));
    }

    #[tokio::test]
    async fn set_subscriber_track_not_existed() {
        let track_namespace = "test_namespace";
        let publisher_session_id = 1;
        let subscriber_session_id = 2;
        let track_name = "test_name";

        // Start track management thread
        let (track_tx, mut track_rx) = mpsc::channel::<TrackCommand>(1024);
        tokio::spawn(async move { track_namespace_manager(&mut track_rx).await });

        let track_namespace_manager = TrackNamespaceManager::new(track_tx.clone());
        let _ = track_namespace_manager
            .set_publisher(track_namespace, publisher_session_id)
            .await;

        // Register a new subscriber with a new track
        let result = track_namespace_manager
            .set_subscriber(track_namespace, subscriber_session_id, track_name)
            .await;

        assert!(result.is_ok());
    }

    #[tokio::test]
    async fn set_subscriber_track_already_existed() {
        let track_namespace = "test_namespace";
        let publisher_session_id = 1;
        let subscriber_session_id_1 = 1;
        let subscriber_session_id_2 = 2;
        let track_name = "test_name";

        // Start track management thread
        let (track_tx, mut track_rx) = mpsc::channel::<TrackCommand>(1024);
        tokio::spawn(async move { track_namespace_manager(&mut track_rx).await });

        let track_namespace_manager = TrackNamespaceManager::new(track_tx.clone());
        let _ = track_namespace_manager
            .set_publisher(track_namespace, publisher_session_id)
            .await;
        let _ = track_namespace_manager
            .set_subscriber(track_namespace, subscriber_session_id_1, track_name)
            .await;

        // Register a new subscriber with the same track
        let result = track_namespace_manager
            .set_subscriber(track_namespace, subscriber_session_id_2, track_name)
            .await;

        assert!(result.is_ok());
    }

    #[tokio::test]
    async fn delete_subscriber() {
        let track_namespace = "test_namespace";
        let publisher_session_id = 1;
        let subscriber_session_id_1 = 2;
        let subscriber_session_id_2 = 3;
        let track_name = "test_name";

        // Start track management thread
        let (track_tx, mut track_rx) = mpsc::channel::<TrackCommand>(1024);
        tokio::spawn(async move { track_namespace_manager(&mut track_rx).await });

        let track_namespace_manager = TrackNamespaceManager::new(track_tx.clone());
        let _ = track_namespace_manager
            .set_publisher(track_namespace, publisher_session_id)
            .await;
        let _ = track_namespace_manager
            .set_subscriber(track_namespace, subscriber_session_id_1, track_name)
            .await;
        let _ = track_namespace_manager
            .set_subscriber(track_namespace, subscriber_session_id_2, track_name)
            .await;

        let result = track_namespace_manager
            .delete_subscriber(track_namespace, track_name, subscriber_session_id_1)
            .await;

        assert!(result.is_ok());
    }

    #[tokio::test]
    async fn get_subscriber_session_ids_by_track_id() {
        let track_namespace = "test_namespace";
        let publisher_session_id = 1;
        let subscriber_session_ids = vec![2, 3];
        let track_id = 0;
        let track_name = "test_name";

        // Start track management thread
        let (track_tx, mut track_rx) = mpsc::channel::<TrackCommand>(1024);
        tokio::spawn(async move { track_namespace_manager(&mut track_rx).await });

        let track_namespace_manager = TrackNamespaceManager::new(track_tx.clone());
        let _ = track_namespace_manager
            .set_publisher(track_namespace, publisher_session_id)
            .await;
        let _ = track_namespace_manager
            .set_subscriber(track_namespace, subscriber_session_ids[0], track_name)
            .await;
        let _ = track_namespace_manager
            .set_subscriber(track_namespace, subscriber_session_ids[1], track_name)
            .await;
        let _ = track_namespace_manager
            .set_track_id(track_namespace, track_name, track_id)
            .await;
        let _ = track_namespace_manager
            .activate_subscriber(track_namespace, track_name, subscriber_session_ids[0])
            .await;
        let _ = track_namespace_manager
            .activate_subscriber(track_namespace, track_name, subscriber_session_ids[1])
            .await;

        let mut result = track_namespace_manager
            .get_subscriber_session_ids_by_track_id(track_id)
            .await
            .unwrap();

        result.sort();

        assert_eq!(result, subscriber_session_ids);
    }
}

#[cfg(test)]
mod failure {
    use crate::modules::track_namespace_manager::{
        track_namespace_manager, TrackNamespaceManager, TrackNamespaceManagerRepository,
    };
    use crate::TrackCommand;
    use tokio::sync::mpsc;
    #[tokio::test]
    async fn set_publisher_already_exist() {
        let track_namespace = "test";
        let publisher_session_id = 1;

        // Start track management thread
        let (track_tx, mut track_rx) = mpsc::channel::<TrackCommand>(1024);
        tokio::spawn(async move { track_namespace_manager(&mut track_rx).await });

        let track_namespace_manager = TrackNamespaceManager::new(track_tx.clone());
        let _ = track_namespace_manager
            .set_publisher(track_namespace, publisher_session_id)
            .await;

        let result = track_namespace_manager
            .set_publisher(track_namespace, publisher_session_id)
            .await;

        assert!(result.is_err());
    }

    #[tokio::test]
    async fn delete_publisher_not_found() {
        let track_namespace = "test";

        // Start track management thread
        let (track_tx, mut track_rx) = mpsc::channel::<TrackCommand>(1024);
        tokio::spawn(async move { track_namespace_manager(&mut track_rx).await });

        let track_namespace_manager = TrackNamespaceManager::new(track_tx.clone());

        let result = track_namespace_manager
            .delete_publisher(track_namespace)
            .await;

        assert!(result.is_err());
    }

    #[tokio::test]
    async fn get_publisher_session_id_by_track_namespace_not_found() {
        let track_namespace = "test";

        // Start track management thread
        let (track_tx, mut track_rx) = mpsc::channel::<TrackCommand>(1024);
        tokio::spawn(async move { track_namespace_manager(&mut track_rx).await });

        let track_namespace_manager = TrackNamespaceManager::new(track_tx.clone());

        let result = track_namespace_manager
            .get_publisher_session_id_by_track_namespace(track_namespace)
            .await;

        assert_eq!(result, None);
    }

    #[tokio::test]
    async fn set_subscriber_already_exist() {
        let track_namespace = "test_namespace";
        let publisher_session_id = 1;
        let subscriber_session_id = 2;
        let track_name = "test_name";

        // Start track management thread
        let (track_tx, mut track_rx) = mpsc::channel::<TrackCommand>(1024);
        tokio::spawn(async move { track_namespace_manager(&mut track_rx).await });

        let track_namespace_manager = TrackNamespaceManager::new(track_tx.clone());
        let _ = track_namespace_manager
            .set_publisher(track_namespace, publisher_session_id)
            .await;
        let _ = track_namespace_manager
            .set_subscriber(track_namespace, subscriber_session_id, track_name)
            .await;

        // Register the same subscriber
        let result = track_namespace_manager
            .set_subscriber(track_namespace, subscriber_session_id, track_name)
            .await;

        assert!(result.is_err());
    }

    #[tokio::test]
    async fn set_subscriber_track_namespace_not_found() {
        let track_namespace_1 = "test_namespace";
        let track_namespace_2 = "unexisted_namespace";
        let publisher_session_id = 1;
        let subscriber_session_id = 2;
        let track_name = "test_name";

        // Start track management thread
        let (track_tx, mut track_rx) = mpsc::channel::<TrackCommand>(1024);
        tokio::spawn(async move { track_namespace_manager(&mut track_rx).await });

        let track_namespace_manager = TrackNamespaceManager::new(track_tx.clone());
        let _ = track_namespace_manager
            .set_publisher(track_namespace_1, publisher_session_id)
            .await;

        // Register a new subscriber with a new track
        let result = track_namespace_manager
            .set_subscriber(track_namespace_2, subscriber_session_id, track_name)
            .await;

        assert!(result.is_err());
    }

    #[tokio::test]
    async fn delete_subscriber_subscriber_id_not_found() {
        let track_namespace = "test_namespace";
        let publisher_session_id = 1;
        let subscriber_session_id_1 = 2;
        let subscriber_session_id_2 = 3;
        let track_name = "test_name";

        // Start track management thread
        let (track_tx, mut track_rx) = mpsc::channel::<TrackCommand>(1024);
        tokio::spawn(async move { track_namespace_manager(&mut track_rx).await });

        let track_namespace_manager = TrackNamespaceManager::new(track_tx.clone());
        let _ = track_namespace_manager
            .set_publisher(track_namespace, publisher_session_id)
            .await;
        let _ = track_namespace_manager
            .set_subscriber(track_namespace, subscriber_session_id_1, track_name)
            .await;

        let result = track_namespace_manager
            .delete_subscriber(track_namespace, track_name, subscriber_session_id_2)
            .await;

        assert!(result.is_err());
    }

    #[tokio::test]
    async fn delete_subscriber_track_name_not_found() {
        let track_namespace = "test_namespace";
        let publisher_session_id = 1;
        let subscriber_session_id = 2;
        let track_name = "test_name";

        // Start track management thread
        let (track_tx, mut track_rx) = mpsc::channel::<TrackCommand>(1024);
        tokio::spawn(async move { track_namespace_manager(&mut track_rx).await });

        let track_namespace_manager = TrackNamespaceManager::new(track_tx.clone());
        let _ = track_namespace_manager
            .set_publisher(track_namespace, publisher_session_id)
            .await;

        let result = track_namespace_manager
            .delete_subscriber(track_namespace, track_name, subscriber_session_id)
            .await;

        assert!(result.is_err());
    }

    #[tokio::test]
    async fn delete_subscriber_track_namespace_not_found() {
        let track_namespace_1 = "test_namespace";
        let track_namespace_2 = "unexisted_namespace";
        let publisher_session_id = 1;
        let subscriber_session_id = 2;
        let track_name = "test_name";

        // Start track management thread
        let (track_tx, mut track_rx) = mpsc::channel::<TrackCommand>(1024);
        tokio::spawn(async move { track_namespace_manager(&mut track_rx).await });

        let track_namespace_manager = TrackNamespaceManager::new(track_tx.clone());
        let _ = track_namespace_manager
            .set_publisher(track_namespace_1, publisher_session_id)
            .await;
        let _ = track_namespace_manager
            .set_subscriber(track_namespace_1, subscriber_session_id, track_name)
            .await;

        let result = track_namespace_manager
            .delete_subscriber(track_namespace_2, track_name, subscriber_session_id)
            .await;

        assert!(result.is_err());
    }

    #[tokio::test]
    async fn get_subscriber_session_ids_by_track_id_not_found() {
        let track_id = 3;

        // Start track management thread
        let (track_tx, mut track_rx) = mpsc::channel::<TrackCommand>(1024);
        tokio::spawn(async move { track_namespace_manager(&mut track_rx).await });

        let track_namespace_manager = TrackNamespaceManager::new(track_tx.clone());

        let result = track_namespace_manager
            .get_subscriber_session_ids_by_track_id(track_id)
            .await;

        assert_eq!(result, None);
    }
}<|MERGE_RESOLUTION|>--- conflicted
+++ resolved
@@ -37,7 +37,7 @@
     }
 
     fn is_waiting(&self) -> bool {
-        self.state == "waiting"
+        self.state == SubscriberStatus::Waiting
     }
 }
 
@@ -218,30 +218,38 @@
     }
 
     fn get_subscriber_session_ids_by_track_namespace_and_track_name(
-        &self,
+        &mut self,
         track_namespace: String,
         track_name: String,
     ) -> Option<Vec<usize>> {
         if !self.is_exist_track_namespace(track_namespace.clone()) {
             return None;
         }
-
-        if !self.publishers[&track_namespace].is_exist_track_name(track_name.clone()) {
+        // track_namespaceが存在する場合はobjectを取得する
+        let track_namespace_object = self.publishers.get_mut(&track_namespace).unwrap();
+
+        if !track_namespace_object.is_exist_track_name(track_name.clone()) {
             return None;
         }
-
-        let waiting_session_ids: Vec<usize> = self.publishers[&track_namespace].tracks[&track_name]
+        // track_nameが存在する場合はobjectを取得する
+        let track_name_object = track_namespace_object.tracks.get_mut(&track_name).unwrap();
+
+        // track_nameに紐づくwaiting状態のsubscriberを取得する
+        let waiting_subscribers = track_name_object
             .subscribers
             .iter()
-            .filter(|(_, status)| status.is_waiting())
+            .filter(|(_, status)| status.is_waiting());
+
+        // session_idを取得する
+        let waiting_subscriber_session_ids: Vec<usize> = waiting_subscribers
             .map(|(session_id, _)| *session_id)
             .collect();
 
-        if waiting_session_ids.is_empty() {
+        if waiting_subscriber_session_ids.is_empty() {
             return None;
         }
 
-        Some(waiting_session_ids)
+        Some(waiting_subscriber_session_ids)
     }
 
     fn get_subscriber_session_ids_by_track_id(&self, track_id: u64) -> Option<Vec<usize>> {
@@ -252,7 +260,7 @@
             .flat_map(|publisher| publisher.tracks.values())
             .find(|track| track.track_id == Some(track_id))?;
 
-        // trackに紐づくactiveなsubscriberを取得する
+        // trackに紐づくactive状態のsubscriberを取得する
         let active_subscribers = track
             .subscribers
             .iter()
@@ -295,12 +303,8 @@
         &mut self,
         track_namespace: String,
         track_name: String,
-<<<<<<< HEAD
         subscriber_session_id: usize,
-        status: String,
-=======
         status: SubscriberStatus,
->>>>>>> b6b2f0b8
     ) -> Result<()> {
         if !self.is_exist_track_namespace(track_namespace.clone()) {
             return Err(anyhow::anyhow!("track_namespace not found"));
@@ -311,32 +315,13 @@
         if !track_namespace_object.is_exist_track_name(track_name.clone()) {
             return Err(anyhow::anyhow!("track_name not found"));
         }
-<<<<<<< HEAD
-
-        // subscriberが存在するか確認する
-        if !self.publishers[&track_namespace].tracks[&track_name]
-            .is_exist_subscriber(subscriber_session_id)
-        {
-            return Err(anyhow::anyhow!("subscriber not found"));
-        }
-
-        // subscriber_session_idが一致するsubscriberのstatusを変更する
-        self.publishers
-            .get_mut(&track_namespace)
-            .unwrap()
-            .tracks
-            .get_mut(&track_name)
-            .unwrap()
+        // track_nameが存在する場合はsubscriberのstatusを設定する
+        let track_name_object = track_namespace_object.tracks.get_mut(&track_name).unwrap();
+        let subscriber = track_name_object
             .subscribers
             .get_mut(&subscriber_session_id)
-            .unwrap()
-            .set_state(status);
-=======
-        // track_nameが存在する場合はsubscriberのstatusを設定する
-        let track_name_object = track_namespace_object.tracks.get_mut(&track_name).unwrap();
-        let subscribers = track_name_object.subscribers.values_mut();
-        subscribers.for_each(|subscriber| subscriber.set_state(status.clone()));
->>>>>>> b6b2f0b8
+            .unwrap();
+        subscriber.set_state(status.clone());
 
         Ok(())
     }
@@ -528,12 +513,8 @@
     SetStatus {
         track_namespace: String,
         track_name: String,
-<<<<<<< HEAD
         subscriber_session_id: usize,
-        status: String,
-=======
         status: SubscriberStatus,
->>>>>>> b6b2f0b8
         resp: oneshot::Sender<bool>,
     },
     GetSubscliberSessionIdsByNamespaceAndName {
@@ -752,12 +733,8 @@
         let cmd = TrackCommand::SetStatus {
             track_namespace: track_namespace.to_string(),
             track_name: track_name.to_string(),
-<<<<<<< HEAD
             subscriber_session_id,
-            status: "active".to_string(),
-=======
             status: SubscriberStatus::Activate,
->>>>>>> b6b2f0b8
             resp: resp_tx,
         };
         self.tx.send(cmd).await.unwrap();
@@ -940,6 +917,36 @@
     }
 
     #[tokio::test]
+    async fn delete_last_subscriber() {
+        let track_namespace = "test_namespace";
+        let publisher_session_id = 1;
+        let subscriber_session_id_1 = 2;
+        let subscriber_session_id_2 = 3;
+        let track_name = "test_name";
+
+        // Start track management thread
+        let (track_tx, mut track_rx) = mpsc::channel::<TrackCommand>(1024);
+        tokio::spawn(async move { track_namespace_manager(&mut track_rx).await });
+
+        let track_namespace_manager = TrackNamespaceManager::new(track_tx.clone());
+        let _ = track_namespace_manager
+            .set_publisher(track_namespace, publisher_session_id)
+            .await;
+        let _ = track_namespace_manager
+            .set_subscriber(track_namespace, subscriber_session_id_1, track_name)
+            .await;
+        let _ = track_namespace_manager
+            .set_subscriber(track_namespace, subscriber_session_id_2, track_name)
+            .await;
+
+        let result = track_namespace_manager
+            .delete_subscriber(track_namespace, track_name, subscriber_session_id_1)
+            .await;
+
+        assert!(result.is_ok());
+    }
+
+    #[tokio::test]
     async fn get_subscriber_session_ids_by_track_id() {
         let track_namespace = "test_namespace";
         let publisher_session_id = 1;
