--- conflicted
+++ resolved
@@ -17,11 +17,7 @@
 
 #[derive(Debug, PartialEq)]
 pub enum ObjectStreamProcessResult {
-<<<<<<< HEAD
-    Success,
-=======
     Success(CacheObject),
->>>>>>> 6e21eaba
     IncompleteMessage,
     Failure(TerminationErrorCode, String),
 }
@@ -76,11 +72,8 @@
                 Err(err) => {
                     tracing::warn!("{:#?}", err);
                     read_cur.set_position(0);
-<<<<<<< HEAD
-                    return ObjectStreamProcessResult::IncompleteMessage;
-=======
+
                     ObjectStreamProcessResult::IncompleteMessage
->>>>>>> 6e21eaba
                 }
             }
         }
@@ -101,11 +94,8 @@
                 Err(err) => {
                     tracing::warn!("{:#?}", err);
                     read_cur.set_position(0);
-<<<<<<< HEAD
-                    return ObjectStreamProcessResult::IncompleteMessage;
-=======
+
                     ObjectStreamProcessResult::IncompleteMessage
->>>>>>> 6e21eaba
                 }
             }
         }
