use anyhow::Result;
use moqt_core::{
    constants::StreamDirection,
    messages::{control_messages::subscribe_ok::SubscribeOk, moqt_payload::MOQTPayload},
    pubsub_relation_manager_repository::PubSubRelationManagerRepository,
    SendStreamDispatcherRepository,
};

use crate::modules::moqt_client::MOQTClient;

pub(crate) async fn subscribe_ok_handler(
    subscribe_ok_message: SubscribeOk,
    pubsub_relation_manager_repository: &mut dyn PubSubRelationManagerRepository,
    send_stream_dispatcher_repository: &mut dyn SendStreamDispatcherRepository,
    client: &MOQTClient,
) -> Result<()> {
    tracing::trace!("subscribe_ok_handler start.");

    tracing::debug!("subscribe_ok_message: {:#?}", subscribe_ok_message);

    let upstream_session_id = client.id();
    let upstream_subscribe_id = subscribe_ok_message.subscribe_id();

    // Determine the SUBSCRIBER who sent the SUBSCRIBE using the track_namespace and track_name
    let downstream_ids = pubsub_relation_manager_repository
        .get_requesting_downstream_session_ids_and_subscribe_ids(
            upstream_subscribe_id,
            upstream_session_id,
        )
        .await?;
    match downstream_ids {
        Some(downstream_ids) => {
            let _ = pubsub_relation_manager_repository
                .activate_upstream_subscription(upstream_session_id, upstream_subscribe_id)
                .await;

            // Notify all waiting subscribers with the SUBSCRIBE_OK message
            // Replace the subscribe_id in the SUBSCRIBE_OK message to responce to the downstream subscribers
            // TODO: auth parameter
            for (downstream_session_id, downstream_subscribe_id) in downstream_ids.iter() {
                let message_payload = SubscribeOk::new(
                    *downstream_subscribe_id,
                    subscribe_ok_message.expires(),
                    subscribe_ok_message.group_order(),
                    subscribe_ok_message.content_exists(),
                    subscribe_ok_message.largest_group_id(),
                    subscribe_ok_message.largest_object_id(),
                    subscribe_ok_message.subscribe_parameters().clone(),
                );
                let subscribe_ok_message: Box<dyn MOQTPayload> = Box::new(message_payload.clone());

                send_stream_dispatcher_repository
                    .transfer_message_to_send_stream_thread(
                        *downstream_session_id,
                        subscribe_ok_message,
                        StreamDirection::Bi,
                    )
                    .await?;

                tracing::debug!(
                    "message: {:#?} is sent to forward handler for client {:?}",
                    message_payload,
                    downstream_session_id
                );

                pubsub_relation_manager_repository
                    .activate_downstream_subscription(
                        *downstream_session_id,
                        *downstream_subscribe_id,
                    )
                    .await?;

                tracing::trace!("subscribe_ok_handler complete.");
            }
        }
        None => {
            tracing::warn!("waiting subscriber session ids not found");

            // Activate the publisher because it is in the Requesting state
            let _ = pubsub_relation_manager_repository
                .activate_upstream_subscription(upstream_session_id, upstream_subscribe_id)
                .await;
        }
    }

    Ok(())
}

#[cfg(test)]
mod success {
    use super::subscribe_ok_handler;
    use crate::modules::{
        moqt_client::MOQTClient,
        pubsub_relation_manager::{
            commands::PubSubRelationCommand, manager::pubsub_relation_manager,
            wrapper::PubSubRelationManagerWrapper,
        },
        send_stream_dispatcher::{
            send_stream_dispatcher, SendStreamDispatchCommand, SendStreamDispatcher,
        },
        server_processes::senders,
    };
    use moqt_core::{
        constants::StreamDirection,
        messages::{
            control_messages::{
                subscribe::{FilterType, GroupOrder},
                subscribe_ok::SubscribeOk,
                version_specific_parameters::{AuthorizationInfo, VersionSpecificParameter},
            },
            moqt_payload::MOQTPayload,
        },
        pubsub_relation_manager_repository::PubSubRelationManagerRepository,
    };
<<<<<<< HEAD
=======
    use crate::MOQTClient;
    use bytes::BytesMut;
    use moqt_core::constants::StreamDirection;
    use moqt_core::messages::control_messages::subscribe::{FilterType, GroupOrder};
    use moqt_core::messages::control_messages::version_specific_parameters::{
        AuthorizationInfo, VersionSpecificParameter,
    };
    use moqt_core::messages::{
        control_messages::subscribe_ok::SubscribeOk, moqt_payload::MOQTPayload,
    };
    use moqt_core::pubsub_relation_manager_repository::PubSubRelationManagerRepository;
>>>>>>> df9b692c
    use std::sync::Arc;
    use tokio::sync::mpsc;

    #[tokio::test]
    async fn normal_case() {
        // Generate SUBSCRIBE_OK message
        let downstream_subscribe_id = 0;
        let track_alias = 0;
        let track_namespace = Vec::from(["test".to_string(), "test".to_string()]);
        let track_name = "track_name".to_string();
        let subscriber_priority = 0;
        let expires = 1;
        let group_order = GroupOrder::Ascending;
        let content_exists = false;
        let largest_group_id = None;
        let largest_object_id = None;
        let filter_type = FilterType::LatestGroup;
        let start_group = None;
        let start_object = None;
        let end_group = None;
        let end_object = None;
        let version_specific_parameter =
            VersionSpecificParameter::AuthorizationInfo(AuthorizationInfo::new("test".to_string()));
        let subscribe_parameters = vec![version_specific_parameter];

        let subscribe_ok = SubscribeOk::new(
            downstream_subscribe_id,
            expires,
            group_order,
            content_exists,
            largest_group_id,
            largest_object_id,
            subscribe_parameters,
        );
        let mut buf = BytesMut::new();
        subscribe_ok.packetize(&mut buf);

        // Generate client
        let upstream_session_id = 1;
        let senders_mock = senders::test_helper_fn::create_senders_mock();
        let client = MOQTClient::new(upstream_session_id, senders_mock);

        // Generate PubSubRelationManagerWrapper
        let (track_namespace_tx, mut track_namespace_rx) =
            mpsc::channel::<PubSubRelationCommand>(1024);
        tokio::spawn(async move { pubsub_relation_manager(&mut track_namespace_rx).await });
        let mut pubsub_relation_manager: PubSubRelationManagerWrapper =
            PubSubRelationManagerWrapper::new(track_namespace_tx);

        let downstream_session_id = 2;
        let max_subscribe_id = 10;

        let _ = pubsub_relation_manager
            .setup_publisher(max_subscribe_id, upstream_session_id)
            .await;
        let _ = pubsub_relation_manager
            .set_upstream_announced_namespace(track_namespace.clone(), upstream_session_id)
            .await;
        let (upstream_subscribe_id, _) = pubsub_relation_manager
            .set_upstream_subscription(
                upstream_session_id,
                track_namespace.clone(),
                track_name.clone(),
                subscriber_priority,
                group_order,
                filter_type,
                start_group,
                start_object,
                end_group,
                end_object,
            )
            .await
            .unwrap();

        let _ = pubsub_relation_manager
            .setup_subscriber(max_subscribe_id, downstream_session_id)
            .await;
        let _ = pubsub_relation_manager
            .set_downstream_subscription(
                downstream_session_id,
                downstream_subscribe_id,
                track_alias,
                track_namespace,
                track_name,
                subscriber_priority,
                group_order,
                filter_type,
                start_group,
                start_object,
                end_group,
                end_object,
            )
            .await;
        let _ = pubsub_relation_manager
            .set_pubsub_relation(
                upstream_session_id,
                upstream_subscribe_id,
                downstream_session_id,
                downstream_subscribe_id,
            )
            .await;

        // Generate SendStreamDispacher
        let (send_stream_tx, mut send_stream_rx) = mpsc::channel::<SendStreamDispatchCommand>(1024);

        tokio::spawn(async move { send_stream_dispatcher(&mut send_stream_rx).await });
        let mut send_stream_dispatcher: SendStreamDispatcher =
            SendStreamDispatcher::new(send_stream_tx.clone());

        let (message_tx, _) = mpsc::channel::<Arc<Box<dyn MOQTPayload>>>(1024);
        let _ = send_stream_tx
            .send(SendStreamDispatchCommand::Set {
                session_id: downstream_session_id,
                stream_direction: StreamDirection::Bi,
                sender: message_tx,
            })
            .await;

        // Execute subscribe_ok_handler and get result
        let result = subscribe_ok_handler(
            subscribe_ok,
            &mut pubsub_relation_manager,
            &mut send_stream_dispatcher,
            &client,
        )
        .await;

        assert!(result.is_ok());
    }
}

#[cfg(test)]
mod failure {
<<<<<<< HEAD
    use super::subscribe_ok_handler;
    use crate::modules::{
        moqt_client::MOQTClient,
        pubsub_relation_manager::{
            commands::PubSubRelationCommand, manager::pubsub_relation_manager,
            wrapper::PubSubRelationManagerWrapper,
        },
        send_stream_dispatcher::{
            send_stream_dispatcher, SendStreamDispatchCommand, SendStreamDispatcher,
        },
        server_processes::senders,
=======
    use crate::modules::message_handlers::control_message::handlers::subscribe_ok_handler::subscribe_ok_handler;
    use crate::modules::pubsub_relation_manager::{
        commands::PubSubRelationCommand, manager::pubsub_relation_manager,
        wrapper::PubSubRelationManagerWrapper,
    };
    use crate::modules::send_stream_dispatcher::{
        send_stream_dispatcher, SendStreamDispatchCommand, SendStreamDispatcher,
    };
    use crate::MOQTClient;
    use bytes::BytesMut;
    use moqt_core::constants::StreamDirection;
    use moqt_core::messages::control_messages::subscribe::{FilterType, GroupOrder};
    use moqt_core::messages::control_messages::version_specific_parameters::{
        AuthorizationInfo, VersionSpecificParameter,
>>>>>>> df9b692c
    };
    use moqt_core::{
        constants::StreamDirection,
        messages::{
            control_messages::{
                subscribe::{FilterType, GroupOrder},
                subscribe_ok::SubscribeOk,
                version_specific_parameters::{AuthorizationInfo, VersionSpecificParameter},
            },
            moqt_payload::MOQTPayload,
        },
        pubsub_relation_manager_repository::PubSubRelationManagerRepository,
    };
    use std::sync::Arc;
    use tokio::sync::mpsc;

    #[tokio::test]
    async fn forward_fail() {
        // Generate SUBSCRIBE_OK message
        let downstream_subscribe_id = 0;
        let track_alias = 0;
        let track_namespace = Vec::from(["test".to_string(), "test".to_string()]);
        let track_name = "track_name".to_string();
        let subscriber_priority = 0;
        let expires = 1;
        let group_order = GroupOrder::Ascending;
        let content_exists = false;
        let largest_group_id = None;
        let largest_object_id = None;
        let filter_type = FilterType::LatestGroup;
        let start_group = None;
        let start_object = None;
        let end_group = None;
        let end_object = None;
        let version_specific_parameter =
            VersionSpecificParameter::AuthorizationInfo(AuthorizationInfo::new("test".to_string()));
        let subscribe_parameters = vec![version_specific_parameter];

        let subscribe_ok = SubscribeOk::new(
            downstream_subscribe_id,
            expires,
            group_order,
            content_exists,
            largest_group_id,
            largest_object_id,
            subscribe_parameters,
        );
        let mut buf = BytesMut::new();
        subscribe_ok.packetize(&mut buf);

        // Generate client
        let upstream_session_id = 1;
        let senders_mock = senders::test_helper_fn::create_senders_mock();
        let client = MOQTClient::new(upstream_session_id, senders_mock);

        // Generate PubSubRelationManagerWrapper
        let (track_namespace_tx, mut track_namespace_rx) =
            mpsc::channel::<PubSubRelationCommand>(1024);
        tokio::spawn(async move { pubsub_relation_manager(&mut track_namespace_rx).await });
        let mut pubsub_relation_manager: PubSubRelationManagerWrapper =
            PubSubRelationManagerWrapper::new(track_namespace_tx);

        let downstream_session_id = 2;
        let max_subscribe_id = 10;

        let _ = pubsub_relation_manager
            .setup_publisher(max_subscribe_id, upstream_session_id)
            .await;
        let _ = pubsub_relation_manager
            .set_upstream_announced_namespace(track_namespace.clone(), upstream_session_id)
            .await;
        let (upstream_subscribe_id, _) = pubsub_relation_manager
            .set_upstream_subscription(
                upstream_session_id,
                track_namespace.clone(),
                track_name.clone(),
                subscriber_priority,
                group_order,
                filter_type,
                start_group,
                start_object,
                end_group,
                end_object,
            )
            .await
            .unwrap();

        let _ = pubsub_relation_manager
            .setup_subscriber(max_subscribe_id, downstream_session_id)
            .await;
        let _ = pubsub_relation_manager
            .set_downstream_subscription(
                downstream_session_id,
                downstream_subscribe_id,
                track_alias,
                track_namespace,
                track_name,
                subscriber_priority,
                group_order,
                filter_type,
                start_group,
                start_object,
                end_group,
                end_object,
            )
            .await;
        let _ = pubsub_relation_manager
            .set_pubsub_relation(
                upstream_session_id,
                upstream_subscribe_id,
                downstream_session_id,
                downstream_subscribe_id,
            )
            .await;

        // Generate SendStreamDispacher (without set sender)
        let (send_stream_tx, mut send_stream_rx) = mpsc::channel::<SendStreamDispatchCommand>(1024);

        tokio::spawn(async move { send_stream_dispatcher(&mut send_stream_rx).await });
        let mut send_stream_dispatcher: SendStreamDispatcher =
            SendStreamDispatcher::new(send_stream_tx.clone());

        // Execute subscribe_ok_handler and get result
        let result = subscribe_ok_handler(
            subscribe_ok,
            &mut pubsub_relation_manager,
            &mut send_stream_dispatcher,
            &client,
        )
        .await;

        assert!(result.is_err());
    }

    #[tokio::test]
    async fn subscriber_not_found() {
        // Generate SUBSCRIBE_OK message
        let downstream_subscribe_id = 0;
        let track_namespace = Vec::from(["test".to_string(), "test".to_string()]);
        let track_name = "track_name".to_string();
        let subscriber_priority = 0;
        let expires = 1;
        let group_order = GroupOrder::Ascending;
        let content_exists = false;
        let largest_group_id = None;
        let largest_object_id = None;
        let filter_type = FilterType::LatestGroup;
        let start_group = None;
        let start_object = None;
        let end_group = None;
        let end_object = None;
        let version_specific_parameter =
            VersionSpecificParameter::AuthorizationInfo(AuthorizationInfo::new("test".to_string()));
        let subscribe_parameters = vec![version_specific_parameter];

        let subscribe_ok = SubscribeOk::new(
            downstream_subscribe_id,
            expires,
            group_order,
            content_exists,
            largest_group_id,
            largest_object_id,
            subscribe_parameters,
        );
        let mut buf = BytesMut::new();
        subscribe_ok.packetize(&mut buf);

        // Generate client
        let upstream_session_id = 1;
        let senders_mock = senders::test_helper_fn::create_senders_mock();
        let client = MOQTClient::new(upstream_session_id, senders_mock);

        // Generate PubSubRelationManagerWrapper
        let (track_namespace_tx, mut track_namespace_rx) =
            mpsc::channel::<PubSubRelationCommand>(1024);
        tokio::spawn(async move { pubsub_relation_manager(&mut track_namespace_rx).await });
        let mut pubsub_relation_manager: PubSubRelationManagerWrapper =
            PubSubRelationManagerWrapper::new(track_namespace_tx);

        let downstream_session_id = 2;
        let max_subscribe_id = 10;

        let _ = pubsub_relation_manager
            .setup_publisher(max_subscribe_id, upstream_session_id)
            .await;
        let _ = pubsub_relation_manager
            .set_upstream_announced_namespace(track_namespace.clone(), upstream_session_id)
            .await;
        let _ = pubsub_relation_manager
            .set_upstream_subscription(
                upstream_session_id,
                track_namespace.clone(),
                track_name.clone(),
                subscriber_priority,
                group_order,
                filter_type,
                start_group,
                start_object,
                end_group,
                end_object,
            )
            .await
            .unwrap();

        // Generate SendStreamDispacher
        let (send_stream_tx, mut send_stream_rx) = mpsc::channel::<SendStreamDispatchCommand>(1024);

        tokio::spawn(async move { send_stream_dispatcher(&mut send_stream_rx).await });
        let mut send_stream_dispatcher: SendStreamDispatcher =
            SendStreamDispatcher::new(send_stream_tx.clone());

        let (message_tx, _) = mpsc::channel::<Arc<Box<dyn MOQTPayload>>>(1024);
        let _ = send_stream_tx
            .send(SendStreamDispatchCommand::Set {
                session_id: downstream_session_id,
                stream_direction: StreamDirection::Bi,
                sender: message_tx,
            })
            .await;

        // Execute subscribe_ok_handler and get result
        let result = subscribe_ok_handler(
            subscribe_ok,
            &mut pubsub_relation_manager,
            &mut send_stream_dispatcher,
            &client,
        )
        .await;

        assert!(result.is_err());
    }

    #[tokio::test]
    async fn subscriber_already_activated() {
        // Generate SUBSCRIBE_OK message
        let downstream_subscribe_id = 0;
        let track_alias = 0;
        let track_namespace = Vec::from(["test".to_string(), "test".to_string()]);
        let track_name = "track_name".to_string();
        let subscriber_priority = 0;
        let expires = 1;
        let group_order = GroupOrder::Ascending;
        let content_exists = false;
        let largest_group_id = None;
        let largest_object_id = None;
        let filter_type = FilterType::LatestGroup;
        let start_group = None;
        let start_object = None;
        let end_group = None;
        let end_object = None;
        let version_specific_parameter =
            VersionSpecificParameter::AuthorizationInfo(AuthorizationInfo::new("test".to_string()));
        let subscribe_parameters = vec![version_specific_parameter];

        let subscribe_ok = SubscribeOk::new(
            downstream_subscribe_id,
            expires,
            group_order,
            content_exists,
            largest_group_id,
            largest_object_id,
            subscribe_parameters,
        );
        let mut buf = BytesMut::new();
        subscribe_ok.packetize(&mut buf);

        // Generate client
        let upstream_session_id = 1;
        let senders_mock = senders::test_helper_fn::create_senders_mock();
        let client = MOQTClient::new(upstream_session_id, senders_mock);

        // Generate PubSubRelationManagerWrapper
        let (track_namespace_tx, mut track_namespace_rx) =
            mpsc::channel::<PubSubRelationCommand>(1024);
        tokio::spawn(async move { pubsub_relation_manager(&mut track_namespace_rx).await });
        let mut pubsub_relation_manager: PubSubRelationManagerWrapper =
            PubSubRelationManagerWrapper::new(track_namespace_tx);

        let downstream_session_id = 2;
        let max_subscribe_id = 10;

        let _ = pubsub_relation_manager
            .setup_publisher(max_subscribe_id, upstream_session_id)
            .await;
        let _ = pubsub_relation_manager
            .set_upstream_announced_namespace(track_namespace.clone(), upstream_session_id)
            .await;
        let (upstream_subscribe_id, _) = pubsub_relation_manager
            .set_upstream_subscription(
                upstream_session_id,
                track_namespace.clone(),
                track_name.clone(),
                subscriber_priority,
                group_order,
                filter_type,
                start_group,
                start_object,
                end_group,
                end_object,
            )
            .await
            .unwrap();

        let _ = pubsub_relation_manager
            .setup_subscriber(max_subscribe_id, downstream_session_id)
            .await;
        let _ = pubsub_relation_manager
            .set_downstream_subscription(
                downstream_session_id,
                downstream_subscribe_id,
                track_alias,
                track_namespace,
                track_name,
                subscriber_priority,
                group_order,
                filter_type,
                start_group,
                start_object,
                end_group,
                end_object,
            )
            .await;
        let _ = pubsub_relation_manager
            .set_pubsub_relation(
                upstream_session_id,
                upstream_subscribe_id,
                downstream_session_id,
                downstream_subscribe_id,
            )
            .await;

        let _ = pubsub_relation_manager
            .activate_downstream_subscription(downstream_session_id, downstream_subscribe_id)
            .await;

        // Generate SendStreamDispacher
        let (send_stream_tx, mut send_stream_rx) = mpsc::channel::<SendStreamDispatchCommand>(1024);

        tokio::spawn(async move { send_stream_dispatcher(&mut send_stream_rx).await });
        let mut send_stream_dispatcher: SendStreamDispatcher =
            SendStreamDispatcher::new(send_stream_tx.clone());

        let (message_tx, _) = mpsc::channel::<Arc<Box<dyn MOQTPayload>>>(1024);
        let _ = send_stream_tx
            .send(SendStreamDispatchCommand::Set {
                session_id: downstream_session_id,
                stream_direction: StreamDirection::Bi,
                sender: message_tx,
            })
            .await;

        // Execute subscribe_ok_handler and get result
        let result = subscribe_ok_handler(
            subscribe_ok,
            &mut pubsub_relation_manager,
            &mut send_stream_dispatcher,
            &client,
        )
        .await;

        assert!(result.is_ok());
    }

    #[tokio::test]
    async fn publisher_already_activated() {
        // Generate SUBSCRIBE_OK message
        let downstream_subscribe_id = 0;
        let track_alias = 0;
        let track_namespace = Vec::from(["test".to_string(), "test".to_string()]);
        let track_name = "track_name".to_string();
        let subscriber_priority = 0;
        let expires = 1;
        let group_order = GroupOrder::Ascending;
        let content_exists = false;
        let largest_group_id = None;
        let largest_object_id = None;
        let filter_type = FilterType::LatestGroup;
        let start_group = None;
        let start_object = None;
        let end_group = None;
        let end_object = None;
        let version_specific_parameter =
            VersionSpecificParameter::AuthorizationInfo(AuthorizationInfo::new("test".to_string()));
        let subscribe_parameters = vec![version_specific_parameter];

        let subscribe_ok = SubscribeOk::new(
            downstream_subscribe_id,
            expires,
            group_order,
            content_exists,
            largest_group_id,
            largest_object_id,
            subscribe_parameters,
        );
        let mut buf = BytesMut::new();
        subscribe_ok.packetize(&mut buf);

        // Generate client
        let upstream_session_id = 1;
        let senders_mock = senders::test_helper_fn::create_senders_mock();
        let client = MOQTClient::new(upstream_session_id, senders_mock);

        // Generate PubSubRelationManagerWrapper
        let (track_namespace_tx, mut track_namespace_rx) =
            mpsc::channel::<PubSubRelationCommand>(1024);
        tokio::spawn(async move { pubsub_relation_manager(&mut track_namespace_rx).await });
        let mut pubsub_relation_manager: PubSubRelationManagerWrapper =
            PubSubRelationManagerWrapper::new(track_namespace_tx);

        let downstream_session_id = 2;
        let max_subscribe_id = 10;

        let _ = pubsub_relation_manager
            .setup_publisher(max_subscribe_id, upstream_session_id)
            .await;
        let _ = pubsub_relation_manager
            .set_upstream_announced_namespace(track_namespace.clone(), upstream_session_id)
            .await;
        let (upstream_subscribe_id, _) = pubsub_relation_manager
            .set_upstream_subscription(
                upstream_session_id,
                track_namespace.clone(),
                track_name.clone(),
                subscriber_priority,
                group_order,
                filter_type,
                start_group,
                start_object,
                end_group,
                end_object,
            )
            .await
            .unwrap();

        let _ = pubsub_relation_manager
            .setup_subscriber(max_subscribe_id, downstream_session_id)
            .await;
        let _ = pubsub_relation_manager
            .set_downstream_subscription(
                downstream_session_id,
                downstream_subscribe_id,
                track_alias,
                track_namespace,
                track_name,
                subscriber_priority,
                group_order,
                filter_type,
                start_group,
                start_object,
                end_group,
                end_object,
            )
            .await;
        let _ = pubsub_relation_manager
            .set_pubsub_relation(
                upstream_session_id,
                upstream_subscribe_id,
                downstream_session_id,
                downstream_subscribe_id,
            )
            .await;

        let _ = pubsub_relation_manager
            .activate_upstream_subscription(upstream_session_id, upstream_subscribe_id)
            .await;

        // Generate SendStreamDispacher
        let (send_stream_tx, mut send_stream_rx) = mpsc::channel::<SendStreamDispatchCommand>(1024);

        tokio::spawn(async move { send_stream_dispatcher(&mut send_stream_rx).await });
        let mut send_stream_dispatcher: SendStreamDispatcher =
            SendStreamDispatcher::new(send_stream_tx.clone());

        let (message_tx, _) = mpsc::channel::<Arc<Box<dyn MOQTPayload>>>(1024);
        let _ = send_stream_tx
            .send(SendStreamDispatchCommand::Set {
                session_id: downstream_session_id,
                stream_direction: StreamDirection::Bi,
                sender: message_tx,
            })
            .await;

        // Execute subscribe_ok_handler and get result
        let result = subscribe_ok_handler(
            subscribe_ok,
            &mut pubsub_relation_manager,
            &mut send_stream_dispatcher,
            &client,
        )
        .await;

        assert!(result.is_ok());
    }
}<|MERGE_RESOLUTION|>--- conflicted
+++ resolved
@@ -100,6 +100,7 @@
         },
         server_processes::senders,
     };
+    use bytes::BytesMut;
     use moqt_core::{
         constants::StreamDirection,
         messages::{
@@ -112,20 +113,6 @@
         },
         pubsub_relation_manager_repository::PubSubRelationManagerRepository,
     };
-<<<<<<< HEAD
-=======
-    use crate::MOQTClient;
-    use bytes::BytesMut;
-    use moqt_core::constants::StreamDirection;
-    use moqt_core::messages::control_messages::subscribe::{FilterType, GroupOrder};
-    use moqt_core::messages::control_messages::version_specific_parameters::{
-        AuthorizationInfo, VersionSpecificParameter,
-    };
-    use moqt_core::messages::{
-        control_messages::subscribe_ok::SubscribeOk, moqt_payload::MOQTPayload,
-    };
-    use moqt_core::pubsub_relation_manager_repository::PubSubRelationManagerRepository;
->>>>>>> df9b692c
     use std::sync::Arc;
     use tokio::sync::mpsc;
 
@@ -259,7 +246,6 @@
 
 #[cfg(test)]
 mod failure {
-<<<<<<< HEAD
     use super::subscribe_ok_handler;
     use crate::modules::{
         moqt_client::MOQTClient,
@@ -271,23 +257,8 @@
             send_stream_dispatcher, SendStreamDispatchCommand, SendStreamDispatcher,
         },
         server_processes::senders,
-=======
-    use crate::modules::message_handlers::control_message::handlers::subscribe_ok_handler::subscribe_ok_handler;
-    use crate::modules::pubsub_relation_manager::{
-        commands::PubSubRelationCommand, manager::pubsub_relation_manager,
-        wrapper::PubSubRelationManagerWrapper,
     };
-    use crate::modules::send_stream_dispatcher::{
-        send_stream_dispatcher, SendStreamDispatchCommand, SendStreamDispatcher,
-    };
-    use crate::MOQTClient;
     use bytes::BytesMut;
-    use moqt_core::constants::StreamDirection;
-    use moqt_core::messages::control_messages::subscribe::{FilterType, GroupOrder};
-    use moqt_core::messages::control_messages::version_specific_parameters::{
-        AuthorizationInfo, VersionSpecificParameter,
->>>>>>> df9b692c
-    };
     use moqt_core::{
         constants::StreamDirection,
         messages::{
