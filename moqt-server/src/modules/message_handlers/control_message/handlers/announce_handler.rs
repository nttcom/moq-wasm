use crate::modules::moqt_client::MOQTClient;
use anyhow::Result;
use moqt_core::{
    constants::StreamDirection,
    messages::control_messages::{
        announce::Announce, announce_error::AnnounceError, announce_ok::AnnounceOk,
    },
    pubsub_relation_manager_repository::PubSubRelationManagerRepository,
    SendStreamDispatcherRepository,
};

async fn forward_announce_to_subscribers(
    pubsub_relation_manager_repository: &mut dyn PubSubRelationManagerRepository,
    send_stream_dispatcher_repository: &mut dyn SendStreamDispatcherRepository,
    track_namespace: Vec<String>,
) -> Result<()> {
    let downstream_session_ids = match pubsub_relation_manager_repository
        .get_downstream_session_ids_by_upstream_namespace(track_namespace.clone())
        .await
    {
        Ok(downstream_session_ids) => downstream_session_ids,
        Err(err) => {
            tracing::warn!("announce_handler: err: {:?}", err.to_string());
            return Err(err);
        }
    };

    for downstream_session_id in downstream_session_ids {
        match pubsub_relation_manager_repository
            .is_namespace_announced(track_namespace.clone(), downstream_session_id)
            .await
        {
            Ok(true) => {}
            Ok(false) => {
                let announce_message = Box::new(Announce::new(track_namespace.clone(), vec![]));
                let _ = send_stream_dispatcher_repository
                    .transfer_message_to_send_stream_thread(
                        downstream_session_id,
                        announce_message,
                        StreamDirection::Bi,
                    )
                    .await;
            }
            Err(err) => {
                tracing::warn!("announce_handler: err: {:?}", err.to_string());
            }
        }
    }

    Ok(())
}

pub(crate) async fn announce_handler(
    announce_message: Announce,
    client: &MOQTClient,
    pubsub_relation_manager_repository: &mut dyn PubSubRelationManagerRepository,
    send_stream_dispatcher_repository: &mut dyn SendStreamDispatcherRepository,
) -> Result<Option<AnnounceError>> {
    tracing::trace!("announce_handler start.");
    tracing::debug!("announce_message: {:#?}", announce_message);

    let set_result = pubsub_relation_manager_repository
        .set_upstream_announced_namespace(announce_message.track_namespace().clone(), client.id())
        .await;

    match set_result {
        Ok(_) => {
            let track_namespace = announce_message.track_namespace();

            tracing::info!("announced track_namespace: {:#?}", track_namespace);

            // TODO: Unify the method to send a message to the opposite client itself
            let announce_ok_message = Box::new(AnnounceOk::new(track_namespace.clone()));
            let _ = send_stream_dispatcher_repository
                .transfer_message_to_send_stream_thread(
                    client.id(),
                    announce_ok_message,
                    StreamDirection::Bi,
                )
                .await;

            // If subscribers already sent SUBSCRIBE_NAMESPACE, send ANNOUNCE message to them
            match forward_announce_to_subscribers(
                pubsub_relation_manager_repository,
                send_stream_dispatcher_repository,
                track_namespace.clone(),
            )
            .await
            {
                Ok(_) => Ok(None),
                Err(err) => Err(err),
            }
        }
        // TODO: Allow namespace overlap
        Err(err) => {
            let msg = std::format!("announce_handler: set namespace err: {:?}", err.to_string());
            tracing::error!(msg);

            Ok(Some(AnnounceError::new(
                announce_message.track_namespace().clone(),
                1,
                msg,
            )))
        }
    }
}

#[cfg(test)]
mod success {
    use super::announce_handler;
    use crate::modules::moqt_client::MOQTClient;
    use crate::modules::pubsub_relation_manager::{
        commands::PubSubRelationCommand, manager::pubsub_relation_manager,
        wrapper::PubSubRelationManagerWrapper,
    };
    use crate::modules::send_stream_dispatcher::{
        send_stream_dispatcher, SendStreamDispatchCommand, SendStreamDispatcher,
    };
<<<<<<< HEAD
    use crate::modules::server_processes::senders;
=======
    use bytes::BytesMut;
>>>>>>> df9b692c
    use moqt_core::constants::StreamDirection;
    use moqt_core::messages::control_messages::{
        announce::Announce,
        version_specific_parameters::{AuthorizationInfo, VersionSpecificParameter},
    };
    use moqt_core::messages::moqt_payload::MOQTPayload;
    use moqt_core::pubsub_relation_manager_repository::PubSubRelationManagerRepository;
    use std::sync::Arc;
    use tokio::sync::mpsc;

    #[tokio::test]
    async fn announce_propagate_to_subscriber() {
        // Generate ANNOUNCE message
        let track_namespace = Vec::from(["aaa".to_string(), "bbb".to_string(), "ccc".to_string()]);
        let track_namespace_prefix = Vec::from(["aaa".to_string(), "bbb".to_string()]);

        let parameter_value = "test".to_string();
        let parameter =
            VersionSpecificParameter::AuthorizationInfo(AuthorizationInfo::new(parameter_value));
        let parameters = vec![parameter];
        let announce_message = Announce::new(track_namespace.clone(), parameters);
        let mut buf = BytesMut::new();
        announce_message.packetize(&mut buf);

        // Generate client
        let upstream_session_id = 0;
        let downstream_session_id = 1;
        let senders_mock = senders::test_helper_fn::create_senders_mock();
        let client = MOQTClient::new(upstream_session_id, senders_mock);

        // Generate PubSubRelationManagerWrapper
        let (track_namespace_tx, mut track_namespace_rx) =
            mpsc::channel::<PubSubRelationCommand>(1024);
        tokio::spawn(async move { pubsub_relation_manager(&mut track_namespace_rx).await });
        let mut pubsub_relation_manager: PubSubRelationManagerWrapper =
            PubSubRelationManagerWrapper::new(track_namespace_tx);

        let max_subscribe_id = 10;

        let _ = pubsub_relation_manager
            .setup_publisher(max_subscribe_id, upstream_session_id)
            .await;

        let _ = pubsub_relation_manager
            .setup_subscriber(max_subscribe_id, downstream_session_id)
            .await;

        let _ = pubsub_relation_manager
            .set_downstream_subscribed_namespace_prefix(
                track_namespace_prefix,
                downstream_session_id,
            )
            .await;

        // Generate SendStreamDispacher
        let (send_stream_tx, mut send_stream_rx) = mpsc::channel::<SendStreamDispatchCommand>(1024);

        tokio::spawn(async move { send_stream_dispatcher(&mut send_stream_rx).await });
        let mut send_stream_dispatcher: SendStreamDispatcher =
            SendStreamDispatcher::new(send_stream_tx.clone());

        let (message_tx, _) = mpsc::channel::<Arc<Box<dyn MOQTPayload>>>(1024);
        let _ = send_stream_tx
            .send(SendStreamDispatchCommand::Set {
                session_id: upstream_session_id,
                stream_direction: StreamDirection::Bi,
                sender: message_tx.clone(),
            })
            .await;
        let _ = send_stream_tx
            .send(SendStreamDispatchCommand::Set {
                session_id: downstream_session_id,
                stream_direction: StreamDirection::Bi,
                sender: message_tx,
            })
            .await;

        // Execute announce_handler and get result
        let result = announce_handler(
            announce_message,
            &client,
            &mut pubsub_relation_manager,
            &mut send_stream_dispatcher,
        )
        .await
        .unwrap();

        assert!(result.is_none());
    }

    #[tokio::test]
    async fn already_announced_to_subscriber() {
        // Generate ANNOUNCE message
        let track_namespace = Vec::from(["aaa".to_string(), "bbb".to_string(), "ccc".to_string()]);
        let track_namespace_prefix = Vec::from(["aaa".to_string(), "bbb".to_string()]);

        let parameter_value = "test".to_string();
        let parameter =
            VersionSpecificParameter::AuthorizationInfo(AuthorizationInfo::new(parameter_value));
        let parameters = vec![parameter];
        let announce_message = Announce::new(track_namespace.clone(), parameters);
        let mut buf = BytesMut::new();
        announce_message.packetize(&mut buf);

        // Generate client
        let upstream_session_id = 0;
        let downstream_session_id = 1;
        let senders_mock = senders::test_helper_fn::create_senders_mock();
        let client = MOQTClient::new(upstream_session_id, senders_mock);

        // Generate PubSubRelationManagerWrapper
        let (track_namespace_tx, mut track_namespace_rx) =
            mpsc::channel::<PubSubRelationCommand>(1024);
        tokio::spawn(async move { pubsub_relation_manager(&mut track_namespace_rx).await });
        let mut pubsub_relation_manager: PubSubRelationManagerWrapper =
            PubSubRelationManagerWrapper::new(track_namespace_tx);

        let max_subscribe_id = 10;

        let _ = pubsub_relation_manager
            .setup_publisher(max_subscribe_id, upstream_session_id)
            .await;

        let _ = pubsub_relation_manager
            .setup_subscriber(max_subscribe_id, downstream_session_id)
            .await;

        let _ = pubsub_relation_manager
            .set_downstream_subscribed_namespace_prefix(
                track_namespace_prefix,
                downstream_session_id,
            )
            .await;

        let _ = pubsub_relation_manager
            .set_downstream_announced_namespace(track_namespace.clone(), downstream_session_id)
            .await;

        // Generate SendStreamDispacher
        let (send_stream_tx, mut send_stream_rx) = mpsc::channel::<SendStreamDispatchCommand>(1024);

        tokio::spawn(async move { send_stream_dispatcher(&mut send_stream_rx).await });
        let mut send_stream_dispatcher: SendStreamDispatcher =
            SendStreamDispatcher::new(send_stream_tx.clone());

        let (message_tx, _) = mpsc::channel::<Arc<Box<dyn MOQTPayload>>>(1024);
        let _ = send_stream_tx
            .send(SendStreamDispatchCommand::Set {
                session_id: upstream_session_id,
                stream_direction: StreamDirection::Bi,
                sender: message_tx,
            })
            .await;

        // Execute announce_handler and get result
        let result = announce_handler(
            announce_message,
            &client,
            &mut pubsub_relation_manager,
            &mut send_stream_dispatcher,
        )
        .await
        .unwrap();

        assert!(result.is_none());
    }
}

#[cfg(test)]
mod failure {
    use super::announce_handler;
    use crate::modules::moqt_client::MOQTClient;
    use crate::modules::pubsub_relation_manager::{
        commands::PubSubRelationCommand, manager::pubsub_relation_manager,
        wrapper::PubSubRelationManagerWrapper,
    };
    use crate::modules::send_stream_dispatcher::{
        send_stream_dispatcher, SendStreamDispatchCommand, SendStreamDispatcher,
    };
<<<<<<< HEAD
    use crate::modules::server_processes::senders;
=======
    use bytes::BytesMut;
>>>>>>> df9b692c
    use moqt_core::constants::StreamDirection;
    use moqt_core::messages::control_messages::{
        announce::Announce,
        version_specific_parameters::{AuthorizationInfo, VersionSpecificParameter},
    };
    use moqt_core::messages::moqt_payload::MOQTPayload;
    use moqt_core::pubsub_relation_manager_repository::PubSubRelationManagerRepository;
    use std::sync::Arc;
    use tokio::sync::mpsc;

    #[tokio::test]
    async fn publisher_already_exists() {
        // Generate ANNOUNCE message
        let track_namespace = Vec::from(["test".to_string(), "test".to_string()]);

        let parameter_value = "test".to_string();
        let parameter =
            VersionSpecificParameter::AuthorizationInfo(AuthorizationInfo::new(parameter_value));
        let parameters = vec![parameter];
        let announce_message = Announce::new(track_namespace.clone(), parameters);
        let mut buf = BytesMut::new();
        announce_message.packetize(&mut buf);

        // Generate client
        let upstream_session_id = 0;
        let senders_mock = senders::test_helper_fn::create_senders_mock();
        let client = MOQTClient::new(upstream_session_id, senders_mock);

        // Generate PubSubRelationManagerWrapper
        let (track_namespace_tx, mut track_namespace_rx) =
            mpsc::channel::<PubSubRelationCommand>(1024);
        tokio::spawn(async move { pubsub_relation_manager(&mut track_namespace_rx).await });
        let mut pubsub_relation_manager: PubSubRelationManagerWrapper =
            PubSubRelationManagerWrapper::new(track_namespace_tx);

        let max_subscribe_id = 10;

        let _ = pubsub_relation_manager
            .setup_publisher(max_subscribe_id, upstream_session_id)
            .await;

        // Set the duplicated publisher in advance
        let _ = pubsub_relation_manager
            .set_upstream_announced_namespace(
                announce_message.track_namespace().clone(),
                client.id(),
            )
            .await;

        // Generate SendStreamDispacher
        let (send_stream_tx, mut send_stream_rx) = mpsc::channel::<SendStreamDispatchCommand>(1024);

        tokio::spawn(async move { send_stream_dispatcher(&mut send_stream_rx).await });
        let mut send_stream_dispatcher: SendStreamDispatcher =
            SendStreamDispatcher::new(send_stream_tx.clone());

        let (message_tx, _) = mpsc::channel::<Arc<Box<dyn MOQTPayload>>>(1024);
        let _ = send_stream_tx
            .send(SendStreamDispatchCommand::Set {
                session_id: upstream_session_id,
                stream_direction: StreamDirection::Bi,
                sender: message_tx,
            })
            .await;

        // Execute announce_handler and get result
        let result = announce_handler(
            announce_message,
            &client,
            &mut pubsub_relation_manager,
            &mut send_stream_dispatcher,
        )
        .await;

        match result {
            Ok(Some(announce_error)) => {
                assert_eq!(*announce_error.track_namespace(), track_namespace);
                assert_eq!(announce_error.error_code(), 1);
            }
            _ => panic!("Unexpected result: {:?}", result),
        }
    }
}<|MERGE_RESOLUTION|>--- conflicted
+++ resolved
@@ -116,11 +116,8 @@
     use crate::modules::send_stream_dispatcher::{
         send_stream_dispatcher, SendStreamDispatchCommand, SendStreamDispatcher,
     };
-<<<<<<< HEAD
     use crate::modules::server_processes::senders;
-=======
     use bytes::BytesMut;
->>>>>>> df9b692c
     use moqt_core::constants::StreamDirection;
     use moqt_core::messages::control_messages::{
         announce::Announce,
@@ -300,11 +297,8 @@
     use crate::modules::send_stream_dispatcher::{
         send_stream_dispatcher, SendStreamDispatchCommand, SendStreamDispatcher,
     };
-<<<<<<< HEAD
     use crate::modules::server_processes::senders;
-=======
     use bytes::BytesMut;
->>>>>>> df9b692c
     use moqt_core::constants::StreamDirection;
     use moqt_core::messages::control_messages::{
         announce::Announce,
