--- conflicted
+++ resolved
@@ -148,12 +148,8 @@
         // Generate client
         let upstream_session_id = 0;
         let downstream_session_id = 1;
-<<<<<<< HEAD
-        let client = MOQTClient::new_without_senders(downstream_session_id);
-=======
         let senders_mock = senders::test_helper_fn::create_senders_mock();
         let client = MOQTClient::new(downstream_session_id, senders_mock);
->>>>>>> 6e21eaba
 
         // Generate PubSubRelationManagerWrapper
         let (track_namespace_tx, mut track_namespace_rx) =
@@ -251,12 +247,8 @@
         // Generate client
         let upstream_session_id = 0;
         let downstream_session_id = 1;
-<<<<<<< HEAD
-        let client = MOQTClient::new_without_senders(downstream_session_id);
-=======
         let senders_mock = senders::test_helper_fn::create_senders_mock();
         let client = MOQTClient::new(downstream_session_id, senders_mock);
->>>>>>> 6e21eaba
 
         // Generate PubSubRelationManagerWrapper (register track_namespace_prefix in advance)
         let (track_namespace_tx, mut track_namespace_rx) =
@@ -337,12 +329,8 @@
         // Generate client
         let upstream_session_id = 0;
         let downstream_session_id = 1;
-<<<<<<< HEAD
-        let client = MOQTClient::new_without_senders(downstream_session_id);
-=======
         let senders_mock = senders::test_helper_fn::create_senders_mock();
         let client = MOQTClient::new(downstream_session_id, senders_mock);
->>>>>>> 6e21eaba
 
         // Generate PubSubRelationManagerWrapper (register track_namespace_prefix that has same prefix in advance)
         let (track_namespace_tx, mut track_namespace_rx) =
@@ -427,12 +415,8 @@
         // Generate client
         let upstream_session_id = 0;
         let downstream_session_id = 1;
-<<<<<<< HEAD
-        let client = MOQTClient::new_without_senders(downstream_session_id);
-=======
         let senders_mock = senders::test_helper_fn::create_senders_mock();
         let client = MOQTClient::new(downstream_session_id, senders_mock);
->>>>>>> 6e21eaba
 
         // Generate PubSubRelationManagerWrapper (register track_namespace_prefix that has same prefix in advance)
         let (track_namespace_tx, mut track_namespace_rx) =
@@ -515,12 +499,8 @@
         // Generate client
         let upstream_session_id = 0;
         let downstream_session_id = 1;
-<<<<<<< HEAD
-        let client = MOQTClient::new_without_senders(downstream_session_id);
-=======
         let senders_mock = senders::test_helper_fn::create_senders_mock();
         let client = MOQTClient::new(downstream_session_id, senders_mock);
->>>>>>> 6e21eaba
 
         // Generate PubSubRelationManagerWrapper
         let (track_namespace_tx, mut track_namespace_rx) =
@@ -579,12 +559,8 @@
         // Generate client
         let upstream_session_id = 0;
         let downstream_session_id = 1;
-<<<<<<< HEAD
-        let client = MOQTClient::new_without_senders(downstream_session_id);
-=======
         let senders_mock = senders::test_helper_fn::create_senders_mock();
         let client = MOQTClient::new(downstream_session_id, senders_mock);
->>>>>>> 6e21eaba
 
         // Generate PubSubRelationManagerWrapper
         let (track_namespace_tx, mut track_namespace_rx) =
