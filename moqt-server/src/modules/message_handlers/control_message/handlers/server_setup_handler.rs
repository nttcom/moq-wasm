use anyhow::{bail, Result};
use moqt_core::{
    constants::UnderlayType,
    messages::control_messages::{
        client_setup::ClientSetup,
        server_setup::ServerSetup,
        setup_parameters::MaxSubscribeID,
        setup_parameters::SetupParameter,
        setup_parameters::{Role, RoleCase},
    },
    pubsub_relation_manager_repository::PubSubRelationManagerRepository,
};

use crate::{
    constants,
    modules::moqt_client::{MOQTClient, MOQTClientStatus},
};

fn is_requested_version_supported(supported_versions: Vec<u32>) -> bool {
    supported_versions
        .iter()
        .any(|v| *v == constants::MOQ_TRANSPORT_VERSION)
}

fn handle_setup_parameter(
    client: &mut MOQTClient,
    setup_parameters: Vec<SetupParameter>,
    underlay_type: UnderlayType,
) -> Result<u64> {
    let mut max_subscribe_id: u64 = 0;
    for setup_parameter in &setup_parameters {
        match setup_parameter {
            SetupParameter::Role(param) => {
                client.set_role(param.value)?;
            }
            SetupParameter::Path(_) => {
                if underlay_type == UnderlayType::WebTransport {
                    bail!("PATH parameter is not allowed on WebTransport.");
                }
            }
            SetupParameter::MaxSubscribeID(param) => {
                max_subscribe_id = param.value;
            }
            SetupParameter::Unknown(v) => {
                tracing::warn!("Ignore unknown SETUP parameter {}", v);
            }
        }
    }
    Ok(max_subscribe_id)
}

async fn setup_subscription_node(
    client: &MOQTClient,
    pubsub_relation_manager_repository: &mut dyn PubSubRelationManagerRepository,
    upstream_max_subscribe_id: u64,
    downstream_max_subscribe_id: u64,
) -> Result<()> {
    match client.role() {
        Some(RoleCase::Publisher) => {
            // Generate consumer that manages namespaces and subscriptions with producers.
            pubsub_relation_manager_repository
                .setup_publisher(upstream_max_subscribe_id, client.id())
                .await?;
        }
        Some(RoleCase::Subscriber) => {
            // Generate producer that manages namespaces and subscriptions with subscribers.
            pubsub_relation_manager_repository
                .setup_subscriber(downstream_max_subscribe_id, client.id())
                .await?;
        }
        Some(RoleCase::PubSub) => {
            // Generate producer and consumer that manages namespaces and subscriptions with publishers and subscribers.
            pubsub_relation_manager_repository
                .setup_publisher(upstream_max_subscribe_id, client.id())
                .await?;
            pubsub_relation_manager_repository
                .setup_subscriber(downstream_max_subscribe_id, client.id())
                .await?;
        }
        None => {
            bail!("Role parameter is required in SETUP parameter from client.");
        }
    }
    Ok(())
}

fn create_setup_parameters(
    client: &MOQTClient,
    downstream_max_subscribe_id: u64,
) -> Vec<SetupParameter> {
    let mut setup_parameters = vec![];

    // Create a setup parameter with role set to 3 and assign it.
    // Normally, the server should determine the role here, but for now, let's set it to 3.
    let role_parameter = SetupParameter::Role(Role::new(RoleCase::PubSub));
    setup_parameters.push(role_parameter);

    if client.role() == Some(RoleCase::Subscriber) || client.role() == Some(RoleCase::PubSub) {
        let max_subscribe_id_parameter =
            SetupParameter::MaxSubscribeID(MaxSubscribeID::new(downstream_max_subscribe_id));
        setup_parameters.push(max_subscribe_id_parameter);
    }
    let max_subscribe_id_parameter =
        SetupParameter::MaxSubscribeID(MaxSubscribeID::new(downstream_max_subscribe_id));
    setup_parameters.push(max_subscribe_id_parameter);

    setup_parameters
}

pub(crate) async fn setup_handler(
    client_setup_message: ClientSetup,
    underlay_type: UnderlayType,
    client: &mut MOQTClient,
    pubsub_relation_manager_repository: &mut dyn PubSubRelationManagerRepository,
) -> Result<ServerSetup> {
    tracing::trace!("setup_handler start.");

    tracing::debug!("client_setup_message: {:#?}", client_setup_message);

    tracing::debug!(
        "supported_versions: {:#x?}",
        client_setup_message.supported_versions
    );

    if !is_requested_version_supported(client_setup_message.supported_versions) {
        bail!("Supported version is not included");
    }

    // If max_subscribe_id is not included in the CLIENT_SETUP message, upstream_max_subscribe_id is set to 0.
    let upstream_max_subscribe_id: u64 =
        handle_setup_parameter(client, client_setup_message.setup_parameters, underlay_type)?;

    // FIXME: downstream_max_subscribe_id for subscriber is fixed at 100 for now.
    let downstream_max_subscribe_id: u64 = 100;

    setup_subscription_node(
        client,
        pubsub_relation_manager_repository,
        upstream_max_subscribe_id,
        downstream_max_subscribe_id,
    )
    .await?;

    let setup_parameters = create_setup_parameters(client, downstream_max_subscribe_id);
    let server_setup_message = ServerSetup::new(constants::MOQ_TRANSPORT_VERSION, setup_parameters);
    // State: Connected -> Setup
    client.update_status(MOQTClientStatus::SetUp);

    tracing::trace!("setup_handler complete.");

    Ok(server_setup_message)
}

#[cfg(test)]
mod success {
    use crate::modules::moqt_client::MOQTClient;
    use crate::modules::pubsub_relation_manager::{
        commands::PubSubRelationCommand, manager::pubsub_relation_manager,
        wrapper::PubSubRelationManagerWrapper,
    };
    use crate::modules::server_processes::senders;
    use crate::{
        constants,
        modules::message_handlers::control_message::handlers::server_setup_handler::setup_handler,
    };
    use moqt_core::messages::control_messages::{
        client_setup::ClientSetup,
        setup_parameters::{Path, Role, RoleCase, SetupParameter},
    };
    use std::vec;
    use tokio::sync::mpsc;

    #[tokio::test]
    async fn only_role() {
<<<<<<< HEAD
        let mut client = MOQTClient::new_without_senders(33);
=======
        let senders_mock = senders::test_helper_fn::create_senders_mock();
        let mut client = MOQTClient::new(33, senders_mock);
>>>>>>> 6e21eaba
        let setup_parameters = vec![SetupParameter::Role(Role::new(RoleCase::Publisher))];
        let client_setup_message =
            ClientSetup::new(vec![constants::MOQ_TRANSPORT_VERSION], setup_parameters);
        let underlay_type = crate::constants::UnderlayType::WebTransport;

        // Generate PubSubRelationManagerWrapper
        let (track_namespace_tx, mut track_namespace_rx) =
            mpsc::channel::<PubSubRelationCommand>(1024);
        tokio::spawn(async move { pubsub_relation_manager(&mut track_namespace_rx).await });
        let mut pubsub_relation_manager: PubSubRelationManagerWrapper =
            PubSubRelationManagerWrapper::new(track_namespace_tx);

        let server_setup_message = setup_handler(
            client_setup_message,
            underlay_type,
            &mut client,
            &mut pubsub_relation_manager,
        )
        .await;

        assert!(server_setup_message.is_ok());
        let _server_setup_message = server_setup_message.unwrap(); // TODO: Not implemented yet
    }

    #[tokio::test]
    async fn role_and_path_on_quic() {
<<<<<<< HEAD
        let mut client = MOQTClient::new_without_senders(33);
=======
        let senders_mock = senders::test_helper_fn::create_senders_mock();
        let mut client = MOQTClient::new(33, senders_mock);
>>>>>>> 6e21eaba
        let setup_parameters = vec![
            SetupParameter::Role(Role::new(RoleCase::Publisher)),
            SetupParameter::Path(Path::new(String::from("test"))),
        ];
        let client_setup_message =
            ClientSetup::new(vec![constants::MOQ_TRANSPORT_VERSION], setup_parameters);
        let underlay_type = crate::constants::UnderlayType::QUIC;

        // Generate PubSubRelationManagerWrapper
        let (track_namespace_tx, mut track_namespace_rx) =
            mpsc::channel::<PubSubRelationCommand>(1024);
        tokio::spawn(async move { pubsub_relation_manager(&mut track_namespace_rx).await });
        let mut pubsub_relation_manager: PubSubRelationManagerWrapper =
            PubSubRelationManagerWrapper::new(track_namespace_tx);

        let server_setup_message = setup_handler(
            client_setup_message,
            underlay_type,
            &mut client,
            &mut pubsub_relation_manager,
        )
        .await;

        assert!(server_setup_message.is_ok());
        let _server_setup_message = server_setup_message.unwrap(); // TODO: Not implemented yet
    }
}

#[cfg(test)]
mod failure {
    use super::setup_handler;
    use crate::constants;
    use crate::modules::moqt_client::MOQTClient;
    use crate::modules::pubsub_relation_manager::{
        commands::PubSubRelationCommand, manager::pubsub_relation_manager,
        wrapper::PubSubRelationManagerWrapper,
    };
    use crate::modules::server_processes::senders;
    use moqt_core::messages::control_messages::{
        client_setup::ClientSetup,
        setup_parameters::{Path, Role, RoleCase, SetupParameter},
    };
    use std::vec;
    use tokio::sync::mpsc;

    #[tokio::test]
    async fn no_role_parameter() {
<<<<<<< HEAD
        let mut client = MOQTClient::new_without_senders(33);
=======
        let senders_mock = senders::test_helper_fn::create_senders_mock();
        let mut client = MOQTClient::new(33, senders_mock);
>>>>>>> 6e21eaba
        let setup_parameters = vec![];
        let client_setup_message =
            ClientSetup::new(vec![constants::MOQ_TRANSPORT_VERSION], setup_parameters);
        let underlay_type = crate::constants::UnderlayType::WebTransport;

        // Generate PubSubRelationManagerWrapper
        let (track_namespace_tx, mut track_namespace_rx) =
            mpsc::channel::<PubSubRelationCommand>(1024);
        tokio::spawn(async move { pubsub_relation_manager(&mut track_namespace_rx).await });
        let mut pubsub_relation_manager: PubSubRelationManagerWrapper =
            PubSubRelationManagerWrapper::new(track_namespace_tx);

        let server_setup_message = setup_handler(
            client_setup_message,
            underlay_type,
            &mut client,
            &mut pubsub_relation_manager,
        )
        .await;

        assert!(server_setup_message.is_err());
    }

    #[tokio::test]
    async fn include_path_on_wt() {
<<<<<<< HEAD
        let mut client = MOQTClient::new_without_senders(33);
=======
        let senders_mock = senders::test_helper_fn::create_senders_mock();
        let mut client = MOQTClient::new(33, senders_mock);
>>>>>>> 6e21eaba
        let setup_parameters = vec![SetupParameter::Path(Path::new(String::from("test")))];
        let client_setup_message =
            ClientSetup::new(vec![constants::MOQ_TRANSPORT_VERSION], setup_parameters);
        let underlay_type = crate::constants::UnderlayType::WebTransport;

        // Generate PubSubRelationManagerWrapper
        let (track_namespace_tx, mut track_namespace_rx) =
            mpsc::channel::<PubSubRelationCommand>(1024);
        tokio::spawn(async move { pubsub_relation_manager(&mut track_namespace_rx).await });
        let mut pubsub_relation_manager: PubSubRelationManagerWrapper =
            PubSubRelationManagerWrapper::new(track_namespace_tx);

        let server_setup_message = setup_handler(
            client_setup_message,
            underlay_type,
            &mut client,
            &mut pubsub_relation_manager,
        )
        .await;

        assert!(server_setup_message.is_err());
    }

    #[tokio::test]
    async fn include_only_path_on_quic() {
<<<<<<< HEAD
        let mut client = MOQTClient::new_without_senders(33);
=======
        let senders_mock = senders::test_helper_fn::create_senders_mock();
        let mut client = MOQTClient::new(33, senders_mock);
>>>>>>> 6e21eaba
        let setup_parameters = vec![SetupParameter::Path(Path::new(String::from("test")))];
        let client_setup_message =
            ClientSetup::new(vec![constants::MOQ_TRANSPORT_VERSION], setup_parameters);
        let underlay_type = crate::constants::UnderlayType::QUIC;

        // Generate PubSubRelationManagerWrapper
        let (track_namespace_tx, mut track_namespace_rx) =
            mpsc::channel::<PubSubRelationCommand>(1024);
        tokio::spawn(async move { pubsub_relation_manager(&mut track_namespace_rx).await });
        let mut pubsub_relation_manager: PubSubRelationManagerWrapper =
            PubSubRelationManagerWrapper::new(track_namespace_tx);

        let server_setup_message = setup_handler(
            client_setup_message,
            underlay_type,
            &mut client,
            &mut pubsub_relation_manager,
        )
        .await;

        assert!(server_setup_message.is_err());
    }

    #[tokio::test]
    async fn include_unsupported_version() {
<<<<<<< HEAD
        let mut client = MOQTClient::new_without_senders(33);
=======
        let senders_mock = senders::test_helper_fn::create_senders_mock();
        let mut client = MOQTClient::new(33, senders_mock);
>>>>>>> 6e21eaba
        let setup_parameters = vec![SetupParameter::Role(Role::new(RoleCase::Subscriber))];

        let unsupported_version = 8888;
        let client_setup_message = ClientSetup::new(vec![unsupported_version], setup_parameters);
        let underlay_type = crate::constants::UnderlayType::WebTransport;

        // Generate PubSubRelationManagerWrapper
        let (track_namespace_tx, mut track_namespace_rx) =
            mpsc::channel::<PubSubRelationCommand>(1024);
        tokio::spawn(async move { pubsub_relation_manager(&mut track_namespace_rx).await });
        let mut pubsub_relation_manager: PubSubRelationManagerWrapper =
            PubSubRelationManagerWrapper::new(track_namespace_tx);

        let server_setup_message = setup_handler(
            client_setup_message,
            underlay_type,
            &mut client,
            &mut pubsub_relation_manager,
        )
        .await;

        assert_ne!(unsupported_version, constants::MOQ_TRANSPORT_VERSION); // assert unsupported_version is unsupport
        assert!(server_setup_message.is_err());
    }

    #[tokio::test]
    async fn include_unknown_parameter() {
<<<<<<< HEAD
        let mut client = MOQTClient::new_without_senders(33);
=======
        let senders_mock = senders::test_helper_fn::create_senders_mock();
        let mut client = MOQTClient::new(33, senders_mock);
>>>>>>> 6e21eaba
        let setup_parameters = vec![
            SetupParameter::Role(Role::new(RoleCase::Publisher)),
            SetupParameter::Unknown(0),
        ];
        let client_setup_message =
            ClientSetup::new(vec![constants::MOQ_TRANSPORT_VERSION], setup_parameters);
        let underlay_type = crate::constants::UnderlayType::WebTransport;

        // Generate PubSubRelationManagerWrapper
        let (track_namespace_tx, mut track_namespace_rx) =
            mpsc::channel::<PubSubRelationCommand>(1024);
        tokio::spawn(async move { pubsub_relation_manager(&mut track_namespace_rx).await });
        let mut pubsub_relation_manager: PubSubRelationManagerWrapper =
            PubSubRelationManagerWrapper::new(track_namespace_tx);

        let server_setup_message = setup_handler(
            client_setup_message,
            underlay_type,
            &mut client,
            &mut pubsub_relation_manager,
        )
        .await;

        assert!(server_setup_message.is_ok());
    }
}<|MERGE_RESOLUTION|>--- conflicted
+++ resolved
@@ -172,12 +172,8 @@
 
     #[tokio::test]
     async fn only_role() {
-<<<<<<< HEAD
-        let mut client = MOQTClient::new_without_senders(33);
-=======
-        let senders_mock = senders::test_helper_fn::create_senders_mock();
-        let mut client = MOQTClient::new(33, senders_mock);
->>>>>>> 6e21eaba
+        let senders_mock = senders::test_helper_fn::create_senders_mock();
+        let mut client = MOQTClient::new(33, senders_mock);
         let setup_parameters = vec![SetupParameter::Role(Role::new(RoleCase::Publisher))];
         let client_setup_message =
             ClientSetup::new(vec![constants::MOQ_TRANSPORT_VERSION], setup_parameters);
@@ -204,12 +200,8 @@
 
     #[tokio::test]
     async fn role_and_path_on_quic() {
-<<<<<<< HEAD
-        let mut client = MOQTClient::new_without_senders(33);
-=======
-        let senders_mock = senders::test_helper_fn::create_senders_mock();
-        let mut client = MOQTClient::new(33, senders_mock);
->>>>>>> 6e21eaba
+        let senders_mock = senders::test_helper_fn::create_senders_mock();
+        let mut client = MOQTClient::new(33, senders_mock);
         let setup_parameters = vec![
             SetupParameter::Role(Role::new(RoleCase::Publisher)),
             SetupParameter::Path(Path::new(String::from("test"))),
@@ -257,12 +249,8 @@
 
     #[tokio::test]
     async fn no_role_parameter() {
-<<<<<<< HEAD
-        let mut client = MOQTClient::new_without_senders(33);
-=======
-        let senders_mock = senders::test_helper_fn::create_senders_mock();
-        let mut client = MOQTClient::new(33, senders_mock);
->>>>>>> 6e21eaba
+        let senders_mock = senders::test_helper_fn::create_senders_mock();
+        let mut client = MOQTClient::new(33, senders_mock);
         let setup_parameters = vec![];
         let client_setup_message =
             ClientSetup::new(vec![constants::MOQ_TRANSPORT_VERSION], setup_parameters);
@@ -288,12 +276,8 @@
 
     #[tokio::test]
     async fn include_path_on_wt() {
-<<<<<<< HEAD
-        let mut client = MOQTClient::new_without_senders(33);
-=======
-        let senders_mock = senders::test_helper_fn::create_senders_mock();
-        let mut client = MOQTClient::new(33, senders_mock);
->>>>>>> 6e21eaba
+        let senders_mock = senders::test_helper_fn::create_senders_mock();
+        let mut client = MOQTClient::new(33, senders_mock);
         let setup_parameters = vec![SetupParameter::Path(Path::new(String::from("test")))];
         let client_setup_message =
             ClientSetup::new(vec![constants::MOQ_TRANSPORT_VERSION], setup_parameters);
@@ -319,12 +303,8 @@
 
     #[tokio::test]
     async fn include_only_path_on_quic() {
-<<<<<<< HEAD
-        let mut client = MOQTClient::new_without_senders(33);
-=======
-        let senders_mock = senders::test_helper_fn::create_senders_mock();
-        let mut client = MOQTClient::new(33, senders_mock);
->>>>>>> 6e21eaba
+        let senders_mock = senders::test_helper_fn::create_senders_mock();
+        let mut client = MOQTClient::new(33, senders_mock);
         let setup_parameters = vec![SetupParameter::Path(Path::new(String::from("test")))];
         let client_setup_message =
             ClientSetup::new(vec![constants::MOQ_TRANSPORT_VERSION], setup_parameters);
@@ -350,12 +330,8 @@
 
     #[tokio::test]
     async fn include_unsupported_version() {
-<<<<<<< HEAD
-        let mut client = MOQTClient::new_without_senders(33);
-=======
-        let senders_mock = senders::test_helper_fn::create_senders_mock();
-        let mut client = MOQTClient::new(33, senders_mock);
->>>>>>> 6e21eaba
+        let senders_mock = senders::test_helper_fn::create_senders_mock();
+        let mut client = MOQTClient::new(33, senders_mock);
         let setup_parameters = vec![SetupParameter::Role(Role::new(RoleCase::Subscriber))];
 
         let unsupported_version = 8888;
@@ -383,12 +359,8 @@
 
     #[tokio::test]
     async fn include_unknown_parameter() {
-<<<<<<< HEAD
-        let mut client = MOQTClient::new_without_senders(33);
-=======
-        let senders_mock = senders::test_helper_fn::create_senders_mock();
-        let mut client = MOQTClient::new(33, senders_mock);
->>>>>>> 6e21eaba
+        let senders_mock = senders::test_helper_fn::create_senders_mock();
+        let mut client = MOQTClient::new(33, senders_mock);
         let setup_parameters = vec![
             SetupParameter::Role(Role::new(RoleCase::Publisher)),
             SetupParameter::Unknown(0),
