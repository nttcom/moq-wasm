--- conflicted
+++ resolved
@@ -579,12 +579,8 @@
 
         // Generate client
         let downstream_session_id = 0;
-<<<<<<< HEAD
-        let client = MOQTClient::new_without_senders(downstream_session_id);
-=======
         let senders_mock = senders::test_helper_fn::create_senders_mock();
         let client = MOQTClient::new(downstream_session_id, senders_mock);
->>>>>>> ff48291a
 
         // Generate PubSubRelationManagerWrapper
         let (track_namespace_tx, mut track_namespace_rx) =
@@ -705,12 +701,8 @@
 
         // Generate client
         let downstream_session_id = 0;
-<<<<<<< HEAD
-        let client = MOQTClient::new_without_senders(downstream_session_id);
-=======
         let senders_mock = senders::test_helper_fn::create_senders_mock();
         let client = MOQTClient::new(downstream_session_id, senders_mock);
->>>>>>> ff48291a
 
         // Generate PubSubRelationManagerWrapper
         let (track_namespace_tx, mut track_namespace_rx) =
@@ -851,12 +843,8 @@
 
         // Generate client
         let downstream_session_id = 0;
-<<<<<<< HEAD
-        let client = MOQTClient::new_without_senders(downstream_session_id);
-=======
         let senders_mock = senders::test_helper_fn::create_senders_mock();
         let client = MOQTClient::new(downstream_session_id, senders_mock);
->>>>>>> ff48291a
 
         // Generate PubSubRelationManagerWrapper
         let (track_namespace_tx, mut track_namespace_rx) =
@@ -1068,12 +1056,8 @@
 
         // Generate client
         let downstream_session_id = 0;
-<<<<<<< HEAD
-        let client = MOQTClient::new_without_senders(downstream_session_id);
-=======
         let senders_mock = senders::test_helper_fn::create_senders_mock();
         let client = MOQTClient::new(downstream_session_id, senders_mock);
->>>>>>> ff48291a
 
         // Generate PubSubRelationManagerWrapper (register subscriber in advance)
         let (track_namespace_tx, mut track_namespace_rx) =
@@ -1190,12 +1174,8 @@
 
         // Generate client
         let downstream_session_id = 0;
-<<<<<<< HEAD
-        let client = MOQTClient::new_without_senders(downstream_session_id);
-=======
         let senders_mock = senders::test_helper_fn::create_senders_mock();
         let client = MOQTClient::new(downstream_session_id, senders_mock);
->>>>>>> ff48291a
 
         // Generate PubSubRelationManagerWrapper
         let (track_namespace_tx, mut track_namespace_rx) =
@@ -1293,12 +1273,8 @@
 
         // Generate client
         let downstream_session_id = 0;
-<<<<<<< HEAD
-        let client = MOQTClient::new_without_senders(downstream_session_id);
-=======
         let senders_mock = senders::test_helper_fn::create_senders_mock();
         let client = MOQTClient::new(downstream_session_id, senders_mock);
->>>>>>> ff48291a
 
         // Generate PubSubRelationManagerWrapper (without set publisher)
         let (track_namespace_tx, mut track_namespace_rx) =
@@ -1404,12 +1380,8 @@
 
         // Generate client
         let downstream_session_id = 0;
-<<<<<<< HEAD
-        let client = MOQTClient::new_without_senders(downstream_session_id);
-=======
         let senders_mock = senders::test_helper_fn::create_senders_mock();
         let client = MOQTClient::new(downstream_session_id, senders_mock);
->>>>>>> ff48291a
 
         // Generate PubSubRelationManagerWrapper
         let (track_namespace_tx, mut track_namespace_rx) =
@@ -1526,12 +1498,8 @@
 
         // Generate client
         let downstream_session_id = 0;
-<<<<<<< HEAD
-        let client = MOQTClient::new_without_senders(downstream_session_id);
-=======
         let senders_mock = senders::test_helper_fn::create_senders_mock();
         let client = MOQTClient::new(downstream_session_id, senders_mock);
->>>>>>> ff48291a
 
         // Generate PubSubRelationManagerWrapper
         let (track_namespace_tx, mut track_namespace_rx) =
