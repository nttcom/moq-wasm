use anyhow::{bail, Result};

use moqt_core::{
    constants::StreamDirection,
    messages::{control_messages::subscribe_error::SubscribeError, moqt_payload::MOQTPayload},
    pubsub_relation_manager_repository::PubSubRelationManagerRepository,
    SendStreamDispatcherRepository,
};

use crate::modules::moqt_client::MOQTClient;

pub(crate) async fn subscribe_error_handler(
    subscribe_error_message: SubscribeError,
    pubsub_relation_manager_repository: &mut dyn PubSubRelationManagerRepository,
    send_stream_dispatcher_repository: &mut dyn SendStreamDispatcherRepository,
    client: &MOQTClient,
) -> Result<()> {
    tracing::trace!("subscribe_error_handler start.");

    tracing::debug!("subscribe_error_message: {:#?}", subscribe_error_message);

    let upstream_session_id = client.id();
    let upstream_subscribe_id = subscribe_error_message.subscribe_id();

    // TODO: Retry to send the SUBSCRIBE message if the error type is Retry Track Alias
    // Determine the SUBSCRIBER who sent the SUBSCRIBE using the track_namespace and track_name
    let downstream_ids = pubsub_relation_manager_repository
        .get_requesting_downstream_session_ids_and_subscribe_ids(
            upstream_subscribe_id,
            upstream_session_id,
        )
        .await?;
    match downstream_ids {
        Some(downstream_ids) => {
            // Notify all waiting subscribers with the subscribe_error message
            // And delete subscripsions and relation
            for (downstream_session_id, downstream_subscribe_id) in downstream_ids.iter() {
                match delete_downstream_and_upstream_subscription(
                    pubsub_relation_manager_repository,
                    upstream_session_id,
                    upstream_subscribe_id,
                    *downstream_session_id,
                    *downstream_subscribe_id,
                )
                .await
                {
                    Ok(_) => {}
                    Err(e) => {
                        bail!("cannot delete publisher and subscriber: {:?}", e);
                    }
                }

                // TODO: set downstream_track_alias if the error type is other than Retry Track Alias

                let message_payload = SubscribeError::new(
                    *downstream_subscribe_id,
                    subscribe_error_message.error_code(),
                    subscribe_error_message.reason_phrase().to_string(),
                    subscribe_error_message.track_alias(),
                );
                let forwarding_subscribe_error_message: Box<dyn MOQTPayload> =
                    Box::new(message_payload.clone());

                send_stream_dispatcher_repository
                    .transfer_message_to_send_stream_thread(
                        *downstream_session_id,
                        forwarding_subscribe_error_message,
                        StreamDirection::Bi,
                    )
                    .await?;

                tracing::debug!(
                    "message: {:#?} is sent to forward handler for client {:?}",
                    message_payload,
                    downstream_session_id
                );

                tracing::trace!("subscribe_error_handler complete.");
            }
        }
        None => {
            tracing::warn!("waiting subscriber session ids not found");
        }
    }

    Ok(())
}

async fn delete_downstream_and_upstream_subscription(
    pubsub_relation_manager_repository: &mut dyn PubSubRelationManagerRepository,
    upstream_session_id: usize,
    upstream_subscribe_id: u64,
    downstream_session_id: usize,
    downstream_subscribe_id: u64,
) -> Result<()> {
    pubsub_relation_manager_repository
        .delete_pubsub_relation(
            upstream_session_id,
            upstream_subscribe_id,
            downstream_session_id,
            downstream_subscribe_id,
        )
        .await?;

    pubsub_relation_manager_repository
        .delete_upstream_subscription(upstream_session_id, upstream_subscribe_id)
        .await?;

    pubsub_relation_manager_repository
        .delete_downstream_subscription(downstream_session_id, downstream_subscribe_id)
        .await?;

    Ok(())
}

#[cfg(test)]
mod success {
    use super::subscribe_error_handler;
    use crate::modules::{
        moqt_client::MOQTClient,
        pubsub_relation_manager::{
            commands::PubSubRelationCommand, manager::pubsub_relation_manager,
            wrapper::PubSubRelationManagerWrapper,
        },
        send_stream_dispatcher::{
            send_stream_dispatcher, SendStreamDispatchCommand, SendStreamDispatcher,
        },
<<<<<<< HEAD
=======
        server_processes::senders,
>>>>>>> 6e21eaba
    };
    use moqt_core::{
        constants::StreamDirection,
        messages::{
            control_messages::subscribe::{FilterType, GroupOrder},
            control_messages::subscribe_error::{SubscribeError, SubscribeErrorCode},
            moqt_payload::MOQTPayload,
        },
        pubsub_relation_manager_repository::PubSubRelationManagerRepository,
    };
    use std::sync::Arc;
    use tokio::sync::mpsc;

    #[tokio::test]
    async fn normal_case() {
        // Generate subscribe_error message
        let downstream_subscribe_id = 0;
        let track_alias = 0;
        let track_namespace = Vec::from(["test".to_string(), "test".to_string()]);
        let track_name = "track_name".to_string();
        let subscriber_priority = 0;
        let group_order = GroupOrder::Ascending;
        let filter_type = FilterType::LatestGroup;
        let start_group = None;
        let start_object = None;
        let end_group = None;
        let end_object = None;

        // Generate client
        let upstream_session_id = 1;
<<<<<<< HEAD
        let client = MOQTClient::new_without_senders(upstream_session_id);
=======
        let senders_mock = senders::test_helper_fn::create_senders_mock();
        let client = MOQTClient::new(upstream_session_id, senders_mock);
>>>>>>> 6e21eaba

        // Generate PubSubRelationManagerWrapper
        let (track_namespace_tx, mut track_namespace_rx) =
            mpsc::channel::<PubSubRelationCommand>(1024);
        tokio::spawn(async move { pubsub_relation_manager(&mut track_namespace_rx).await });
        let mut pubsub_relation_manager: PubSubRelationManagerWrapper =
            PubSubRelationManagerWrapper::new(track_namespace_tx);

        let downstream_session_id = 2;
        let max_subscribe_id = 10;

        let _ = pubsub_relation_manager
            .setup_publisher(max_subscribe_id, upstream_session_id)
            .await;
        let _ = pubsub_relation_manager
            .set_upstream_announced_namespace(track_namespace.clone(), upstream_session_id)
            .await;
        let (upstream_subscribe_id, _) = pubsub_relation_manager
            .set_upstream_subscription(
                upstream_session_id,
                track_namespace.clone(),
                track_name.clone(),
                subscriber_priority,
                group_order,
                filter_type,
                start_group,
                start_object,
                end_group,
                end_object,
            )
            .await
            .unwrap();

        let _ = pubsub_relation_manager
            .setup_subscriber(max_subscribe_id, downstream_session_id)
            .await;
        let _ = pubsub_relation_manager
            .set_downstream_subscription(
                downstream_session_id,
                downstream_subscribe_id,
                track_alias,
                track_namespace,
                track_name,
                subscriber_priority,
                group_order,
                filter_type,
                start_group,
                start_object,
                end_group,
                end_object,
            )
            .await;
        let _ = pubsub_relation_manager
            .set_pubsub_relation(
                upstream_session_id,
                upstream_subscribe_id,
                downstream_session_id,
                downstream_subscribe_id,
            )
            .await;

        // Generate SendStreamDispacher
        let (send_stream_tx, mut send_stream_rx) = mpsc::channel::<SendStreamDispatchCommand>(1024);

        tokio::spawn(async move { send_stream_dispatcher(&mut send_stream_rx).await });
        let mut send_stream_dispatcher: SendStreamDispatcher =
            SendStreamDispatcher::new(send_stream_tx.clone());

        let (message_tx, _) = mpsc::channel::<Arc<Box<dyn MOQTPayload>>>(1024);
        let _ = send_stream_tx
            .send(SendStreamDispatchCommand::Set {
                session_id: downstream_session_id,
                stream_direction: StreamDirection::Bi,
                sender: message_tx,
            })
            .await;

        let error_code = SubscribeErrorCode::InternalError;
        let reason_phrase = "test".to_string();
        let track_alias = 20;

        let subscribe_error = SubscribeError::new(
            upstream_subscribe_id,
            error_code,
            reason_phrase,
            track_alias,
        );

        // Execute subscribe_error_handler and get result
        let result = subscribe_error_handler(
            subscribe_error,
            &mut pubsub_relation_manager,
            &mut send_stream_dispatcher,
            &client,
        )
        .await;

        assert!(result.is_ok());
    }
}

#[cfg(test)]
mod failure {
    use super::subscribe_error_handler;
    use crate::modules::{
        moqt_client::MOQTClient,
        pubsub_relation_manager::{
            commands::PubSubRelationCommand, manager::pubsub_relation_manager,
            wrapper::PubSubRelationManagerWrapper,
        },
        send_stream_dispatcher::{
            send_stream_dispatcher, SendStreamDispatchCommand, SendStreamDispatcher,
        },
<<<<<<< HEAD
=======
        server_processes::senders,
>>>>>>> 6e21eaba
    };
    use moqt_core::{
        messages::control_messages::{
            subscribe::{FilterType, GroupOrder},
            subscribe_error::{SubscribeError, SubscribeErrorCode},
        },
        pubsub_relation_manager_repository::PubSubRelationManagerRepository,
    };
    use tokio::sync::mpsc;

    #[tokio::test]
    async fn forward_fail() {
        // Generate subscribe_error message
        let downstream_subscribe_id = 0;
        let track_alias = 0;
        let track_namespace = Vec::from(["test".to_string(), "test".to_string()]);
        let track_name = "track_name".to_string();
        let subscriber_priority = 0;
        let group_order = GroupOrder::Ascending;
        let filter_type = FilterType::LatestGroup;
        let start_group = None;
        let start_object = None;
        let end_group = None;
        let end_object = None;

        // Generate client
        let upstream_session_id = 1;
<<<<<<< HEAD
        let client = MOQTClient::new_without_senders(upstream_session_id);
=======
        let senders_mock = senders::test_helper_fn::create_senders_mock();
        let client = MOQTClient::new(upstream_session_id, senders_mock);
>>>>>>> 6e21eaba

        // Generate PubSubRelationManagerWrapper
        let (track_namespace_tx, mut track_namespace_rx) =
            mpsc::channel::<PubSubRelationCommand>(1024);
        tokio::spawn(async move { pubsub_relation_manager(&mut track_namespace_rx).await });
        let mut pubsub_relation_manager: PubSubRelationManagerWrapper =
            PubSubRelationManagerWrapper::new(track_namespace_tx);

        let downstream_session_id = 2;
        let max_subscribe_id = 10;

        let _ = pubsub_relation_manager
            .setup_publisher(max_subscribe_id, upstream_session_id)
            .await;
        let _ = pubsub_relation_manager
            .set_upstream_announced_namespace(track_namespace.clone(), upstream_session_id)
            .await;
        let (upstream_subscribe_id, _) = pubsub_relation_manager
            .set_upstream_subscription(
                upstream_session_id,
                track_namespace.clone(),
                track_name.clone(),
                subscriber_priority,
                group_order,
                filter_type,
                start_group,
                start_object,
                end_group,
                end_object,
            )
            .await
            .unwrap();

        let _ = pubsub_relation_manager
            .setup_subscriber(max_subscribe_id, downstream_session_id)
            .await;
        let _ = pubsub_relation_manager
            .set_downstream_subscription(
                downstream_session_id,
                downstream_subscribe_id,
                track_alias,
                track_namespace,
                track_name,
                subscriber_priority,
                group_order,
                filter_type,
                start_group,
                start_object,
                end_group,
                end_object,
            )
            .await;
        let _ = pubsub_relation_manager
            .set_pubsub_relation(
                upstream_session_id,
                upstream_subscribe_id,
                downstream_session_id,
                downstream_subscribe_id,
            )
            .await;

        // Generate SendStreamDispacher (without set sender)
        let (send_stream_tx, mut send_stream_rx) = mpsc::channel::<SendStreamDispatchCommand>(1024);

        tokio::spawn(async move { send_stream_dispatcher(&mut send_stream_rx).await });
        let mut send_stream_dispatcher: SendStreamDispatcher =
            SendStreamDispatcher::new(send_stream_tx.clone());

        let error_code = SubscribeErrorCode::InternalError;
        let reason_phrase = "test".to_string();
        let track_alias = 20;

        let subscribe_error = SubscribeError::new(
            upstream_subscribe_id,
            error_code,
            reason_phrase,
            track_alias,
        );

        // Execute subscribe_error_handler and get result
        let result = subscribe_error_handler(
            subscribe_error,
            &mut pubsub_relation_manager,
            &mut send_stream_dispatcher,
            &client,
        )
        .await;

        assert!(result.is_err());
    }
}<|MERGE_RESOLUTION|>--- conflicted
+++ resolved
@@ -125,10 +125,7 @@
         send_stream_dispatcher::{
             send_stream_dispatcher, SendStreamDispatchCommand, SendStreamDispatcher,
         },
-<<<<<<< HEAD
-=======
         server_processes::senders,
->>>>>>> 6e21eaba
     };
     use moqt_core::{
         constants::StreamDirection,
@@ -159,12 +156,8 @@
 
         // Generate client
         let upstream_session_id = 1;
-<<<<<<< HEAD
-        let client = MOQTClient::new_without_senders(upstream_session_id);
-=======
         let senders_mock = senders::test_helper_fn::create_senders_mock();
         let client = MOQTClient::new(upstream_session_id, senders_mock);
->>>>>>> 6e21eaba
 
         // Generate PubSubRelationManagerWrapper
         let (track_namespace_tx, mut track_namespace_rx) =
@@ -278,10 +271,7 @@
         send_stream_dispatcher::{
             send_stream_dispatcher, SendStreamDispatchCommand, SendStreamDispatcher,
         },
-<<<<<<< HEAD
-=======
         server_processes::senders,
->>>>>>> 6e21eaba
     };
     use moqt_core::{
         messages::control_messages::{
@@ -309,12 +299,8 @@
 
         // Generate client
         let upstream_session_id = 1;
-<<<<<<< HEAD
-        let client = MOQTClient::new_without_senders(upstream_session_id);
-=======
         let senders_mock = senders::test_helper_fn::create_senders_mock();
         let client = MOQTClient::new(upstream_session_id, senders_mock);
->>>>>>> 6e21eaba
 
         // Generate PubSubRelationManagerWrapper
         let (track_namespace_tx, mut track_namespace_rx) =
