--- conflicted
+++ resolved
@@ -188,12 +188,8 @@
             match process_subscribe_message(
                 &mut payload_buf,
                 client,
-<<<<<<< HEAD
                 track_manager_repository,
-=======
-                &mut write_buf,
                 track_namespace_manager_repository,
->>>>>>> b6b2f0b8
                 stream_manager_repository,
             )
             .await
