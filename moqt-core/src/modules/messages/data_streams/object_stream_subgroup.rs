--- conflicted
+++ resolved
@@ -284,24 +284,6 @@
     }
 
     #[test]
-<<<<<<< HEAD
-    #[should_panic]
-    fn depacketize_object_stream_subgroup_wrong_parameter_length() {
-        let bytes_array = [
-            0, // Object ID (i)
-            8, // Object Payload Length (i)
-            0, // Object Status (i)
-            0, 1, 2, // Object Payload (..)
-        ];
-        let mut buf = BytesMut::with_capacity(bytes_array.len());
-        buf.extend_from_slice(&bytes_array);
-        let mut read_cur = Cursor::new(&buf[..]);
-        let _ = ObjectStreamSubgroup::depacketize(&mut read_cur);
-    }
-
-    #[test]
-=======
->>>>>>> 8c64d355
     fn depacketize_object_stream_subgroup_wrong_object_status() {
         let bytes_array = [
             0, // Object ID (i)
