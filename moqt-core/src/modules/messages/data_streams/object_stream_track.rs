--- conflicted
+++ resolved
@@ -306,24 +306,6 @@
     }
 
     #[test]
-<<<<<<< HEAD
-    #[should_panic]
-    fn depacketize_object_stream_track_wrong_parameter_length() {
-        let bytes_array = [
-            0, // Group ID (i)
-            1, // Object ID (i)
-            8, // Object Payload Length (i)
-            0, 1, 2, // Object Payload (..)
-        ];
-        let mut buf = BytesMut::with_capacity(bytes_array.len());
-        buf.extend_from_slice(&bytes_array);
-        let mut read_cur = Cursor::new(&buf[..]);
-        let _ = ObjectStreamTrack::depacketize(&mut read_cur);
-    }
-
-    #[test]
-=======
->>>>>>> 8c64d355
     fn depacketize_object_stream_track_wrong_object_status() {
         let bytes_array = [
             0, // Group ID (i)
