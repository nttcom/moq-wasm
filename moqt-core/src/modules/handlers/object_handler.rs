--- conflicted
+++ resolved
@@ -53,12 +53,9 @@
                     }
                 }
             }
-<<<<<<< HEAD
+
+            tracing::trace!("object_with_payload_length_handler complete.");
             Ok(())
-=======
-            tracing::trace!("object_with_payload_length_handler complete.");
-            result
->>>>>>> 0fe58b51
         }
         None => {
             tracing::error!("active subscriber session ids not found");
@@ -109,12 +106,9 @@
                     }
                 }
             }
-<<<<<<< HEAD
+
+            tracing::trace!("object_without_payload_length_handler complete.");
             Ok(())
-=======
-            tracing::trace!("object_without_payload_length_handler complete.");
-            result
->>>>>>> 0fe58b51
         }
         None => {
             tracing::error!("active subscriber session ids not found");
