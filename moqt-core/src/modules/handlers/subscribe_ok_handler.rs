--- conflicted
+++ resolved
@@ -67,12 +67,9 @@
                     }
                 }
             }
-<<<<<<< HEAD
+
+            tracing::trace!("subscribe_ok_handler complete.");
             Ok(())
-=======
-            tracing::trace!("subscribe_ok_handler complete.");
-            result
->>>>>>> 0fe58b51
         }
         None => bail!("waiting subscriber session ids not found"),
     }
