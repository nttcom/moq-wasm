use anyhow::Result;

<<<<<<< HEAD
use crate::{
    modules::{
        messages::{
            announce_error_message::AnnounceError, announce_message::AnnounceMessage,
            announce_ok_message::AnnounceOk,
        },
        track_manager_repository::TrackManagerRepository,
    },
    MOQTClient,
=======
use crate::modules::{
    messages::{
        announce_error_message::AnnounceError, announce_message::AnnounceMessage,
        announce_ok_message::AnnounceOk,
    },
    track_manager_repository::TrackManagerRepository,
>>>>>>> 66385d3a
};

pub(crate) enum AnnounceResponse {
    Success(AnnounceOk),
    Failure(AnnounceError),
}

pub(crate) async fn announce_handler(
    announce_message: AnnounceMessage,
    track_manager_repository: &mut dyn TrackManagerRepository,
) -> Result<AnnounceResponse> {
    tracing::info!("announce_handler!");

    tracing::info!(
        "announce_handler: track_namespace: \"{}\" is announced by client: {}",
        announce_message.track_namespace(),
        client.id
    );

    // announceされたTrack Namespaceを記録
    let set_result = track_manager_repository
        .set(announce_message.track_namespace(), client.id)
        .await;

    match set_result {
        Ok(_) => {
            let track_namespace = announce_message.track_namespace().to_string();
            Ok(AnnounceResponse::Success(AnnounceOk::new(
                track_namespace.to_string(),
            )))
        }
        Err(err) => {
            tracing::info!("announce_handler: err: {:?}", err.to_string());

            Ok(AnnounceResponse::Failure(AnnounceError::new(
                announce_message.track_namespace().to_string(),
                1,
                String::from("already exist"),
            )))
        }
    }
}<|MERGE_RESOLUTION|>--- conflicted
+++ resolved
@@ -1,6 +1,5 @@
 use anyhow::Result;
 
-<<<<<<< HEAD
 use crate::{
     modules::{
         messages::{
@@ -10,14 +9,6 @@
         track_manager_repository::TrackManagerRepository,
     },
     MOQTClient,
-=======
-use crate::modules::{
-    messages::{
-        announce_error_message::AnnounceError, announce_message::AnnounceMessage,
-        announce_ok_message::AnnounceOk,
-    },
-    track_manager_repository::TrackManagerRepository,
->>>>>>> 66385d3a
 };
 
 pub(crate) enum AnnounceResponse {
