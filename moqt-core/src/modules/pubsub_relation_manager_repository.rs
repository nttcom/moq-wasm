use super::models::range::{ObjectRange, ObjectStart};
use crate::{
    messages::control_messages::subscribe::{FilterType, GroupOrder},
    models::tracks::ForwardingPreference,
};
use anyhow::Result;
use async_trait::async_trait;

#[async_trait]
pub trait PubSubRelationManagerRepository: Send + Sync {
    async fn setup_publisher(
        &self,
        max_subscribe_id: u64,
        upstream_session_id: usize,
    ) -> Result<()>;
    async fn set_upstream_announced_namespace(
        &self,
        track_namespace: Vec<String>,
        upstream_session_id: usize,
    ) -> Result<()>;
    async fn set_downstream_announced_namespace(
        &self,
        track_namespace: Vec<String>,
        downstream_session_id: usize,
    ) -> Result<()>;
    async fn set_downstream_subscribed_namespace_prefix(
        &self,
        track_namespace_prefix: Vec<String>,
        downstream_session_id: usize,
    ) -> Result<()>;
    async fn setup_subscriber(
        &self,
        max_subscribe_id: u64,
        downstream_session_id: usize,
    ) -> Result<()>;
    async fn is_downstream_subscribe_id_unique(
        &self,
        subscribe_id: u64,
        downstream_session_id: usize,
    ) -> Result<bool>;
    async fn is_downstream_subscribe_id_less_than_max(
        &self,
        subscribe_id: u64,
        downstream_session_id: usize,
    ) -> Result<bool>;
    async fn is_downstream_track_alias_unique(
        &self,
        track_alias: u64,
        downstream_session_id: usize,
    ) -> Result<bool>;
    async fn is_track_existing(
        &self,
        track_namespace: Vec<String>,
        track_name: String,
    ) -> Result<bool>;
    async fn get_upstream_session_id(&self, track_namespace: Vec<String>) -> Result<Option<usize>>;
    async fn get_requesting_downstream_session_ids_and_subscribe_ids(
        &self,
        upstream_subscribe_id: u64,
        upstream_session_id: usize,
    ) -> Result<Option<Vec<(usize, u64)>>>;
    // TODO: Unify getter methods of subscribe_id
    async fn get_upstream_subscribe_id(
        &self,
        track_namespace: Vec<String>,
        track_name: String,
        upstream_session_id: usize,
    ) -> Result<Option<u64>>;
    async fn get_downstream_track_alias(
        &self,
        downstream_session_id: usize,
        downstream_subscribe_id: u64,
    ) -> Result<Option<u64>>;
    async fn get_upstream_subscribe_id_by_track_alias(
        &self,
        upstream_session_id: usize,
        upstream_track_alias: u64,
    ) -> Result<Option<u64>>;
    #[allow(clippy::too_many_arguments)]
    async fn set_downstream_subscription(
        &self,
        downstream_session_id: usize,
        subscribe_id: u64,
        track_alias: u64,
        track_namespace: Vec<String>,
        track_name: String,
        subscriber_priority: u8,
        group_order: GroupOrder,
        filter_type: FilterType,
        start_group: Option<u64>,
        start_object: Option<u64>,
        end_group: Option<u64>,
    ) -> Result<()>;
    #[allow(clippy::too_many_arguments)]
    async fn set_upstream_subscription(
        &self,
        upstream_session_id: usize,
        track_namespace: Vec<String>,
        track_name: String,
        subscriber_priority: u8,
        group_order: GroupOrder,
        filter_type: FilterType,
        start_group: Option<u64>,
        start_object: Option<u64>,
        end_group: Option<u64>,
    ) -> Result<(u64, u64)>;
    async fn set_pubsub_relation(
        &self,
        upstream_session_id: usize,
        upstream_subscribe_id: u64,
        downstream_session_id: usize,
        downstream_subscribe_id: u64,
    ) -> Result<()>;
    async fn activate_downstream_subscription(
        &self,
        downstream_session_id: usize,
        subscribe_id: u64,
    ) -> Result<bool>;
    async fn activate_upstream_subscription(
        &self,
        upstream_session_id: usize,
        subscribe_id: u64,
    ) -> Result<bool>;
    async fn get_upstream_namespaces_matches_prefix(
        &self,
        track_namespace_prefix: Vec<String>,
    ) -> Result<Vec<Vec<String>>>;
    async fn is_namespace_announced(
        &self,
        track_namespace: Vec<String>,
        downstream_session_id: usize,
    ) -> Result<bool>;
    async fn get_downstream_session_ids_by_upstream_namespace(
        &self,
        track_namespace: Vec<String>,
    ) -> Result<Vec<usize>>;
    async fn delete_upstream_announced_namespace(
        &self,
        track_namespace: Vec<String>,
        upstream_session_id: usize,
    ) -> Result<bool>;
    async fn delete_client(&self, session_id: usize) -> Result<bool>;
    async fn delete_pubsub_relation(
        &self,
        upstream_session_id: usize,
        upstream_subscribe_id: u64,
        downstream_session_id: usize,
        downstream_subscribe_id: u64,
    ) -> Result<()>;
    async fn delete_upstream_subscription(
        &self,
        upstream_session_id: usize,
        upstream_subscribe_id: u64,
    ) -> Result<()>;
    async fn delete_downstream_subscription(
        &self,
        downstream_session_id: usize,
        downstream_subscribe_id: u64,
    ) -> Result<()>;
    async fn set_downstream_forwarding_preference(
        &self,
        downstream_session_id: usize,
        downstream_subscribe_id: u64,
        forwarding_preference: ForwardingPreference,
    ) -> Result<()>;
    async fn set_upstream_forwarding_preference(
        &self,
        upstream_session_id: usize,
        upstream_subscribe_id: u64,
        forwarding_preference: ForwardingPreference,
    ) -> Result<()>;
    async fn get_upstream_forwarding_preference(
        &self,
        upstream_session_id: usize,
        upstream_subscribe_id: u64,
    ) -> Result<Option<ForwardingPreference>>;
    async fn get_upstream_filter_type(
        &self,
        upstream_session_id: usize,
        upstream_subscribe_id: u64,
    ) -> Result<Option<FilterType>>;
    async fn get_downstream_filter_type(
        &self,
        downstream_session_id: usize,
        downstream_subscribe_id: u64,
    ) -> Result<Option<FilterType>>;
    async fn get_upstream_requested_object_range(
        &self,
        upstream_session_id: usize,
        upstream_subscribe_id: u64,
    ) -> Result<Option<ObjectRange>>;
    async fn get_downstream_requested_object_range(
        &self,
        downstream_session_id: usize,
        downstream_subscribe_id: u64,
<<<<<<< HEAD
    ) -> Result<Option<Range>>;
    async fn set_upstream_stream_id(
        &self,
        upstream_session_id: usize,
        upstream_subscribe_id: u64,
        group_id: u64,
        subgroup_id: u64,
        stream_id: u64,
    ) -> Result<()>;
    async fn get_upstream_subgroup_ids_for_group(
        &self,
        upstream_session_id: usize,
        upstream_subscribe_id: u64,
        group_id: u64,
    ) -> Result<Vec<u64>>;
    async fn get_upstream_stream_id_for_subgroup(
        &self,
        upstream_session_id: usize,
        upstream_subscribe_id: u64,
        group_id: u64,
        subgroup_id: u64,
    ) -> Result<Option<u64>>;
    async fn set_downstream_stream_id(
        &self,
        downstream_session_id: usize,
        downstream_subscribe_id: u64,
        group_id: u64,
        subgroup_id: u64,
        stream_id: u64,
    ) -> Result<()>;
    async fn get_downstream_subgroup_ids_for_group(
        &self,
        downstream_session_id: usize,
        downstream_subscribe_id: u64,
        group_id: u64,
    ) -> Result<Vec<u64>>;
    async fn get_downstream_stream_id_for_subgroup(
        &self,
        downstream_session_id: usize,
        downstream_subscribe_id: u64,
        group_id: u64,
        subgroup_id: u64,
    ) -> Result<Option<u64>>;
=======
    ) -> Result<Option<ObjectRange>>;
    async fn set_downstream_actual_object_start(
        &self,
        downstream_session_id: usize,
        downstream_subscribe_id: u64,
        actual_object_start: ObjectStart,
    ) -> Result<()>;
    async fn get_downstream_actual_object_start(
        &self,
        downstream_session_id: usize,
        downstream_subscribe_id: u64,
    ) -> Result<Option<ObjectStart>>;
>>>>>>> 938f3abc
    async fn get_related_subscribers(
        &self,
        upstream_session_id: usize,
        upstream_subscribe_id: u64,
    ) -> Result<Vec<(usize, u64)>>;
    async fn get_related_publisher(
        &self,
        downstream_session_id: usize,
        downstream_subscribe_id: u64,
    ) -> Result<(usize, u64)>;
}<|MERGE_RESOLUTION|>--- conflicted
+++ resolved
@@ -193,8 +193,18 @@
         &self,
         downstream_session_id: usize,
         downstream_subscribe_id: u64,
-<<<<<<< HEAD
-    ) -> Result<Option<Range>>;
+    ) -> Result<Option<ObjectRange>>;
+    async fn set_downstream_actual_object_start(
+        &self,
+        downstream_session_id: usize,
+        downstream_subscribe_id: u64,
+        actual_object_start: ObjectStart,
+    ) -> Result<()>;
+    async fn get_downstream_actual_object_start(
+        &self,
+        downstream_session_id: usize,
+        downstream_subscribe_id: u64,
+    ) -> Result<Option<ObjectStart>>;
     async fn set_upstream_stream_id(
         &self,
         upstream_session_id: usize,
@@ -237,20 +247,6 @@
         group_id: u64,
         subgroup_id: u64,
     ) -> Result<Option<u64>>;
-=======
-    ) -> Result<Option<ObjectRange>>;
-    async fn set_downstream_actual_object_start(
-        &self,
-        downstream_session_id: usize,
-        downstream_subscribe_id: u64,
-        actual_object_start: ObjectStart,
-    ) -> Result<()>;
-    async fn get_downstream_actual_object_start(
-        &self,
-        downstream_session_id: usize,
-        downstream_subscribe_id: u64,
-    ) -> Result<Option<ObjectStart>>;
->>>>>>> 938f3abc
     async fn get_related_subscribers(
         &self,
         upstream_session_id: usize,
