--- conflicted
+++ resolved
@@ -101,7 +101,6 @@
         self.group_order
     }
 
-<<<<<<< HEAD
     pub fn set_stream_id(&mut self, group_id: u64, subgroup_id: u64, stream_id: u64) {
         self.track.set_stream_id(group_id, subgroup_id, stream_id);
     }
@@ -114,14 +113,14 @@
 
     pub fn get_stream_id_for_subgroup(&self, group_id: u64, subgroup_id: u64) -> Option<u64> {
         self.track.get_stream_id_for_subgroup(group_id, subgroup_id)
-=======
+    }
+
     pub fn set_actual_object_start(&mut self, actual_object_start: ObjectStart) {
         self.actual_object_start = Some(actual_object_start);
     }
 
     pub fn get_actual_object_start(&self) -> Option<ObjectStart> {
         self.actual_object_start.clone()
->>>>>>> 938f3abc
     }
 }
 
@@ -403,54 +402,19 @@
     }
 
     #[test]
-<<<<<<< HEAD
     fn get_stream_id_for_group() {
         let variable = test_helper_fn::common_subscription_variable();
 
-=======
-    fn get_requested_object_range() {
-        let variable = test_helper_fn::common_subscription_variable();
-
-        let subscription = Subscription::new(
-            variable.track_alias,
-            variable.track_namespace,
-            variable.track_name,
-            variable.subscriber_priority,
-            variable.group_order,
-            variable.filter_type,
-            variable.start_group,
-            variable.start_object,
-            variable.end_group,
-            None,
-        );
-
-        let result = subscription.get_requested_object_range();
-
-        assert_eq!(result.start_group(), variable.start_group);
-        assert_eq!(result.start_object(), variable.start_object);
-        assert_eq!(result.end_group(), variable.end_group);
-    }
-
-    #[test]
-    fn set_actual_object_start() {
-        let variable = test_helper_fn::common_subscription_variable();
-
-        let start_group = 1;
-        let start_object = 1;
-
->>>>>>> 938f3abc
-        let mut subscription = Subscription::new(
-            variable.track_alias,
-            variable.track_namespace,
-            variable.track_name,
-            variable.subscriber_priority,
-            variable.group_order,
-            variable.filter_type,
-            variable.start_group,
-            variable.start_object,
-            variable.end_group,
-<<<<<<< HEAD
-            variable.end_object,
+        let mut subscription = Subscription::new(
+            variable.track_alias,
+            variable.track_namespace,
+            variable.track_name,
+            variable.subscriber_priority,
+            variable.group_order,
+            variable.filter_type,
+            variable.start_group,
+            variable.start_object,
+            variable.end_group,
             None,
         );
 
@@ -479,9 +443,51 @@
         ];
 
         assert_eq!(result_stream_id, stream_ids);
-=======
-            None,
-        );
+    }
+
+    #[test]
+    fn get_requested_object_range() {
+        let variable = test_helper_fn::common_subscription_variable();
+
+        let subscription = Subscription::new(
+            variable.track_alias,
+            variable.track_namespace,
+            variable.track_name,
+            variable.subscriber_priority,
+            variable.group_order,
+            variable.filter_type,
+            variable.start_group,
+            variable.start_object,
+            variable.end_group,
+            None,
+        );
+
+        let result = subscription.get_requested_object_range();
+
+        assert_eq!(result.start_group(), variable.start_group);
+        assert_eq!(result.start_object(), variable.start_object);
+        assert_eq!(result.end_group(), variable.end_group);
+    }
+
+    #[test]
+    fn set_actual_object_start() {
+        let variable = test_helper_fn::common_subscription_variable();
+
+        let mut subscription = Subscription::new(
+            variable.track_alias,
+            variable.track_namespace,
+            variable.track_name,
+            variable.subscriber_priority,
+            variable.group_order,
+            variable.filter_type,
+            variable.start_group,
+            variable.start_object,
+            variable.end_group,
+            None,
+        );
+
+        let start_group = 1;
+        let start_object = 1;
 
         subscription.set_actual_object_start(ObjectStart::new(start_group, start_object));
 
@@ -517,6 +523,5 @@
 
         assert_eq!(result.group_id(), start_group);
         assert_eq!(result.object_id(), start_object);
->>>>>>> 938f3abc
     }
 }